---
# Python User Interface
---

This page is a listing of the functions exposed by the Python interface. For a gentler introduction, see [Tutorial/Basics](Python_Tutorials/Basics.md). Note that this page is not a complete listing of all functions. In particular, because of the [SWIG wrappers](#swig-wrappers), every function in the C++ interface is accessible from the Python module, but not all of these functions are documented or intended for end users. See also the instructions for [parallel Meep](Parallel_Meep.md).

The Python API functions and classes can be found in the `meep` module, which should be installed in your Python system by Meep's `make install` script. If you installed into a nonstandard location (e.g. your home directory), you may need to set the `PYTHONPATH` environment variable as documented in the [Installation](Installation.md) section. You typically import the `meep` module in Python via `import meep as mp`.

[TOC]

The Simulation Class
---------------------

The `Simulation` [class](#classes) contains all the attributes that you can set to control various parameters of the Meep computation. The function signature of the `Simulation` constructor with its default values is listed here for convenience:

```python
class Simulation(object):

    def __init__(self,
                 cell_size,
                 resolution,
                 geometry=[],
                 sources=[],
                 eps_averaging=True,
                 dimensions=3,
                 boundary_layers=[],
                 symmetries=[],
                 verbose=False,
                 force_complex_fields=False,
                 default_material=mp.Medium(),
                 m=0,
                 k_point=False,
                 extra_materials=[],
                 material_function=None,
                 epsilon_func=None,
                 epsilon_input_file='',
                 progress_interval=4,
                 subpixel_tol=1e-4,
                 subpixel_maxeval=100000,
                 ensure_periodicity=True,
                 num_chunks=0,
                 Courant=0.5,
                 accurate_fields_near_cylorigin=False,
                 filename_prefix=None,
                 output_volume=None,
                 output_single_precision=False,
                 load_structure='',
                 geometry_center=mp.Vector3(),
                 force_all_components=False,
                 split_chunks_evenly=True,
                 chunk_layout=None):
```

All `Simulation` attributes are described in further detail below. In brackets after each variable is the type of value that it should hold. The classes, complex datatypes like `GeometricObject`, are described in a later subsection. The basic datatypes, like `integer`, `boolean`, `complex`, and `string` are defined by Python. `Vector3` is a `meep` class.

**`geometry` [ list of `GeometricObject` class ]**
—
Specifies the geometric objects making up the structure being simulated. When objects overlap, later objects in the list take precedence. Defaults to no objects (empty list).

**`geometry_center` [ `Vector3` class ]**
—
Specifies the coordinates of the center of the cell. Defaults to (0, 0, 0), but changing this allows you to shift the coordinate system used in Meep (for example, to put the origin at the corner).

**`sources` [ list of `Source` class ]**
—
Specifies the current sources to be present in the simulation. Defaults to none (empty list).

**`symmetries` [ list of `Symmetry` class ]**
—
Specifies the spatial symmetries (mirror or rotation) to exploit in the simulation. Defaults to none (empty list). The symmetries must be obeyed by *both* the structure and the sources. See also [Exploiting Symmetry](Exploiting_Symmetry.md).

**`boundary_layers` [ list of `PML` class ]**
—
Specifies the [PML](Perfectly_Matched_Layer.md) absorbing boundary layers to use. Defaults to none.

**`cell_size` [ `Vector3` ]**
—
Specifies the size of the cell which is centered on the origin of the coordinate system. Any sizes of 0 imply a reduced-dimensionality calculation. Strictly speaking, the dielectric function is taken to be uniform along that dimension. A 2d calculation is especially optimized. See `dimensions` below. **Note:** because Maxwell's equations are scale invariant, you can use any units of distance you want to specify the cell size: nanometers, microns, centimeters, etc. However, it is usually convenient to pick some characteristic lengthscale of your problem and set that length to 1. See also [Units](Introduction.md#units-in-meep). Required argument (no default).

**`default_material` [`Medium` class ]**
—
Holds the default material that is used for points not in any object of the geometry list. Defaults to `air` (ε=1). This can also be a NumPy array that defines a dielectric function much like `epsilon_input_file` below (see below).

**`material_function` [ function ]**
—
A Python function that takes a `Vector3` and returns a `Medium`. See also [Medium](#medium). Defaults to `None`.

**`epsilon_func` [ function ]**
—
A Python function that takes a `Vector3` and returns the dielectric constant at that point. See also [Medium](#medium). Defaults to `None`.

**`epsilon_input_file` [`string`]**
—
If this string is not empty (the default), then it should be the name of an HDF5 file whose first/only dataset defines a scalar, real-valued, frequency-independent dielectric function over some discrete grid. Alternatively, the dataset name can be specified explicitly if the string is in the form "filename:dataset". This dielectric function is then used in place of the ε property of `default_material` (i.e. where there are no `geometry` objects). The grid of the epsilon file dataset need *not* match the computational grid; it is scaled and/or linearly interpolated as needed to map the file onto the cell. The structure is warped if the proportions of the grids do not match. **Note:** the file contents only override the ε property of the `default_material`, whereas other properties (μ, susceptibilities, nonlinearities, etc.) of `default_material` are still used.

**`dimensions` [`integer`]**
—
Explicitly specifies the dimensionality of the simulation, if the value is less than 3. If the value is 3 (the default), then the dimensions are automatically reduced to 2 if possible when `cell_size` in the $z$ direction is `0`. If `dimensions` is the special value of `CYLINDRICAL`, then cylindrical coordinates are used and the $x$ and $z$ dimensions are interpreted as $r$ and $z$, respectively. If `dimensions` is 1, then the cell must be along the $z$ direction and only $E_x$ and $H_y$ field components are permitted. If `dimensions` is 2, then the cell must be in the $xy$ plane.

**`m` [`number`]**
—
For `CYLINDRICAL` simulations, specifies that the angular $\phi$ dependence of the fields is of the form $e^{im\phi}$ (default is `m=0`). If the simulation cell includes the origin $r=0$, then `m` must be an integer.

**`accurate_fields_near_cylorigin` [`boolean`]**
—
For `CYLINDRICAL` simulations with |*m*| &gt; 1, compute more accurate fields near the origin $r=0$ at the expense of requiring a smaller Courant factor. Empirically, when this option is set to `True`, a Courant factor of roughly $\min[0.5, 1 / (|m| + 0.5)]$ or smaller seems to be needed. Default is `False`, in which case the $D_r$, $D_z$, and $B_r$ fields within |*m*| pixels of the origin are forced to zero, which usually ensures stability with the default Courant factor of 0.5, at the expense of slowing convergence of the fields near $r=0$.

**`resolution` [`number`]**
—
Specifies the computational grid resolution in pixels per distance unit. Required argument. No default.

**`k_point` [`False` or `Vector3`]**
—
If `False` (the default), then the boundaries are perfect metallic (zero electric field). If a `Vector3`, then the boundaries are Bloch-periodic: the fields at one side are $\exp(i\mathbf{k}\cdot\mathbf{R})$ times the fields at the other side, separated by the lattice vector $\mathbf{R}$. A non-zero `Vector3` will produce complex fields. The `k_point` vector is specified in Cartesian coordinates in units of 2π/distance. Note: this is *different* from [MPB](https://mpb.readthedocs.io), equivalent to taking MPB's `k_points` through its function `reciprocal->cartesian`.

**`ensure_periodicity` [`boolean`]**
—
If `True` (the default) *and* if the boundary conditions are periodic (`k_point` is not `False`), then the geometric objects are automatically repeated periodically according to the lattice vectors which define the size of the cell.

**`eps_averaging` [`boolean`]**
—
If `True` (the default), then subpixel averaging is used when initializing the dielectric function. For details, see Section 3 ("Interpolation and the illusion of continuity") of [Computer Physics Communications, Vol. 181, pp. 687-702, 2010](http://ab-initio.mit.edu/~oskooi/papers/Oskooi10.pdf). The input variables `subpixel_maxeval` (default 10<sup>4</sup>) and `subpixel_tol` (default 10<sup>-4</sup>) specify the maximum number of function evaluations and the integration tolerance for subpixel averaging. Increasing/decreasing these, respectively, will cause a more accurate but slower computation of the average ε with diminishing returns for the actual FDTD error.

**`force_complex_fields` [`boolean`]**
—
By default, Meep runs its simulations with purely real fields whenever possible. It uses complex fields which require twice the memory and computation if the `k_point` is non-zero or if `m` is non-zero. However, by setting `force_complex_fields` to `True`, Meep will always use complex fields.


**`force_all_components` [`boolean`]**
—
By default, in a 2d simulation Meep uses only the field components that might excited by your current sources: either the in-plane (E<sub>x</sub>,E<sub>y</sub>,H<sub>z</sub>) or out-of-plane (H<sub>x</sub>,H<sub>y</sub>,E<sub>z</sub>) polarization, depending on the source.  (Both polarizations are excited if you use multiple source polarizations, or if an anisotropic medium is present that couples the two polarizations.)   In rare cases (primarily for combining results of multiple simulations with differing polarizations), you might want to force it to simulate all fields, even those that remain zero throughout the simulation, by setting `force_all_components` to `True`.

**`filename_prefix` [`string`]**
—
A string prepended to all output filenames. If empty (the default), then Meep uses the name of the current Python file, with ".py" replaced by "-" (e.g. `foo.py` uses a `"foo-"` prefix). See also [Output File Names](Python_User_Interface.md#output-file-names).

**`Courant` [`number`]**
—
Specify the Courant factor $S$ which relates the time step size to the spatial discretization: $cΔ t = SΔ x$. Default is 0.5. For numerical stability, the Courant factor must be *at most* $n_\textrm{min}/\sqrt{\textrm{# dimensions}}$, where $n_\textrm{min}$ is the minimum refractive index (usually 1), and in practice $S$ should be slightly smaller.

**`output_volume` [`Volume` class ]**
—
Specifies the default region of space that is output by the HDF5 output functions (below); see also the `Volume` class which manages `meep::volume*` objects. Default is `None`, which means that the whole cell is output. Normally, you should use the `in_volume(...)` function to modify the output volume instead of setting `output_volume` directly.

**`output_single_precision` [`boolean`]**
—
Meep performs its computations in [double precision](https://en.wikipedia.org/wiki/double_precision), and by default its output HDF5 files are in the same format. However, by setting this variable to `True` (default is `False`) you can instead output in [single precision](https://en.wikipedia.org/wiki/single_precision) which saves a factor of two in space.

**`progress_interval` [`number`]**
—
Time interval (seconds) after which Meep prints a progress message. Default is 4 seconds.

**`extra_materials` [ list of `Medium` class ]**
—
By default, Meep turns off support for material dispersion (via susceptibilities or conductivity) or nonlinearities if none of the objects in `geometry` have materials with these properties &mdash; since they are not needed, it is faster to omit their calculation. This doesn't work, however, if you use a `material_function`: materials via a user-specified function of position instead of just geometric objects. If your material function only returns a nonlinear material, for example, Meep won't notice this unless you tell it explicitly via `extra_materials`. `extra_materials` is a list of materials that Meep should look for in the cell in addition to any materials that are specified by geometric objects. You should list any materials other than scalar dielectrics that are returned by `material_function` here.

**`load_structure` [`string`]**
—
If not empty, Meep will load the structure file specified by this string. The file must have been created by `mp.dump_structure`. Defaults to an empty string. See [Load and Dump Structure](#load-and-dump-structure) for more information.

**`chunk_layout` [`string` or `Simulation` instance]**
—
This will cause the `Simulation` to use the chunk layout described by either an h5 file (created by `Simulation.dump_chunk_layout`) or another `Simulation`. See [Load and Dump Structure](#load-and-dump-structure) for more information.

The following require a bit more understanding of the inner workings of Meep to use. See also [SWIG Wrappers](#swig-wrappers).

**`structure` [`meep::structure*`]**
—
Pointer to the current structure being simulated; initialized by `_init_structure` which is called automatically by `init_sim()` which is called automatically by any of the [run functions](#run-functions). The structure initialization is handled by the `Simulation` class, and most users will not need to call `_init_structure`.

**`fields` [`meep::fields*`]**
—
Pointer to the current fields being simulated; initialized by `init_sim()` which is called automatically by any of the [run functions](#run-functions).

**`num_chunks` [`integer`]**
—
Minimum number of "chunks" (subarrays) to divide the structure/fields into (default 0). Actual number is determined by number of processors, PML layers, etcetera. Mainly useful for debugging.

**`split_chunks_evenly` [`boolean`]**
—
When `True` (the default), the work per chunk is not taken into account when splitting chunks up for multiple processors. The cell is simply split up into equal chunks (with the exception of PML regions, which must be on their own chunk). When `False`, Meep attempts to allocate an equal amount of work to each processor, which can increase the performance of parallel simulations.

Predefined Variables
--------------------

These are available directly via the `meep` package.

**`air`, `vacuum` [`Medium` class ]**
—
Two aliases for a predefined material type with a dielectric constant of 1.

**`perfect_electric_conductor` or `metal` [`Medium` class ]**
—
A predefined material type corresponding to a perfect electric conductor at the boundary of which the parallel electric field is zero. Technically, $\varepsilon = -\infty$.

**`perfect_magnetic_conductor` [`Medium` class ]**
—
A predefined material type corresponding to a perfect magnetic conductor at the boundary of which the parallel magnetic field is zero. Technically, $\mu = -\infty$.

**`inf` [`number`]**
—
A big number (10<sup>20</sup>) to use for "infinite" dimensions of objects.

Constants (Enumerated Types)
----------------------------

Several of the functions/classes in Meep ask you to specify e.g. a field component or a direction in the grid. These should be one of the following constants (which are available directly via the `meep` package):

**`direction` constants**
—
Specify a direction in the grid. One of `X`, `Y`, `Z`, `R`, `P` for $x$, $y$, $z$, $r$, $\phi$, respectively.

**`side` constants**
—
Specify particular boundary in some direction (e.g. $+x$ or $-x$). One of `Low` or `High`.

**`boundary_condition` constants**
—
`Periodic`, `Magnetic`, `Metallic`, or `None`.

**`component` constants**
—
Specify a particular field or other component. One of `Ex`, `Ey`, `Ez`, `Er`, `Ep`, `Hx`, `Hy`, `Hz`, `Hy`, `Hp`, `Hz`, `Bx`, `By`, `Bz`, `By`, `Bp`, `Bz`, `Dx`, `Dy`, `Dz`, `Dr`, `Dp`, `Dielectric`, `Permeability`, for $E_x$, $E_y$, $E_z$, $E_r$, $E_\phi$, $H_x$, $H_y$, $H_z$, $H_r$, $H_\phi$, $B_x$, $B_y$, $B_z$, $B_r$, $B_\phi$, $D_x$, $D_y$, $D_z$, $D_r$, $D_\phi$, ε, μ, respectively.

**`derived_component` constants**
—
These are additional components which are not actually stored by Meep but are computed as needed, mainly for use in output functions. One of `Sx`, `Sy`, `Sz`, `Sr`, `Sp`, `EnergyDensity`, `D_EnergyDensity`, `H_EnergyDensity` for $S_x$, $S_y$, $S_z$, $S_r$, $S_\phi$ (components of the Poynting vector $\mathrm{Re}\,\mathbf{E}^* \times \mathbf{H}$), $(\mathbf{E}^* \cdot \mathbf{D} + \mathbf{H}^* \cdot \mathbf{B})/2$, $\mathbf{E}^* \cdot \mathbf{D}/2$, $\mathbf{H}^* \cdot \mathbf{B}/2$, respectively.

Classes
-------

Classes are complex datatypes with various properties which may have default values. Classes can be "subclasses" of other classes. Subclasses inherit all the properties of their superclass and can be used in any place the superclass is expected.

The `meep` package defines several types of classes. The most important of these is the `Simulation` class. Classes which are available directly from the `meep` package are constructed with:

```py
mp.ClassName(prop1=val1, prop2=val2, ...)
```

The most numerous are the geometric object classes which are the same as those used in [MPB](https://mpb.readthedocs.io). You can get a list of the available classes (and constants) in the Python interpreter with:

```py
import meep
[x for x in dir(meep) if x[0].isupper()]
```

More information, including their property types and default values, is available with the standard python `help` function: `help(mp.ClassName)`.

The following are available directly via the `meep` package.

### Medium

This class is used to specify the materials that geometric objects are made of. It represents an electromagnetic medium which is possibly nonlinear and/or dispersive. See also [Materials](Materials.md). To model a perfectly-conducting metal, use the predefined `metal` object, above. To model imperfect conductors, use a dispersive dielectric material. See also the [Predefined Variables](#predefined-variables): `metal`, `perfect_electric_conductor`, and `perfect_magnetic_conductor`.

**`epsilon` [`number`]**
—The frequency-independent isotropic relative permittivity or dielectric constant. Default is 1. You can also use `index=n` as a synonym for `epsilon=n*n`; note that this is not really the refractive index if you also specify μ, since the true index is $\sqrt{\mu\varepsilon}$.

Using `epsilon=ep` is actually a synonym for `epsilon_diag=mp.Vector3(ep, ep, ep)`.

**`epsilon_diag` and `epsilon_offdiag` [`Vector3`]**
—
These properties allow you to specify ε as an arbitrary real-symmetric tensor by giving the diagonal and offdiagonal parts. Specifying `epsilon_diag=Vector3(a, b, c)` and/or `epsilon_offdiag=Vector3(u, v, w)` corresponds to a relative permittivity ε tensor
\\begin{pmatrix} a & u & v \\\\ u & b & w \\\\ v & w & c \\end{pmatrix}

Default is the identity matrix ($a = b = c = 1$ and $u = v = w = 0$).

**`mu` [`number`]**
—
The frequency-independent isotropic relative permeability μ. Default is 1. Using `mu=pm` is actually a synonym for `mu_diag=mp.Vector3(pm, pm, pm)`.

**`mu_diag` and `mu_offdiag` [`Vector3`]**
—
These properties allow you to specify μ as an arbitrary real-symmetric tensor by giving the diagonal and offdiagonal parts exactly as for ε above. Default is the identity matrix.

**`D_conductivity` [`number`]**
—
The frequency-independent electric conductivity $\sigma_D$. Default is 0. You can also specify a diagonal anisotropic conductivity tensor by using the property `D_conductivity_diag` which takes a `Vector3` to give the $\sigma_D$ tensor diagonal. See also [Conductivity](Materials.md#conductivity-and-complex).

**`B_conductivity` [`number`]**
—
The frequency-independent magnetic conductivity $\sigma_B$. Default is 0. You can also specify a diagonal anisotropic conductivity tensor by using the property `B_conductivity_diag` which takes a `Vector3` to give the $\sigma_B$ tensor diagonal. See also [Conductivity](Materials.md#conductivity-and-complex).

**`chi2` [`number`]**
—
The nonlinear (Pockels) susceptibility $\chi^{(2)}$. Default is 0. See also [Nonlinearity](Materials.md#nonlinearity).

**`chi3` [`number`]**
—
The nonlinear (Kerr) susceptibility $\chi^{(3)}$. Default is 0. See also [Nonlinearity](Materials.md#nonlinearity).

**`E_susceptibilities` [ list of `Susceptibility` class ]**
—
List of dispersive susceptibilities (see below) added to the dielectric constant ε in order to model material dispersion. Defaults to none (empty list). See also [Material Dispersion](Materials.md#material-dispersion).

**`H_susceptibilities` [ list of `Susceptibility` class ]**
—
List of dispersive susceptibilities (see below) added to the permeability μ in order to model material dispersion. Defaults to none (empty list). See also [Material Dispersion](Materials.md#material-dispersion).

**`transform(M` [ `Matrix` class ]`)`**
—
Transforms `epsilon`, `mu`, and `sigma` of any [susceptibilities](#susceptibility) by the 3×3 matrix `M`. If `M` is a [rotation matrix](https://en.wikipedia.org/wiki/Rotation_matrix), then the principal axes of the susceptibilities are rotated by `M`.  More generally, the susceptibilities χ are transformed to MχMᵀ/|det M|, which corresponds to [transformation optics](http://math.mit.edu/~stevenj/18.369/coordinate-transform.pdf) for an arbitrary curvilinear coordinate transformation with Jacobian matrix M. The absolute value of the determinant is to prevent inadvertent construction of left-handed materials, which are [problematic in nondispersive media](FAQ.md#why-does-my-simulation-diverge-if-0).

**material functions**

Any function that accepts a `Medium` instance can also accept a user defined Python function. This allows you to specify the material as an arbitrary function of position. The function must have one argument, the position `Vector3`, and return the material at that point, which should be a Python `Medium` instance. This is accomplished by passing a function to the `material_function` keyword argument in the `Simulation` constructor, or the `material` keyword argument in any `GeometricObject` constructor.

Instead of the `material` or `material_function` arguments, you can also use the `epsilon_func` keyword argument to `Simulation` and `GeometricObject`, which takes a function of position that returns the dielectric constant at that point.

**Important:** If your material function returns nonlinear, dispersive (Lorentzian or conducting), or magnetic materials, you should also include a list of these materials in the `extra_materials` input variable (above) to let Meep know that it needs to support these material types in your simulation. For dispersive materials, you need to include a material with the *same* values of γ<sub>*n*</sub> and ω<sub>*n*</sub>, so you can only have a finite number of these, whereas σ<sub>*n*</sub> can vary continuously and a matching σ<sub>*n*</sub> need not be specified in `extra_materials`. For nonlinear or conductivity materials, your `extra_materials` list need not match the actual values of σ or χ returned by your material function, which can vary continuously.

**Complex ε and μ**: you cannot specify a frequency-independent complex ε or μ in Meep where the imaginary part is a frequency-independent loss but there is an alternative. That is because there are only two important physical situations. First, if you only care about the loss in a narrow bandwidth around some frequency, you can set the loss at that frequency via the [conductivity](Materials.md#conductivity-and-complex). Second, if you care about a broad bandwidth, then all physical materials have a frequency-dependent complex ε and/or μ, and you need to specify that frequency dependence by fitting to Lorentzian and/or Drude resonances via the `LorentzianSusceptibility` or `DrudeSusceptibility` classes below.

Dispersive dielectric and magnetic materials, above, are specified via a list of objects that are subclasses of type `Susceptibility`.

### Susceptibility

Parent class for various dispersive susceptibility terms, parameterized by an anisotropic amplitude σ. See [Material Dispersion](Materials.md#material-dispersion).

**`sigma` [`number`]**
—
The scale factor σ. You can also specify an anisotropic σ tensor by using the property `sigma_diag` which takes three numbers or a `Vector3` to give the σ$_n$ tensor diagonal, and `sigma_offdiag` which specifies the offdiagonal elements (defaults to 0). That is, `sigma_diag=mp.Vector3(a, b, c)` and `sigma_offdiag=mp.Vector3(u, v, w)` corresponds to a σ tensor

\\begin{pmatrix} a & u & v \\\\ u & b & w \\\\ v & w & c \\end{pmatrix}

### LorentzianSusceptibility

Specifies a single dispersive susceptibility of Lorentzian (damped harmonic oscillator) form. See [Material Dispersion](Materials.md#material-dispersion), with the parameters (in addition to σ):

**`frequency` [`number`]**
—
The resonance frequency $f_n = \omega_n / 2\pi$.

**`gamma` [`number`]**
—
The resonance loss rate $γ_n / 2\pi$.

Note: multiple objects with identical values for the `frequency` and `gamma` but different `sigma` willl appear as a *single* Lorentzian susceptibility term in the preliminary simulation info output.

### DrudeSusceptibility

Specifies a single dispersive susceptibility of Drude form. See [Material Dispersion](Materials.md#material-dispersion), with the parameters (in addition to σ):

**`frequency` [`number`]**
—
The frequency scale factor $f_n = \omega_n / 2\pi$ which multiplies σ (not a resonance frequency).

**`gamma` [`number`]**
—
The loss rate $γ_n / 2\pi$.

### MultilevelAtom

Specifies a multievel atomic susceptibility for modeling saturable gain and absorption. This is a subclass of `E_susceptibilities` which contains two objects: (1) `transitions`: a list of atomic `Transition`s (defined below), and (2) `initial_populations`: a list of numbers defining the initial population of each atomic level. See [Materials/Saturable Gain and Absorption](Materials.md#saturable-gain-and-absorption).

#### Transition

**`frequency` [`number`]**
—
The radiative transition frequency $f = \omega / 2\pi$.

**`gamma` [`number`]**
—
The loss rate $\gamma = \gamma / 2\pi$.

**`sigma_diag` [`Vector3`]**
—
The per-polarization coupling strength $\sigma$.

**`from_level` [`number`]**
—
The atomic level from which the transition occurs.

**`to_level` [`number`]**
—
The atomic level to which the transition occurs.

**`transition_rate` [`number`]**
—
The non-radiative transition rate $f = \omega / 2\pi$. Default is 0.

**`pumping_rate` [`number`]**
—
The pumping rate $f = \omega / 2\pi$. Default is 0.

### NoisyLorentzianSusceptibility or NoisyDrudeSusceptibility

Specifies a single dispersive susceptibility of Lorentzian (damped harmonic oscillator) or Drude form. See [Material Dispersion](Materials.md#material-dispersion), with the same `sigma`, `frequency`, and `gamma` parameters, but with an additional Gaussian random noise term (uncorrelated in space and time, zero mean) added to the **P** damped-oscillator equation.

**`noise_amp` [`number`]**
—
The noise has root-mean square amplitude σ $\times$ `noise_amp`.

This is a somewhat unusual polarizable medium, a Lorentzian susceptibility with a random noise term added into the damped-oscillator equation at each point. This can be used to directly model thermal radiation in both the [far field](http://journals.aps.org/prl/abstract/10.1103/PhysRevLett.93.213905) and the [near field](http://math.mit.edu/~stevenj/papers/RodriguezIl11.pdf). Note, however that it is more efficient to [compute far-field thermal radiation using Kirchhoff's law](http://www.simpetus.com/projects.html#meep_thermal_radiation) of radiation, which states that emissivity equals absorptivity. Near-field thermal radiation can usually be computed more efficiently using frequency-domain methods, e.g. via [SCUFF-EM](https://github.com/HomerReid/scuff-em), as described e.g. [here](http://doi.org/10.1103/PhysRevB.92.134202) or [here](http://doi.org/10.1103/PhysRevB.88.054305).

### GyrotropicLorentzianSusceptibility or GyrotropicDrudeSusceptibility

<<<<<<< HEAD
(**Experimental feature**) Specifies a single dispersive gyrotropic susceptibility. See [Material Dispersion](Materials.md#gyrotropic-media).

For gyrotropic media of Lorentzian (damped harmonic oscillator) or Drude form, the parameters `sigma`, `frequency`, and `gamma` have the same meanings as in `LorentzianSusceptibility` and `DrudeSusceptibility`, but with an additional 3-vector `bias`:
=======
(**Experimental feature**) Specifies a single dispersive gyrotropic susceptibility of Lorentzian (damped harmonic oscillator) or Drude form. See [Material Dispersion](Materials.md#gyrotropic-media). Its parameters are `sigma`, `frequency`, and `gamma`, which have the usual meanings, and an additional 3-vector `bias`:
>>>>>>> aedb8971

**`bias` [`Vector3`]**
—
The gyrotropy vector.  The direction of this vector determines the orientation of the gyrotropic response, and the magnitude equals the precession frequency $|\mathbf{b}_n|/2\pi$.

For gyrotropic media of Landau-Lifshitz-Gilbert form, the parameters `sigma`, `frequency`, and `gamma` play different roles, and there is an additiona `alpha` parameter:

**`sigma` [`number`]**
—
The coupling factor $\sigma_n / 2\pi$ between the polarization and the driving field. In magnetic ferrites, this is the Larmor precession frequency at the saturation field.

**`frequency` [`number`]**
—
The Larmor precession frequency, $f_n = \omega_n / 2\pi$.

**`gamma` [`number`]**
—
The loss rate $\gamma_n / 2\pi$ in the off-diagonal response.

**`alpha` [`number`]**
—
The loss factor $\alpha_n$ in the diagonal response (note that there is no 2π factor).

### Vector3

Properties:

**`x`, `y`, `z` [`float` or `complex`]**
—
The `x`, `y`, and `z` components of the vector.

**`Vector3(x=0.0, y=0.0, z=0.0)`**
—
Create a new `Vector3` with the given components. All three components default to zero.


```python
v3 = v1 + v2
v3 = v1 - v2
v3 = v1.cross(v2)
```

Return the sum, difference, or cross product of the two vectors.

```python
c = v1 * b
c = b * v1
```

If `b` is a `Vector3`, returns the dot product `v1` and `b`. If `b` is a number, then `v1` is scaled by the number.

```python
v3 = v1.dot(v2)
```

Returns the dot product of *`v1`* and *`v2`*.

```python
v3 = v1.cross(v2)
```

Returns the cross product of *`v1`* and *`v2`*.

```python
v3 = v1.cdot(v2)
```

Returns the conjugated dot product: *v1*\* dot *v2*.

```python
v2 = v1.norm()
```

Returns the length `math.sqrt(abs(v1.dot(v1)))` of the given vector.

```python
v2 = v1.unit()
```

Returns a unit vector in the direction of v1.

```python
v1.close(v2, [tol])
```

Returns whether or not the corresponding components of the two vectors are within *`tol`* of each other. Defaults to 1e-7.

```python
v1 == v2
```

Returns whether or not the two vectors are numerically equal. Beware of using this function after operations that may have some error due to the finite precision of floating-point numbers; use `close` instead.

```python
v2 = v1.rotate(axis, theta)
```

Returns the vector *`v1`* rotated by an angle *`theta`* (in radians) in the right-hand direction around the *`axis`* vector (whose length is ignored). You may find the python functions `math.degrees` and `math.radians` useful to convert angles between degrees and radians.

### GeometricObject

This class, and its descendants, are used to specify the solid geometric objects that form the dielectric structure being simulated. The base class is:

**`GeometricObject`**

Properties:

**`material` [`Medium` class or function ]**
—
The material that the object is made of (usually some sort of dielectric). Uses default `Medium`. If a function is supplied, it must take one argument and return a Python `Medium`.

**`epsilon_func` [ function ]**
—
A function that takes one argument (a `Vector3`) and returns the dielectric constant at that point. Can be used instead of `material`. Default is `None`.

**`center` [`Vector3`]**
—
Center point of the object. Defaults to `(0,0,0)`.

Methods:

**`shift`(vec [`Vector3`])**
—
Shifts the object's `center` by `vec`, returning a new object. This can also be accomplished via the `+` operator: `geometric_obj + Vector3(10,10,10)`. Using `+=` will shift the object in place.

**`info`(indent_by [`integer`])**
—
Displays all properties and current values of a `GeometricObject`, indented by `indent_by` spaces (default is 0).

One normally does not create objects of type `GeometricObject` directly, however; instead, you use one of the following subclasses. Recall that subclasses inherit the properties of their superclass, so these subclasses automatically have the `material` and `center` properties and can be specified in a subclass's constructor via keyword arguments.

In a 2d calculation, only the intersections of the objects with the $xy$ plane are considered.

#### Geometry Utilites

See the (MPB documentation)[https://mpb.readthedocs.io/en/latest/Python_User_Interface/#geometry-utilities] for utility functions to help manipulate geometric objects.

### Sphere

A sphere. Properties:

**`radius` [`number`]**
—
Radius of the sphere. No default value.

### Cylinder

A cylinder, with circular cross-section and finite height. Properties:

**`radius` [`number`]**
—
Radius of the cylinder's cross-section. No default value.

**`height` [`number`]**
—
Length of the cylinder along its axis. No default value.

**`axis` [`Vector3`]**
—
Direction of the cylinder's axis; the length of this vector is ignored. Defaults to `Vector3(x=0, y=0, z=1)`.

### Cone

A cone, or possibly a truncated cone. This is actually a subclass of `Cylinder`, and inherits all of the same properties, with one additional property. The radius of the base of the cone is given by the `radius` property inherited from `Cylinder`, while the radius of the tip is given by the new property, `radius2`. The `center` of a cone is halfway between the two circular ends.

**`radius2` [`number`]**
—
Radius of the tip of the cone (i.e. the end of the cone pointed to by the `axis` vector). Defaults to zero (a "sharp" cone).

### Block

A parallelepiped (i.e., a brick, possibly with non-orthogonal axes).

**`size` [`Vector3`]**
—
The lengths of the block edges along each of its three axes. Not really a 3-vector, but it has three components, each of which should be nonzero. No default value.

**`e1`, `e2`, `e3` [`Vector3`]**
—
The directions of the axes of the block; the lengths of these vectors are ignored. Must be linearly independent. They default to the three lattice directions.

### Ellipsoid

An ellipsoid. This is actually a subclass of `Block`, and inherits all the same properties, but defines an ellipsoid inscribed inside the block.

### Prism

Polygonal prism type.

**`vertices` [list of `Vector3`]**
—
The vertices that make up the prism. They must lie in a plane that's perpendicular to the `axis`. Note that infinite lengths are not supported. To simulate infinite geometry, just extend the edge of the prism beyond the cell.

**`height` [`number`]**
—
The prism thickness, extruded in the direction of `axis`. `mp.inf` can be used for infinite height.

**`axis` [`Vector3`]**
—
The axis perpendicular to the prism. Defaults to `Vector3(0,0,1)`.

**`center` [`Vector3`]**
—
If `center` is not specified, then the coordinates of the `vertices` define the *bottom* of the prism with the top of the prism being at the same coordinates shifted by `height*axis`. If `center` is specified, then `center` is the coordinates of the [centroid](https://en.wikipedia.org/wiki/Centroid) of all the vertices (top and bottom) of the resulting 3d prism so that the coordinates of the `vertices` are shifted accordingly.

These are some examples of geometric objects created using the above classes:

```py
# A cylinder of infinite radius and height 0.25 pointing along the x axis,
# centered at the origin:
cyl = mp.Cylinder(center=mp.Vector3(0,0,0), height=0.25, radius=mp.inf,
                  axis=mp.Vector3(1,0,0), material=mp.Medium(index=3.5))
```

```py
# An ellipsoid with its long axis pointing along (1,1,1), centered on
# the origin (the other two axes are orthogonal and have equal semi-axis lengths):
ell = mp.Ellipsoid(center=mp.Vector3(0,0,0), size=mp.Vector3(0.8,0.2,0.2),
                   e1=Vector3(1,1,1), e2=Vector3(0,1,-1), e3=Vector3(-2,1,1),
                   material=mp.Medium(epsilon=13))
```

```py
# A unit cube of material metal with a spherical air hole of radius 0.2 at
# its center, the whole thing centered at (1,2,3):
geometry=[mp.Block(center=Vector3(1,2,3), size=Vector3(1,1,1), material=mp.metal),
          mp.Sphere(center=Vector3(1,2,3), radius=0.2, material=mp.air)]
```

```py
# A hexagonal prism defined by six vertices centered on the origin
# of material crystalline silicon (from the materials library)
vertices = [mp.Vector3(-1,0),
            mp.Vector3(-0.5,math.sqrt(3)/2),
            mp.Vector3(0.5,math.sqrt(3)/2),
            mp.Vector3(1,0),
            mp.Vector3(0.5,-math.sqrt(3)/2),
            mp.Vector3(-0.5,-math.sqrt(3)/2)]

geometry = [mp.Prism(vertices, height=1.5, center=mp.Vector3(), material=cSi)]

```

### 3x3 Matrix

**`Matrix`(c1 [`Vector3`], c2 [`Vector3`], c3 [`Vector3`])**
—
The `Matrix` class represents a 3x3 matrix with c1, c2, and c3 as its columns.

```
m.transpose()
m.getH() or m.H
m.determinant()
m.inverse()
```

Return the transpose, adjoint (conjugate transpose), determinant, or inverse of the given matrix.

```
m1 + m2
m1 - m2
m1 * m2
```

Return the sum, difference, or product of the given matrices.

```
v * m
m * v
```

Returns the `Vector3` product of the matrix `m` by the vector `v`, with the vector multiplied on the left or the right respectively.

```
s * m
m * s
```

Scales the matrix `m` by the number `s`.

**`meep.get_rotation_matrix`(axis [`Vector3`], theta [`number`])**

Like `Vector3.rotate`, except returns the (unitary) rotation matrix that performs the given rotation. i.e., `get_rotation_matrix(axis, theta) * v` produces the same result as `v.rotate(axis, theta)`.

### Symmetry

This class is used for the `symmetries` input variable to specify symmetries which must preserve both the structure *and* the sources. Any number of symmetries can be exploited simultaneously but there is no point in specifying redundant symmetries: the cell can be reduced by at most a factor of 4 in 2d and 8 in 3d. See also [Exploiting Symmetry](Exploiting_Symmetry.md). This is the base class of the specific symmetries below, so normally you don't create it directly. However, it has two properties which are shared by all symmetries:

**`direction` [`direction` constant ]**
—
The direction of the symmetry (the normal to a mirror plane or the axis for a rotational symmetry). e.g. `X`, `Y`, or `Z` (only Cartesian/grid directions are allowed). No default value.

**`phase` [`complex`]**
—
An additional phase to multiply the fields by when operating the symmetry on them. Default is +1, e.g. a phase of -1 for a mirror plane corresponds to an *odd* mirror. Technically, you are essentially specifying the representation of the symmetry group that your fields and sources transform under.

The specific symmetry sub-classes are:

**`Mirror`**
—
A mirror symmetry plane. `direction` is the direction *normal* to the mirror plane.

**`Rotate2`**
—
A 180° (twofold) rotational symmetry (a.k.a. $C_2$). `direction` is the axis of the rotation.

**`Rotate4`**
—
A 90° (fourfold) rotational symmetry (a.k.a. $C_4$). `direction` is the axis of the rotation.

### PML

This class is used for specifying the PML absorbing boundary layers around the cell, if any, via the `boundary_layers` input variable. See also [Perfectly Matched Layers](Perfectly_Matched_Layer.md). `boundary_layers` can be zero or more `PML` objects, with multiple objects allowing you to specify different PML layers on different boundaries. The class represents a single PML layer specification, which sets up one or more PML layers around the boundaries according to the following properties.

**`thickness` [`number`]**
—
The spatial thickness of the PML layer which extends from the boundary towards the *inside* of the cell. The thinner it is, the more numerical reflections become a problem. No default value.

**`direction` [`direction` constant ]**
—
Specify the direction of the boundaries to put the PML layers next to. e.g. if `X`, then specifies PML on the $\pm x$ boundaries (depending on the value of `side`, below). Default is the special value `ALL`, which puts PML layers on the boundaries in all directions.

**`side` [`side` constant ]**
—
Specify which side, `Low` or `High` of the boundary or boundaries to put PML on. e.g. if side is `Low` and direction is `X`, then a PML layer is added to the $-x$ boundary. Default is the special value `ALL`, which puts PML layers on both sides.

**`R_asymptotic` [`number`]**
—
The asymptotic reflection in the limit of infinite resolution or infinite PML thickness, for reflections from air (an upper bound for other media with index &gt; 1). For a finite resolution or thickness, the reflection will be *much larger*, due to the discretization of Maxwell's equation. Default value is 10<sup>−15</sup>, which should suffice for most purposes. You want to set this to be small enough so that waves propagating within the PML are attenuated sufficiently, but making `R_asymptotic` too small will increase the numerical reflection due to discretization.

**`pml_profile` [`function`]**
—
By default, Meep turns on the PML conductivity quadratically within the PML layer &mdash; one doesn't want to turn it on suddenly, because that exacerbates reflections due to the discretization. More generally, with `pml_profile` one can specify an arbitrary PML "profile" function $f(u)$ that determines the shape of the PML absorption profile up to an overall constant factor. *u* goes from 0 to 1 at the start and end of the PML, and the default is $f(u) = u^2$. In some cases where a very thick PML is required, such as in a periodic medium (where there is technically no such thing as a true PML, only a pseudo-PML), it can be advantageous to turn on the PML absorption more smoothly. See [Optics Express, Vol. 16, pp. 11376-92, 2008](http://www.opticsinfobase.org/abstract.cfm?URI=oe-16-15-11376). For example, one can use a cubic profile $f(u) = u^3$ by specifying `pml_profile=lambda u: u*u*u`.

#### `Absorber`

Instead of a `PML` layer, there is an alternative class called `Absorber` which is a **drop-in** replacement for `PML`. For example, you can do `boundary_layers=[mp.Absorber(thickness=2)]` instead of `boundary_layers=[mp.PML(thickness=2)]`. All the parameters are the same as for `PML`, above. You can have a mix of `PML` on some boundaries and `Absorber` on others.

The `Absorber` class does *not* implement a perfectly matched layer (PML), however (except in 1d). Instead, it is simply a scalar electric **and** magnetic conductivity that turns on gradually within the layer according to the `pml_profile` (defaulting to quadratic). Such a scalar conductivity gradient is only reflectionless in the limit as the layer becomes sufficiently thick.

The main reason to use `Absorber` is if you have **a case in which PML fails:**

-   No true PML exists for *periodic* media, and a scalar absorber is computationally less expensive and generally just as good. See [Optics Express, Vol. 16, pp. 11376-92, 2008](http://www.opticsinfobase.org/abstract.cfm?URI=oe-16-15-11376).
-   PML can lead to *divergent* fields for certain waveguides with "backward-wave" modes; this can readily occur in metals with surface plasmons, and a scalar absorber is your only choice. See [Physical Review E, Vol. 79, 065601, 2009](http://math.mit.edu/~stevenj/papers/LohOs09.pdf).
-   PML can fail if you have a waveguide hitting the edge of your cell *at an angle*. See [J. Computational Physics, Vol. 230, pp. 2369-77, 2011](http://math.mit.edu/~stevenj/papers/OskooiJo11.pdf).

### Source

The `Source` class is used to specify the current sources via the `Simulation.sources` attribute. Note that all sources in Meep are separable in time and space, i.e. of the form $\mathbf{J}(\mathbf{x},t) = \mathbf{A}(\mathbf{x}) \cdot f(t)$ for some functions $\mathbf{A}$ and $f$. Non-separable sources can be simulated, however, by modifying the sources after each time step. When real fields are being used (which is the default in many cases; see `Simulation.force_complex_fields`), only the real part of the current source is used.

**Important note**: These are *current* sources (**J** terms in Maxwell's equations), even though they are labelled by electric/magnetic field components. They do *not* specify a particular electric/magnetic field which would be what is called a "hard" source in the FDTD literature. There is no fixed relationship between the current source and the resulting field amplitudes; it depends on the surrounding geometry, as described in the [FAQ](FAQ.md#how-does-the-current-amplitude-relate-to-the-resulting-field-amplitude) and in Section 4.4 ("Currents and Fields: The Local Density of States") in [Chapter 4](http://arxiv.org/abs/arXiv:1301.5366) ("Electromagnetic Wave Source Conditions") of the book [Advances in FDTD Computational Electrodynamics: Photonics and Nanotechnology](https://www.amazon.com/Advances-FDTD-Computational-Electrodynamics-Nanotechnology/dp/1608071707).

Properties:

**`src` [`SourceTime` class ]**
—
Specify the time-dependence of the source (see below). No default.

**`component` [`component` constant ]**
—
Specify the direction and type of the current component: e.g. `mp.Ex`, `mp.Ey`, etcetera for an electric-charge current, and `mp.Hx`, `mp.Hy`, etcetera for a magnetic-charge current. Note that currents pointing in an arbitrary direction are specified simply as multiple current sources with the appropriate amplitudes for each component. No default.

**`center` [`Vector3`]**
—
The location of the center of the current source in the cell. No default.

**`size` [`Vector3`]**
—
The size of the current distribution along each direction of the cell. Default is `(0,0,0)`: a point-dipole source.

**`amplitude` [`complex`]**
—
An overall complex amplitude multiplying the current source. Default is 1.0.

**`amp_func` [`function`]**
—
A Python function of a single argument, that takes a `Vector3` giving a position and returns a complex current amplitude for that point. The position argument is *relative* to the `center` of the current source, so that you can move your current around without changing your function. Default is `None`, meaning that a constant amplitude of 1.0 is used. Note that your amplitude function (if any) is *multiplied* by the `amplitude` property, so both properties can be used simultaneously.

**`amp_func_file` [`string`]**
—
String of the form `path_to_h5_file.h5:dataset`. The `.h5` extension is optional. Meep will read the HDF5 file and create an amplitude function that interpolates into the grid specified by the file. Meep expects the data to be split into real and imaginary parts, so in the above example it will look for `dataset.re` and `dataset.im` in the file `path_to_h5_file.h5`. Defaults to the empty string.

**`amp_data` [`numpy.ndarray with dtype=numpy.complex128`]**
—
Like `amp_func_file` above, but instead of interpolating into an HDF5 file, interpolates into a complex NumPy array. The array should be three dimensions. For a 2d simulation, just pass 1 for the third dimension, e.g., `arr = np.zeros((N, M, 1), dtype=np.complex128)`. Defaults to `None`.

As described in Section 4.2 ("Incident Fields and Equivalent Currents") in [Chapter 4](http://arxiv.org/abs/arXiv:1301.5366) ("Electromagnetic Wave Source Conditions") of the book [Advances in FDTD Computational Electrodynamics: Photonics and Nanotechnology](https://www.amazon.com/Advances-FDTD-Computational-Electrodynamics-Nanotechnology/dp/1608071707), it is also possible to supply a source that is designed to couple exclusively into a single waveguide mode (or other mode of some cross section or periodic region) at a single frequency, and which couples primarily into that mode as long as the bandwidth is not too broad. This is possible if you have [MPB](https://mpb.readthedocs.io) installed: Meep will call MPB to compute the field profile of the desired mode, and uses the field profile to produce an equivalent current source. Note: this feature does *not* work in cylindrical coordinates. To do this, instead of a `source` you should use an `EigenModeSource`:

### EigenModeSource

This is a subclass of `Source` and has **all of the properties** of `Source` above. However, you normally do not specify a `component`. Instead of `component`, the current source components and amplitude profile are computed by calling MPB to compute the modes, $\mathbf{u}_{n,\mathbf{k}}(\mathbf{r}) e^{i \mathbf{k} \cdot \mathbf{r}}$, of the dielectric profile in the region given by the `size` and `center` of the source, with the modes computed as if the *source region were repeated periodically in all directions*. If an `amplitude` and/or `amp_func` are supplied, they are *multiplied* by this current profile. The desired eigenmode and other features are specified by the following properties:

**`eig_band` [`integer`]**
—
The index *n* (1,2,3,...) of the desired band ω<sub>*n*</sub>(**k**) to compute in MPB where 1 denotes the lowest-frequency band at a given **k** point, and so on.

**`direction` [`mp.X`, `mp.Y`, or `mp.Z;` default `mp.AUTOMATIC`], `eig_match_freq` [`boolean;` default `True`], `eig_kpoint` [`Vector3`]**
—
By default (if `eig_match_freq` is `True`), Meep tries to find a mode with the same frequency ω<sub>*n*</sub>(**k**) as the `src` property (above), by scanning **k** vectors in the given `direction` using MPB's `find_k` functionality. Alternatively, if `eig_kpoint` is supplied, it is used as an initial guess for **k**. By default, `direction` is the direction normal to the source region, assuming `size` is $d$–1 dimensional in a $d$-dimensional simulation (e.g. a plane in 3d). If `direction` is set to `mp.NO_DIRECTION`, then `eig_kpoint` is not only initial guess and the search direction of the **k** vectors, but is also taken to be the direction of the waveguide, allowing you to [launch modes in oblique ridge waveguides](Python_Tutorials/Eigenmode_Source.md#index-guided-modes-in-a-ridge-waveguide) (not perpendicular to the source plane).  If `eig_match_freq` is `False`, then the specific **k** vector of the desired mode is specified with  `eig_kpoint` (in Meep units of 2π/(unit length)). By default, the **k** components in the plane of the source region are zero.  However, if the source region spans the *entire* cell in some directions, and the cell has Bloch-periodic boundary conditions via the `k_point` parameter, then the mode's **k** components in those directions will match `k_point` so that the mode satisfies the Meep boundary conditions, regardless of `eig_kpoint`. Note that once **k** is either found by MPB, or specified by `eig_kpoint`, the field profile used to create the current sources corresponds to the Bloch mode, $\mathbf{u}_{n,\mathbf{k}}(\mathbf{r})$, multiplied by the appropriate exponential factor, $e^{i \mathbf{k} \cdot \mathbf{r}}$.

**`eig_parity` [`mp.NO_PARITY` (default), `mp.EVEN_Z`, `mp.ODD_Z`, `mp.EVEN_Y`, `mp.ODD_Y`]**
—
The parity (= polarization in 2d) of the mode to calculate, assuming the structure has $z$ and/or $y$ mirror symmetry *in the source region*, with respect to the `center` of the source region.  (In particular, it does not matter if your simulation as a whole has that symmetry, only the cross section where you are introducing the source.) If the structure has both $y$ and $z$ mirror symmetry, you can combine more than one of these, e.g. `EVEN_Z + ODD_Y`. Default is `NO_PARITY`, in which case MPB computes all of the bands which will still be even or odd if the structure has mirror symmetry, of course. This is especially useful in 2d simulations to restrict yourself to a desired polarization.

**`eig_resolution` [`integer`, defaults to same as Meep resolution ]**
—
The spatial resolution to use in MPB for the eigenmode calculations. This defaults to the same resolution as Meep, but you can use a higher resolution in which case the structure is linearly interpolated from the Meep pixels.

**`eig_tolerance` [`number`, defaults to 10<sup>–7</sup> ]**
—
The tolerance to use in the MPB eigensolver. MPB terminates when the eigenvalues stop changing to less than this fractional tolerance.

**`component` [as above, but defaults to `ALL_COMPONENTS`]**
—
Once the MPB modes are computed, equivalent electric and magnetic sources are created within Meep. By default, these sources include magnetic and electric currents in *all* transverse directions within the source region, corresponding to the mode fields as described in Section 4.2 ("Incident Fields and Equivalent Currents") in [Chapter 4](http://arxiv.org/abs/arXiv:1301.5366) ("Electromagnetic Wave Source Conditions") of the book [Advances in FDTD Computational Electrodynamics: Photonics and Nanotechnology](https://www.amazon.com/Advances-FDTD-Computational-Electrodynamics-Nanotechnology/dp/1608071707). If you specify a `component` property, however, you can include only one component of these currents if you wish. Most users won't need this feature.

**`eig_lattice_size` [`Vector3`], `eig_lattice_center` [`Vector3`]**
—
Normally, the MPB computational unit cell is the same as the source volume given by the `size` and `center` parameters. However, occasionally you want the unit cell to be larger than the source volume. For example, to create an eigenmode source in a periodic medium, you need to pass MPB the entire unit cell of the periodic medium, but once the mode is computed then the actual current sources need only lie on a cross section of that medium. To accomplish this, you can specify the optional `eig_lattice_size` and `eig_lattice_center`, which define a volume (which must enclose `size` and `center`) that is used for the unit cell in MPB with the dielectric function ε taken from the corresponding region in the Meep simulation.

**`eig_power(f)`**
—
Returns the total power of the fields from the eigenmode source at frequency `f`.

Eigenmode sources are normalized so that in the case of a time-harmonic simulation with all sources and fields having monochromatic time dependence $e^{-i 2\pi f_m t}$ where $f_m$ is the frequency of the eigenmode, the total time-average power of the fields — the integral of the normal Poynting vector over the entire cross-sectional line or plane — is equal to 1. This convention has two use cases:

+ For [frequency-domain calculations](Python_User_Interface.md#frequency-domain-solver) involving a `ContinuousSrc` time dependence, the time-average power of the fields is 1.

+ For time-domain calculations involving a time dependence $W(t)$ which is typically a [Gaussian](#gaussiansource), the amplitude of the fields at frequency $f$ will be multiplied by $\widetilde W(f)$, the Fourier transform of $W(t)$, while field-bilinear quantities like the Poynting flux and energy density are multiplied by $|\widetilde W(f)|^2$. For the particular case of a Gaussian time dependence, the Fourier transform at $f$ can be obtained via the `fourier_transform` class method.

In either case, the `eig_power` class method returns the total power at frequency `f`. However, for a user-defined [`CustomSource`](#customsource), `eig_power` will *not* include the $|\widetilde W(f)|^2$ factor since Meep does not know the Fourier transform of your source function $W(t)$. You will have to multiply by this yourself if you need it.

**Note:** Due to discretization effects, the normalization of eigenmode sources to yield unit power transmission is only approximate: at any finite resolution, the power of the fields as measured using [DFT flux](#flux-spectra) monitors will not precisely match that of calling `eig_power` but will rather include discretization errors that decrease with resolution.  Generally, the most reliable procedure is to normalize your calculations by the power computed in a separate normalization run at the same resolution, as shown in several of the tutorial examples.

Note that Meep's MPB interface only supports dispersionless non-magnetic materials but it does support anisotropic ε. Any nonlinearities, magnetic responses μ, conductivities σ, or dispersive polarizations in your materials will be *ignored* when computing the eigenmode source. PML will also be ignored.

The `src_time` object (`Source.src`), which specifies the time dependence of the source, can be one of the following three classes.

### ContinuousSource

A continuous-wave (CW) source is proportional to $\exp(-i\omega t)$, possibly with a smooth (exponential/tanh) turn-on/turn-off. In practice, the CW source [never produces an exact single-frequency response](FAQ.md#why-doesnt-the-continuous-wave-cw-source-produce-an-exact-single-frequency-response).

**`frequency` [`number`]**
—
The frequency *f* in units of $c$/distance or ω in units of 2π$c$/distance. See [Units](Introduction.md#units-in-meep). No default value. You can instead specify `wavelength=x` or `period=x`, which are both a synonym for `frequency=1/x`; i.e. 1/ω in these units is the vacuum wavelength or the temporal period.

**`start_time` [`number`]**
—
The starting time for the source. Default is 0 (turn on at $t=0$).

**`end_time` [`number`]**
—
The end time for the source. Default is 10<sup>20</sup> (never turn off).

**`width` [`number`]**
—
Roughly, the temporal width of the smoothing (technically, the inverse of the exponential rate at which the current turns off and on). Default is 0 (no smoothing). You can instead specify `fwidth=x`, which is a synonym for `width=1/x` (i.e. the frequency width is proportional to the inverse of the temporal width).

**`slowness` [`number`]**
—
Controls how far into the exponential tail of the tanh function the source turns on. Default is 3.0. A larger value means that the source turns on more gradually at the beginning.

**`is_integrated` [`boolean`]**
—
If `True`, the source is the integral of the current (the [dipole moment](https://en.wikipedia.org/wiki/Electric_dipole_moment)) which oscillates but does not increase for a sinusoidal current. In practice, there is little difference between integrated and non-integrated sources. Default is `False`.

### GaussianSource

A Gaussian-pulse source roughly proportional to $\exp(-i\omega t - (t-t_0)^2/2w^2)$. Technically, the "Gaussian" sources in Meep are the (discrete-time) derivative of a Gaussian, i.e. they are $(-i\omega)^{-1} \frac{\partial}{\partial t} \exp(-i\omega t - (t-t_0)^2/2w^2)$, but the difference between this and a true Gaussian is usually irrelevant.

**`frequency` [`number`]**
—
The center frequency $f$ in units of $c$/distance (or ω in units of 2π$c$/distance). See [Units](Introduction.md#units-in-meep). No default value. You can instead specify `wavelength=x` or `period=x`, which are both a synonym for `frequency=1/x`; i.e. 1/ω in these units is the vacuum wavelength or the temporal period.

**`width` [`number`]**
—
The width $w$ used in the Gaussian. No default value. You can instead specify `fwidth=x`, which is a synonym for `width=1/x` (i.e. the frequency width is proportional to the inverse of the temporal width).

**`start_time` [`number`]**
—
The starting time for the source; default is 0 (turn on at $t=0$). This is not the time of the peak. See below.

**`cutoff` [`number`]**
—
How many `width`s the current decays for before we cut it off and set it to zero &mdash; this applies for both turn-on and turn-off of the pulse. Default is 5.0. A larger value of `cutoff` will reduce the amount of high-frequency components that are introduced by the start/stop of the source, but will of course lead to longer simulation times. The peak of the Gaussian is reached at the time $t_0$=`start_time + cutoff*width`.

**`is_integrated` [`boolean`]**
—
If `True`, the source is the integral of the current (the [dipole moment](https://en.wikipedia.org/wiki/Electric_dipole_moment)) which is guaranteed to be zero after the current turns off. In practice, there is little difference between integrated and non-integrated sources. Default is `False`.

**`fourier_transform(f)`**
—
Returns the Fourier transform of the current evaluated at frequency `f` (`ω=2πf`) given by:
$$
   \widetilde G(\omega) \equiv \frac{1}{\sqrt{2\pi}}
   \int e^{i\omega t}G(t)\,dt \equiv
   \frac{1}{\Delta f}
   e^{i\omega t_0 -\frac{(\omega-\omega_0)^2}{2\Delta f^2}}
$$
where $G(t)$ is the current (not the dipole moment). In this formula, $\Delta f$ is the `fwidth` of the source, $\omega_0$ is $2\pi$ times its `frequency,` and $t_0$ is the peak time discussed above. Note that this does not include any `amplitude` or `amp_func` factor that you specified for the source.

### CustomSource

A user-specified source function $f(t)$. You can also specify start/end times at which point your current is set to zero whether or not your function is actually zero. These are optional, but you must specify an `end_time` explicitly if you want `run` functions like `until_after_sources` to work, since they need to know when your source turns off.

**`src_func` [`function`]**
—
The function $f(t)$ specifying the time-dependence of the source. It should take one argument (the time in Meep units) and return a complex number.

**`start_time` [`number`]**
—
The starting time for the source. Default is -10<sup>20</sup>: turn on at $t=-\infty$. Note, however, that the simulation normally starts at $t=0$ with zero fields as the initial condition, so there is implicitly a sharp turn-on at $t=0$ whether you specify it or not.

**`end_time` [`number`]**
—
The end time for the source. Default is 10<sup>20</sup> (never turn off).

**`is_integrated` [`boolean`]**
—
If `True`, the source is the integral of the current (the [dipole moment](https://en.wikipedia.org/wiki/Electric_dipole_moment)) which is guaranteed to be zero after the current turns off. In practice, there is little difference between integrated and non-integrated sources. Default is `False`.

<a name="fluxregion"></a>

### FluxRegion

A `FluxRegion` object is used with [`add_flux`](#flux-spectra) to specify a region in which Meep should accumulate the appropriate Fourier-transformed fields in order to compute a flux spectrum. It represents a region (volume, plane, line, or point) in which to compute the integral of the Poynting vector of the Fourier-transformed fields. `ModeRegion` is an alias for `FluxRegion` for use with `add_mode_monitor`.

Properties:

**`center` [`Vector3`]**
—The center of the flux region (no default).

**`size` [`Vector3`]**
—The size of the flux region along each of the coordinate axes. Default is `(0,0,0)`; a single point.

**`direction` [`direction` constant ]**
—The direction in which to compute the flux (e.g. `mp.X`, `mp.Y`, etcetera). Default is `AUTOMATIC`, in which the direction is determined by taking the normal direction if the flux region is a plane (or a line, in 2d). If the normal direction is ambiguous (e.g. for a point or volume), then you *must* specify the `direction` explicitly (not doing so will lead to an error).

**`weight` [`complex`]**
—A weight factor to multiply the flux by when it is computed. Default is 1.0.

**`volume` [`Volume`]**
—A `meep.Volume` can be used to specify the flux region instead of a center and a size.

Note that the flux is always computed in the *positive* coordinate direction, although this can effectively be flipped by using a `weight` of -1.0. This is useful, for example, if you want to compute the outward flux through a box, so that the sides of the box add instead of subtract.

<a name="Volume"></a>

### Volume

Many Meep functions require you to specify a volume in space, corresponding to the C++ type `meep::volume`. This class creates such a volume object, given the `center` and `size` properties (just like e.g. a `Block` object). If the `size` is not specified, it defaults to `(0,0,0)`, i.e. a single point. Any method that accepts such a volume also accepts `center` and `size` keyword arguments. If these are specified instead of the volume, the library will construct a volume for you.

**`meep.get_center_and_size(vol)`**
—
Utility function that takes a `meep::volume` `vol` and returns the center and size of the volume as a tuple of `Vector3`.

Miscellaneous Functions
-----------------------

### Output File Names

The output filenames used by Meep, e.g. for HDF5 files, are automatically prefixed by the input variable `filename_prefix`. If `filename_prefix` is `None` (the default), however, then Meep constructs a default prefix based on the current Python filename with `".py"` replaced by `"-"`: e.g. `test.py` implies a prefix of `"test-"`. You can get this prefix by running:

**`Simulation.get_filename_prefix()`**
—
Return the current prefix string that is prepended, by default, to all file names.

If you don't want to use any prefix, then you should set `filename_prefix` to the empty string `''`.

In addition to the filename prefix, you can also specify that all the output files be written into a newly-created directory (if it does not yet exist). This is done by running:

**`Simulation.use_output_directory([dirname])`**
—
Put output in a subdirectory, which is created if necessary. If the optional argument dirname is specified, that is the name of the directory. Otherwise, the directory name is the current Python file name with `".py"` replaced by `"-out"`: e.g. `test.py` implies a directory of `"test-out"`.


### Simulation Time

**`Simulation.meep_time()`**
—
Return the current simulation time in simulation time units (e.g. during a run function). This is not the wall-clock time.

Occasionally, e.g. for termination conditions of the form *time* &lt; *T*?, it is desirable to round the time to single precision in order to avoid small differences in roundoff error from making your results different by one timestep from machine to machine (a difference much bigger than roundoff error); in this case you can call `Simulation.round_time()` instead, which returns the time rounded to single precision.

### Field Computations

Meep supports a large number of functions to perform computations on the fields. Most of them are accessed via the lower-level C++/SWIG interface. Some of them are based on the following simpler, higher-level versions. They are accessible as methods of a `Simulation` instance.

**`set_boundary(side, direction, condition)`**
—
Sets the condition of the boundary on the specified side in the specified direction. See the [Constants (Enumerated Types)](#constants-enumerated-types) section for valid `side`, `direction`, and `boundary_condition` values.

**`phase_in_material(newstructure, phasetime)`**
—
`newstructure` should be the `structure` field of another `Simulation` object with the same cell size and resolution.   Over the next time period `phasetime` (in the current simulation's time units), the current structure (ε, μ, and conductivity) will be gradually changed to `newstructure`. In particular, at each timestep it linearly interpolates between the old structure and the new structure. After `phasetime` has elapsed, the structure will remain equal to `newstructure`. This is demonstrated in the following image for two [Cylinder](#cylinder) objects (the simulation script is in [examples/phase_in_material.py](https://github.com/NanoComp/meep/blob/master/python/examples/phase_in_material.py)).

<center>
![](images/phase-in-material.png)
</center>

**`get_field_point(c, pt)`**
—
Given a `component` or `derived_component` constant `c` and a `Vector3` `pt`, returns the value of that component at that point.

**`get_epsilon_point(pt)`**
—
Equivalent to `get_field_point(mp.Dielectric, pt)`.

**`initialize_field(c, func)`**
—
Initialize the component `c` fields using the function `func` which has a single argument, a `Vector3` giving a position and returns a complex number for the value of the field at that point.

**`add_dft_fields(cs, freq_min, freq_max, nfreq, where=None, center=None, size=None)`**
—
Given a list of field components `cs`, compute the Fourier transform of these fields for `nfreq` equally spaced frequencies covering the frequency range `freq_min` to `freq_max` over the `Volume` specified by `where` (default to the entire cell). The volume can also be specified via the `center` and `size` arguments.

**`flux_in_box(dir, box=None, center=None, size=None)`**
—
Given a `direction` constant, and a `mp.Volume`, returns the flux (the integral of $\Re [\mathbf{E}^* \times \mathbf{H}]$) in that volume. Most commonly, you specify a volume that is a plane or a line, and a direction perpendicular to it, e.g. `flux_in_box(d=mp.X,mp.Volume(center=mp.Vector3(0,0,0),size=mp.Vector3(0,1,1)))`. If the `center` and `size` arguments are provided instead of `box`, Meep will construct the appropriate volume for you.

**`electric_energy_in_box(box=None, center=None, size=None)`**
—
Given a `mp.Volume`, returns the integral of the electric-field energy $\mathbf{E}^* \cdot \mathbf{D}/2$ in the given volume. If the volume has zero size along a dimension, a lower-dimensional integral is used. If the `center` and `size` arguments are provided instead of `box`, Meep will construct the appropriate volume for you.

**`magnetic_energy_in_box(box=None, center=None, size=None)`**
—
Given a `mp.Volume`, returns the integral of the magnetic-field energy $\mathbf{H}^* \cdot \mathbf{B}/2$ in the given volume. If the volume has zero size along a dimension, a lower-dimensional integral is used. If the `center` and `size` arguments are provided instead of `box`, Meep will construct the appropriate volume for you.

**`field_energy_in_box(box=None, center=None, size=None)`**
—
Given a `mp.Volume`, returns the integral of the electric- and magnetic-field energy $\mathbf{E}^* \cdot \mathbf{D}/2 + \mathbf{H}^* \cdot \mathbf{B}/2$ in the given volume. If the volume has zero size along a dimension, a lower-dimensional integral is used. If the `center` and `size` arguments are provided instead of `box`, Meep will construct the appropriate volume for you.

**`modal_volume_in_box(box=None, center=None, size=None)`**
—
Given a `mp.Volume`, returns the instantaneous modal volume according to the Purcell-effect definition: integral (ε|E|<sup>2</sup>) / maximum (ε|E|<sup>2</sup>). If no volume argument is provided, the entire cell is used by default. If the `center` and `size` arguments are provided instead of `box`, Meep will construct the appropriate volume for you.

Note that if you are at a fixed frequency and you use complex fields (via Bloch-periodic boundary conditions or `fields_complex=True`), then one half of the flux or energy integrals above corresponds to the time average of the flux or energy for a simulation with real fields.

Often, you want the integration box to be the entire cell. A useful function to return this box, which you can then use for the `box` arguments above, is `Simulation.total_volume()`.

One versatile feature is that you can supply an arbitrary function $f(\mathbf{x},c_1,c_2,\ldots)$ of position $\mathbf{x}$ and various field components $c_1,\ldots$ and ask Meep to integrate it over a given volume, find its maximum, or output it (via `output_field_function`, described later). This is done via the functions:

**`integrate_field_function(cs, func, where=None, center=None, size=None)`**
—
Returns the integral of the complex-valued function `func` over the `Volume` specified by `where` (defaults to entire cell) for the `meep::fields` contained in the `Simulation` instance that calls this method. `func` is a function of position (a `Vector3`, its first argument) and zero or more field components specified by `cs`: a list of `component` constants. `func` can be real- or complex-valued. The volume can optionally be specified via the `center` and `size` arguments.

If any dimension of `where` is zero, that dimension is not integrated over. In this way you can specify 1d, 2d, or 3d integrals.

**`max_abs_field_function(cs, func, where=None, center=None, size=None)`**
—
As `integrate_field_function`, but returns the maximum absolute value of `func` in the volume `where` instead of its integral.

The integration is performed by summing over the grid points with a simple trapezoidal rule, and the maximum is similarly over the grid points. See [Field Functions](Field_Functions.md) for examples of how to call `integrate_field_function` and `max_abs_field_function`. See [Synchronizing the Magnetic and Electric Fields](Synchronizing_the_Magnetic_and_Electric_Fields.md) if you want to do computations combining the electric and magnetic fields. The volume can optionally be specified via the `center` and `size` arguments.

Occasionally, one wants to compute an integral that combines fields from two separate simulations (e.g. for nonlinear coupled-mode calculations). This functionality is supported in Meep, as long as the two simulations have the *same* cell, the same resolution, the same boundary conditions and symmetries (if any), and the same PML layers (if any).

**`integrate2_field_function(fields2, cs1, cs2, func, where=None, center=None, size=None)`**
—Similar to `integrate_field_function`, but takes additional parameters `fields2` and `cs2`. `fields2` is a `meep::fields*` object similar to the global `fields` variable (see below) specifying the fields from another simulation. `cs1` is a list of components to integrate with from the `meep::fields` instance in `Simulation.fields`, as for `integrate_field_function`, while `cs2` is a list of components to integrate from `fields2`. Similar to `integrate_field_function`, `func` is a function that returns an number given arguments consisting of: the position vector, followed by the values of the components specified by `cs1` (in order), followed by the values of the components specified by `cs2` (in order). The volume can optionally be specified via the `center` and `size` arguments.

To get two fields in memory at once for `integrate2_field_function`, the easiest way is to run one simulation within a given Python file, then save the results in another fields variable, then run a second simulation. This would look something like:

```py
...set up and run first simulation...
fields2 = sim.fields # save the fields in a variable
sim.fields = None    # prevent the fields from getting deallocated by reset-meep
sim.reset_meep()
...set up and run second simulation...
```

It is also possible to timestep both fields simultaneously (e.g. doing one timestep of one simulation then one timestep of another simulation, and so on, but this requires you to call much lower-level functions like `fields_step()`.

### Reloading Parameters

Once the fields/simulation have been initialized, you can change the values of various parameters by using the following functions (which are attributes of the `Simulation` class):

**`reset_meep()`**
—
Reset all of Meep's parameters, deleting the fields, structures, etcetera, from memory as if you had not run any computations.

**`restart_fields()`**
—
Restart the fields at time zero, with zero fields. Does *not* reset the Fourier transforms of the flux planes, which continue to be accumulated.

**`change_k_point(k)`**
—
Change the `k_point` (the Bloch periodicity).

**`change_sources(new_sources)`**
—
Change the list of sources in `Simulation.sources` to `new_sources`, and changes the sources used for the current simulation. `new_sources` must be a list of `Source` objects.

**`set_materials(geometry=None, default_material=None)`**
—
This can be called in a step function, and is useful for changing the geometry or default material as a function of time.

### Flux Spectra

Given a bunch of [`FluxRegion`](#fluxregion) objects, you can tell Meep to accumulate the Fourier transforms of the fields in those regions in order to compute flux spectra. See also the [Introduction](Introduction.md#transmittancereflectance-spectra) and [Tutorial/Basics](Python_Tutorials/Basics.md#transmittance-spectrum-of-a-waveguide-bend). These are attributes of the `Simulation` class. The most important function is:

**`add_flux(fcen, df, nfreq, FluxRegions...)`**
—
Add a bunch of `FluxRegion`s to the current simulation (initializing the fields if they have not yet been initialized), telling Meep to accumulate the appropriate field Fourier transforms for `nfreq` equally spaced frequencies covering the frequency range `fcen-df/2` to `fcen+df/2`. Return a *flux object*, which you can pass to the functions below to get the flux spectrum, etcetera.

As described in the tutorial, you normally use `add_flux` via statements like:

**`transmission = sim.add_flux(...)`**
—
to store the flux object in a variable.  You can create as many flux objects as you want, e.g. to look at powers flowing in different regions or in different frequency ranges. Note, however, that Meep has to store (and update at every time step) a number of Fourier components equal to the number of grid points intersecting the flux region multiplied by the number of electric and magnetic field components required to get the Poynting vector multiplied by `nfreq`, so this can get quite expensive (in both memory and time) if you want a lot of frequency points over large regions of space.

Once you have called `add_flux`, the Fourier transforms of the fields are accumulated automatically during time-stepping by the [run functions](#run-functions). At any time, you can ask for Meep to print out the current flux spectrum via:

**`display_fluxes(fluxes...)`**
—
Given a number of flux objects, this displays a comma-separated table of frequencies and flux spectra, prefixed by "flux1:" or similar (where the number is incremented after each run). All of the fluxes should be for the same `fcen`/`df`/`nfreq`. The first column are the frequencies, and subsequent columns are the flux spectra.

You might have to do something lower-level if you have multiple flux regions corresponding to *different* frequency ranges, or have other special needs. `display_fluxes(f1, f2, f3)` is actually equivalent to `meep.display_csv("flux", meep.get_flux_freqs(f1), meep.get_fluxes(f1), meep.get_fluxes(f2), meep.get_fluxes(f3))`, where `display_csv` takes a bunch of lists of numbers and prints them as a comma-separated table, and we are calling two lower-level functions:

**`get_flux_freqs(flux)`**
—
Given a flux object, returns a list of the frequencies that it is computing the spectrum for.

**`get_fluxes(flux)`**
—
Given a flux object, returns a list of the current flux spectrum that it has accumulated.

As described in [Tutorial/Basics](Python_Tutorials/Basics.md#angular-reflectance-spectrum-of-a-planar-interface), for a reflection spectrum you often want to save the Fourier-transformed fields from a "normalization" run and then load them into another run to be subtracted. This can be done via:

**`save_flux(filename, flux)`**
—
Save the Fourier-transformed fields corresponding to the given flux object in an HDF5 file of the given `filename` without the ".h5" suffix (the current filename-prefix is prepended automatically).

**`load_flux(filename, flux)`**
—
Load the Fourier-transformed fields into the given flux object (replacing any values currently there) from an HDF5 file of the given `filename` without the ".h5" suffix (the current filename-prefix is prepended automatically). You must load from a file that was saved by `save_flux` in a simulation of the same dimensions (for both the cell and the flux regions) with the same number of processors.

**`load_minus_flux(filename, flux)`**
—
As `load_flux`, but negates the Fourier-transformed fields after they are loaded. This means that they will be *subtracted* from any future field Fourier transforms that are accumulated.

Sometimes it is more convenient to keep the Fourier-transformed fields in memory rather than writing them to a file and immediately loading them back again. To that end, the `Simulation` class exposes the following three methods:

**`get_flux_data(flux)`**
—
Get the Fourier-transformed fields corresponding to the given flux object as a `FluxData`, which is just a named tuple of NumPy arrays. Note that this object is only useful for passing to `load_flux_data` below and should be considered opaque.

**`load_flux_data(flux, fdata)`**
—
Load the Fourier-transformed fields into the given flux object (replacing any values currently there) from the `FluxData` object `fdata`. You must load from an object that was created by `get_flux_data` in a simulation of the same dimensions (for both the cell and the flux regions) with the same number of processors.

**`load_minus_flux_data(flux, fdata)`**
—
As `load_flux_data`, but negates the Fourier-transformed fields after they are loaded. This means that they will be *subtracted* from any future field Fourier transforms that are accumulated.

**`save_mode`**
**`load_mode`**
**`load_minus_mode`**
**`get_mode_data`**
**`load_mode_data`**
**`load_minus_mode_data`**
—
Aliases for the corresponding "flux" methods.

**`scale_flux_fields(s, flux)`**
—
Scale the Fourier-transformed fields in `flux` by the complex number `s`. e.g. `load_minus_flux` is equivalent to `load_flux` followed by `scale_flux_fields` with `s=-1`.

### Mode Decomposition

Given a structure, Meep can decompose the Fourier-transformed fields into a superposition of its harmonic modes. For a theoretical background, see [Mode Decomposition](Mode_Decomposition.md).

**`get_eigenmode_coefficients(flux, bands, eig_parity=mp.NO_PARITY, eig_vol=None, eig_resolution=0, eig_tolerance=1e-12, kpoint_func=None, verbose=False)`**
—
Given a flux object and list of band indices, return a `namedtuple` with the following fields:

+ `alpha`: the complex eigenmode coefficients as a 3d NumPy array of size (`len(bands)`, `flux.Nfreq`, `2`). The last/third dimension refers to modes propagating in the forward (+) or backward (-) directions.
+ `vgrp`: the group velocity as a NumPy array.
+ `kpoints`: a list of `mp.Vector3`s of the `kpoint` used in the mode calculation.
+ `kdom`: a list of `mp.Vector3`s of the mode's dominant wavevector.

The flux object must be created using `add_mode_monitor` (an alias for `add_flux`). `eig_vol` is the volume passed to [MPB](https://mpb.readthedocs.io) for the eigenmode calculation (based on interpolating the discretized materials from the Yee grid); in most cases this will simply be the volume over which the frequency-domain fields are tabulated, which is the default (i.e. `flux.where`). `eig_parity` should be one of [`mp.NO_PARITY` (default), `mp.EVEN_Z`, `mp.ODD_Z`, `mp.EVEN_Y`, `mp.ODD_Y`]. It is the parity (= polarization in 2d) of the mode to calculate, assuming the structure has $z$ and/or $y$ mirror symmetry *in the source region*, just as for `EigenmodeSource` above. If the structure has both $y$ and $z$ mirror symmetry, you can combine more than one of these, e.g. `EVEN_Z+ODD_Y`. Default is `NO_PARITY`, in which case MPB computes all of the bands which will still be even or odd if the structure has mirror symmetry, of course. This is especially useful in 2d simulations to restrict yourself to a desired polarization. `eig_resolution` is the spatial resolution to use in MPB for the eigenmode calculations. This defaults to the same resolution as Meep, but you can use a higher resolution in which case the structure is linearly interpolated from the Meep pixels. `eig_tolerance` is the tolerance to use in the MPB eigensolver. MPB terminates when the eigenvalues stop changing to less than this fractional tolerance. Defaults to `1e-12`.  (Note that this is the tolerance for the frequency eigenvalue ω; the tolerance for the mode profile is effectively the square root of this.) For examples, see [Tutorial/Mode Decomposition](Python_Tutorials/Mode_Decomposition.md).

Technically, MPB computes `ωₙ(k)` and then inverts it with Newton's method to find the wavevector `k` normal to `eig_vol` and mode for a given frequency; in rare cases (primarily waveguides with *nonmonotonic* dispersion relations, which doesn't usually happen in simple dielectric waveguides), MPB may need you to supply an initial "guess" for `k` in order for this Newton iteration to converge.  You can supply this initial guess with `kpoint_func`, which is a function `kpoint_func(f, n)` that supplies a rough initial guess for the `k` of band number `n` at frequency `f = ω/2π`.  (By default, the **k** components in the plane of the `eig_vol` region are zero.  However, if this region spans the *entire* cell in some directions, and the cell has Bloch-periodic boundary conditions via the `k_point` parameter, then the mode's **k** components in those directions will match `k_point` so that the mode satisfies the Meep boundary conditions, regardless of `kpoint_func`.)

**Note:** for planewaves in homogeneous media, the `kpoints` may *not* necessarily be equivalent to the actual wavevector of the mode. This quantity is given by `kdom`.

**`add_mode_monitor(fcen, df, nfreq, ModeRegions...)`**
—
Similar to `add_flux`, but for use with `get_eigenmode_coefficients`.

`add_mode_monitor` works properly with arbitrary symmetries, but may be suboptimal because the Fourier-transformed region does not exploit the symmetry.  As an optimization, if you have a mirror plane that bisects the mode monitor, you can instead use `add_flux` to gain a factor of two, but in that case you *must* also pass the corresponding `eig_parity` to `get_eigenmode_coefficients` in order to only compute eigenmodes with the corresponding mirror symmetry.

**`get_eigenmode(freq, direction, where, band_num, kpoint, eig_vol=None, match_frequency=True, parity=mp.NO_PARITY, resolution=0, eigensolver_tol=1e-12, verbose=False)`**
—
The parameters of this routine are the same as that of `get_eigenmode_coefficients` or `EigenModeSource`, but this function returns an object that can be used to inspect the computed mode.  In particular, it returns an `EigenmodeData` instance with the following fields:

+ `band_num`: same as the `band_num` parameter
+ `freq`: the computed frequency, same as the `freq` input parameter if `match_frequency=True`
+ `group_velocity`: the group velocity of the mode in `direction`
+ `k`: the Bloch wavevector of the mode in `direction`
+ `kdom`: the dominant planewave of mode `band_num`
+ `amplitude(point, component)`: the (complex) value of the given E or H field `component` (`Ex`, `Hy`, etcetera) at a particular `point` (a `Vector3`) in space (interpreted with Bloch-periodic boundary conditions if you give a point outside the original `eig_vol`).

**`get_eigenmode_freqs(flux)`**
—
Given a flux object, returns a list of the frequencies that it is computing the spectrum for.

### Energy Density Spectra

Very similar to flux spectra, you can also compute **energy density spectra**: the energy density of the electromagnetic fields as a function of frequency, computed by Fourier transforming the fields and integrating the energy density:

$$ \frac{1}{2}ε|\mathbf{E}|^2 + \frac{1}{2}μ|\mathbf{H}|^2 $$

The usage is similar to the flux spectra: you define a set of `EnergyRegion` objects telling Meep where it should compute the Fourier-transformed fields and energy densities, and call `add_energy` to add these regions to the current simulation over a specified frequency bandwidth, and then use `display_electric_energy`, `display_magnetic_energy`, or `display_total_energy` to display the energy density spectra at the end. There are also `save_energy`, `load_energy`, and `load_minus_energy` functions that you can use to subtract the fields from two simulation, e.g. in order to compute just the energy from scattered fields, similar to the flux spectra. These types and functions are defined as follows:

**`EnergyRegion`**

A region (volume, plane, line, or point) in which to compute the integral of the energy density of the Fourier-transformed fields. Its properties are:

**`center` [`Vector3`]**
—
The center of the energy region (no default).

**`size` [`Vector3`]**
—
The size of the energy region along each of the coordinate axes. Default is (0,0,0): a single point.

**`weight` [`complex`]**
—
A weight factor to multiply the energy density by when it is computed. Default is 1.0.

**`Simulation.add_energy(fcen, df, nfreq, EnergyRegions...)`**
—
Add a bunch of `EnergyRegion`s to the current simulation (initializing the fields if they have not yet been initialized), telling Meep to accumulate the appropriate field Fourier transforms for `nfreq` equally spaced frequencies covering the frequency range `fcen-df/2` to `fcen+df/2`. Return an *energy object*, which you can pass to the functions below to get the energy spectrum, etcetera.

As for energy regions, you normally use `add_energy` via statements like:

```py
En = sim.add_energy(...)
```

to store the energy object in a variable.  You can create as many energy objects as you want, e.g. to look at the energy densities in different objects or in different frequency ranges. Note, however, that Meep has to store (and update at every time step) a number of Fourier components equal to the number of grid points intersecting the energy region multiplied by `nfreq`, so this can get quite expensive (in both memory and time) if you want a lot of frequency points over large regions of space.

Once you have called `add_energy`, the Fourier transforms of the fields are accumulated automatically during time-stepping by the `run` functions. At any time, you can ask for Meep to print out the current energy density spectrum via:

**`display_electric_energy(energy...)`, `display_magnetic_energy(energy...)`, `display_total_energy(energy...)` **
—
Given a number of energy objects, this displays a comma-separated table of frequencies and energy density spectra for the electric, magnetic and total fields, respectively prefixed by "electric_energy1:", "magnetic_energy1:," "total_energy1:," or similar (where the number is incremented after each run). All of the energy should be for the same `fcen`/`df`/`nfreq`. The first column are the frequencies, and subsequent columns are the energy density spectra.

You might have to do something lower-level if you have multiple energy regions corresponding to *different* frequency ranges, or have other special needs. `display_electric_energy(e1, e2, e3)` is actually equivalent to `meep.display_csv("electric_energy", meep.get_energy_freqs(e1), meep.get_electric_energy(e1), meep.get_electric_energy(e2), meep.get_electric_energy(e3))`, where `display_csv` takes a bunch of lists of numbers and prints them as a comma-separated table, and we are calling two lower-level functions:

**`get_energy_freqs(energy)`**
—
Given an energy object, returns a list of the frequencies that it is computing the spectrum for.

**`get_electric_energy(energy)`, `get_magnetic_energy(energy)`, `get_total_energy(energy)`**
—
Given an energy object, returns a list of the current energy density spectrum for the electric, magnetic, or total fields, respectively that it has accumulated.

As described in [Tutorial/Basics](Python_Tutorials/Basics.md), to compute the energy density from the scattered fields you often want to save the Fourier-transformed fields from a "normalization" run and then load them into another run to be subtracted. This can be done via:

**`save_energy(filename, energy)`**
—
Save the Fourier-transformed fields corresponding to the given energy object in an HDF5 file of the given `filename` without the ".h5" suffix (the current filename-prefix is prepended automatically).

**`load_energy(filename, energy)`**
—
Load the Fourier-transformed fields into the given energy object (replacing any values currently there) from an HDF5 file of the given `filename` without the ".h5" suffix (the current filename-prefix is prepended automatically). You must load from a file that was saved by `save_energy` in a simulation of the same dimensions for both the cell and the energy regions with the same number of processors.

**`load_minus_energy(filename, energy)`**
—
As `load_energy`, but negates the Fourier-transformed fields after they are loaded. This means that they will be *subtracted* from any future field Fourier transforms that are accumulated.

### Force Spectra

Very similar to flux spectra, you can also compute **force spectra**: forces on an object as a function of frequency, computed by Fourier transforming the fields and integrating the vacuum [Maxwell stress tensor](https://en.wikipedia.org/wiki/Maxwell_stress_tensor):

$$\sigma_{ij} = E_i^*E_j + H_i^*H_j - \frac{1}{2} δ_{ij} \left( |\mathbf{E}|^2 + |\mathbf{H}|^2 \right)$$

over a surface $S$ via $\mathbf{F} = \int_S \sigma d\mathbf{A}$. We recommend that you normally **only evaluate the stress tensor over a surface lying in vacuum**, as the interpretation and definition of the stress tensor in arbitrary media is often problematic (the subject of extensive and controversial literature). It is fine if the surface *encloses* an object made of arbitrary materials, as long as the surface itself is in vacuum.

See also [Tutorial/Optical Forces](Python_Tutorials/Optical_Forces.md).

Most commonly, you will want to **normalize** the force spectrum in some way, just as for flux spectra. Most simply, you could divide two different force spectra to compute the ratio of forces on two objects. Often, you will divide a force spectrum by a flux spectrum, to divide the force $F$ by the incident power $P$ on an object, in order to compute the useful dimensionless ratio $Fc$/$P$ where $c=1$ in Meep units. For example, it is a simple exercise to show that the force $F$ on a perfectly reflecting mirror with normal-incident power $P$ satisfies $Fc$/$P=2$, and for a perfectly absorbing (black) surface $Fc$/$P=1$.

The usage is similar to the flux spectra: you define a set of `ForceRegion` objects telling Meep where it should compute the Fourier-transformed fields and stress tensors, and call `add_force` to add these regions to the current simulation over a specified frequency bandwidth, and then use `display_forces` to display the force spectra at the end. There are also `save_force`, `load_force`, and `load_minus_force` functions that you can use to subtract the fields from two simulation, e.g. in order to compute just the force from scattered fields, similar to the flux spectra. These types and functions are defined as follows:

**`ForceRegion`**

A region (volume, plane, line, or point) in which to compute the integral of the stress tensor of the Fourier-transformed fields. Its properties are:

**`center` [ `Vector3` ]**
—
The center of the force region (no default).

**`size` [ `Vector3` ]**
—
The size of the force region along each of the coordinate axes. Default is `(0,0,0)` (a single point).

**`direction` [ `direction constant` ]**
—
The direction of the force that you wish to compute (e.g. `X`, `Y`, etcetera). Unlike `FluxRegion`, you must specify this explicitly, because there is not generally any relationship between the direction of the force and the orientation of the force region.

**`weight` [ `complex` ]**
—
A weight factor to multiply the force by when it is computed. Default is 1.0.

**`volume` [`Volume`]**
—
A `meep.Volume` can be used to specify the force region instead of a center and a size.

In most circumstances, you should define a set of `ForceRegion`s whose union is a closed surface lying in vacuum and enclosing the object that is experiencing the force.

**`Simulation.add_force(fcen, df, nfreq, ForceRegions...)`**
—
Add a bunch of `ForceRegion`s to the current simulation (initializing the fields if they have not yet been initialized), telling Meep to accumulate the appropriate field Fourier transforms for `nfreq` equally spaced frequencies covering the frequency range `fcen-df/2` to `fcen+df/2`. Return a *force object*, which you can pass to the functions below to get the force spectrum, etcetera.

As for force regions, you normally use `add_force` via statements like:

```py
Fx = sim.add_force(...)
```

to store the force object in a variable.  You can create as many force objects as you want, e.g. to look at forces on different objects, in different directions, or in different frequency ranges. Note, however, that Meep has to store (and update at every time step) a number of Fourier components equal to the number of grid points intersecting the force region, multiplied by the number of electric and magnetic field components required to get the stress vector, multiplied by `nfreq`, so this can get quite expensive (in both memory and time) if you want a lot of frequency points over large regions of space.

Once you have called `add_force`, the Fourier transforms of the fields are accumulated automatically during time-stepping by the `run` functions. At any time, you can ask for Meep to print out the current force spectrum via:

**`display_forces(forces...)`**
—
Given a number of force objects, this displays a comma-separated table of frequencies and force spectra, prefixed by "force1:" or similar (where the number is incremented after each run). All of the forces should be for the same `fcen`/`df`/`nfreq`. The first column are the frequencies, and subsequent columns are the force spectra.

You might have to do something lower-level if you have multiple force regions corresponding to *different* frequency ranges, or have other special needs. `display_forces(f1, f2, f3)` is actually equivalent to `meep.display_csv("force", meep.get_force_freqs(f1), meep.get_forces(f1), meep.get_forces(f2), meep.get_forces(f3))`, where `display_csv` takes a bunch of lists of numbers and prints them as a comma-separated table, and we are calling two lower-level functions:

**`get_force_freqs(force)`**
—
Given a force object, returns a list of the frequencies that it is computing the spectrum for.

**`get_forces(flux)`**
—
Given a force object, returns a list of the current force spectrum that it has accumulated.

As described in [Tutorial/Basics](Python_Tutorials/Basics.md), to compute the force from scattered fields often want to save the Fourier-transformed fields from a "normalization" run and then load them into another run to be subtracted. This can be done via:

**`save_force(filename, force)`**
—
Save the Fourier-transformed fields corresponding to the given force object in an HDF5 file of the given `filename` without the ".h5" suffix (the current filename-prefix is prepended automatically).

**`load_force(filename, force)`**
—
Load the Fourier-transformed fields into the given force object (replacing any values currently there) from an HDF5 file of the given `filename` without the ".h5" suffix (the current filename-prefix is prepended automatically). You must load from a file that was saved by `save_force` in a simulation of the same dimensions for both the cell and the force regions with the same number of processors.

**`load_minus_force(filename, force)`**
—
As `load_force`, but negates the Fourier-transformed fields after they are loaded. This means that they will be *subtracted* from any future field Fourier transforms that are accumulated.

To keep the fields in memory and avoid writing to and reading from a file, use the following three methods:

**`get_force_data(force)`**
—
Get the Fourier-transformed fields corresponding to the given force object as a `ForceData`, which is just a named tuple of NumPy arrays. Note that this object is only useful for passing to `load_force_data` below and should be considered opaque.

**`load_force_data(force, fdata)`**
—
Load the Fourier-transformed fields into the given force object (replacing any values currently there) from the `ForceData` object `fdata`. You must load from an object that was created by `get_force_data` in a simulation of the same dimensions (for both the cell and the flux regions) with the same number of processors.

**`load_minus_force_data(filename, force)`**
—
As `load_force_data`, but negates the Fourier-transformed fields after they are loaded. This means that they will be *subtracted* from any future field Fourier transforms that are accumulated.

### LDOS spectra

Meep can also calculate the LDOS (local density of states) spectrum, as described in [Tutorial/Local Density of States](Python_Tutorials/Local_Density_of_States.md). To do this, you simply pass the following step function to your `run` command:

**`Ldos(fcen, df, nfreq)`**
—
Create an LDOS object with frequency bandwidth `df` centered at `fcen`, at `nfreq` frequency points. This can be passed to the `dft_ldos` step function below, and has the properties `freq_min`, `nfreq` and `dfreq`.

**`freqs()`**
—
Method of `Ldos` that returns a list of the frequencies that this `Ldos` instance is computing the spectrum for.

**`dft_ldos(fcen=None, df=None, nfreq=None, ldos=None)`**
—
Compute the power spectrum of the sources (usually a single point dipole source), normalized to correspond to the LDOS, in a frequency bandwidth `df` centered at `fcen`, at `nfreq` frequency points. One can also pass in an `ldos` created with `DftLdos` as `dft_ldos(ldos=my_ldos)`.

The resulting spectrum is outputted as comma-delimited text, prefixed by `ldos:,`, and is also stored in the `ldos_data` variable of the `Simulation` object after the `run` is complete.

Analytically, the per-polarization LDOS is exactly proportional to the power radiated by an $\ell$-oriented point-dipole current, $p(t)$, at a given position in space. For a more mathematical treatment of the theory behind the LDOS, we refer you to the relevant discussion in Section 4.4 ("Currents and Fields: The Local Density of States") in [Chapter 4](http://arxiv.org/abs/arXiv:1301.5366) ("Electromagnetic Wave Source Conditions") of the book [Advances in FDTD Computational Electrodynamics: Photonics and Nanotechnology](https://www.amazon.com/Advances-FDTD-Computational-Electrodynamics-Nanotechnology/dp/1608071707), but for now we simply give the definition:

$$\operatorname{LDOS}_{\ell}(\vec{x}_0,\omega)=-\frac{2}{\pi}\varepsilon(\vec{x}_0)\frac{\operatorname{Re}[\hat{E}_{\ell}(\vec{x}_0,\omega)\hat{p}(\omega)^*]}{|\hat{p}(\omega)|^2}$$

where the $|\hat{p}(\omega)|^2$ normalization is necessary for obtaining the power exerted by a unit-amplitude dipole (assuming linear materials), and hats denote Fourier transforms. It is this quantity that is computed by the `dft_ldos` command for a single dipole source. For a volumetric source, the numerator and denominator are both integrated over the current volume, but "LDOS" computation is less meaningful in this case.

### Near-to-Far-Field Spectra

Meep can compute a near-to-far-field transformation in the frequency domain as described in [Tutorial/Near-to-Far Field Spectra](Python_Tutorials/Near_to_Far_Field_Spectra.md): given the fields on a "near" bounding surface inside the cell, it can compute the fields arbitrarily far away using an analytical transformation, assuming that the "near" surface and the "far" region lie in a single homogeneous non-periodic 2d or 3d region. That is, in a simulation *surrounded by PML* that absorbs outgoing waves, the near-to-far-field feature can compute the fields outside the cell as if the outgoing waves had not been absorbed (i.e. in the fictitious infinite open volume). Moreover, this operation is performed on the Fourier-transformed fields: like the flux and force spectra above, you specify a set of desired frequencies, Meep accumulates the Fourier transforms, and then Meep computes the fields at *each frequency* for the desired far-field points.

This is based on the principle of equivalence: given the Fourier-transformed tangential fields on the "near" surface, Meep computes equivalent currents and convolves them with the analytical Green's functions in order to compute the fields at any desired point in the "far" region. For details, see Section 4.2.1 ("The Principle of Equivalence") in [Chapter 4](http://arxiv.org/abs/arXiv:1301.5366) ("Electromagnetic Wave Source Conditions") of the book [Advances in FDTD Computational Electrodynamics: Photonics and Nanotechnology](https://www.amazon.com/Advances-FDTD-Computational-Electrodynamics-Nanotechnology/dp/1608071707).

Note: in order for the far-field results to be accurate, the [far region must be separated from the near region](https://en.wikipedia.org/wiki/Near_and_far_field) by *at least* 2D<sup>2</sup>/λ, the Fraunhofer distance, where D is the largest dimension of the radiator and λ is the vacuum wavelength.

There are three steps to using the near-to-far-field feature: first, define the "near" surface(s) as a set of surfaces capturing *all* outgoing radiation in the desired direction(s); second, run the simulation, typically with a pulsed source, to allow Meep to accumulate the Fourier transforms on the near surface(s); third, tell Meep to compute the far fields at any desired points (optionally saving the far fields from a grid of points to an HDF5 file). To define the near surfaces, use:

**`add_near2far(fcen, df, nfreq, Near2FarRegions..., nperiods=1)`**
—
Add a bunch of `Near2FarRegion`s to the current simulation (initializing the fields if they have not yet been initialized), telling Meep to accumulate the appropriate field Fourier transforms for `nfreq` equally-spaced frequencies covering the frequency range `fcen-df/2` to `fcen+df/2`. Return a `near2far` object, which you can pass to the functions below to get the far fields.

Each `Near2FarRegion` is identical to `FluxRegion` except for the name: in 3d, these give a set of planes (**important:** all these "near surfaces" must lie in a single *homogeneous* material with *isotropic* ε and μ &mdash; and they should *not* lie in the PML regions) surrounding the source(s) of outgoing radiation that you want to capture and convert to a far field. Ideally, these should form a closed surface, but in practice it is sufficient for the `Near2FarRegion`s to capture all of the radiation in the direction of the far-field points. **Important:** as for flux computations, each `Near2FarRegion` should be assigned a `weight` of &#177;1 indicating the direction of the outward normal relative to the +coordinate direction. So, for example, if you have six regions defining the six faces of a cube, i.e. the faces in the +x, -x, +y, -y, +z, and -z directions, then they should have weights +1, -1, +1, -1, +1, and -1 respectively. Note that, neglecting discretization errors, all near-field surfaces that enclose the same outgoing fields are equivalent and will yield the same far fields with a discretization-induced difference that vanishes with increasing resolution etc.

After the simulation run is complete, you can compute the far fields. This is usually for a pulsed source so that the fields have decayed away and the Fourier transforms have finished accumulating.

If you have Bloch-periodic boundary conditions, then the corresponding near-to-far transformation actually needs to perform a "lattice sum" of infinitely many periodic copies of the near fields.  This doesn't happen by default, which means the default `near2far` calculation may not be what you want for periodic boundary conditions.  However, if the `Near2FarRegion` spans the entire cell along the periodic directions, you can turn on an approximate lattice sum by passing `nperiods > 1`.  In particular, it then sums `2*nperiods+1` Bloch-periodic copies of the near fields whenever a far field is requested.  You can repeatedly double `nperiods` until the answer converges to your satisfaction; in general, if the far field is at a distance d, and the period is a, then you want `nperiods` to be much larger than d/a.  (Future versions of Meep may use fancier techniques like [Ewald summation](https://en.wikipedia.org/wiki/Ewald_summation) to compute the lattice sum more rapidly at large distances.)

**`get_farfield(near2far, x)`**
—
Given a `Vector3` point `x` which can lie anywhere outside the near-field surface, including outside the cell and a `near2far` object, returns the computed (Fourier-transformed) "far" fields at `x` as list of length 6`nfreq`, consisting of fields (E<sub>x</sub><sup>1</sup>,E<sub>y</sub><sup>1</sup>,E<sub>z</sub><sup>1</sup>,H<sub>x</sub><sup>1</sup>,H<sub>y</sub><sup>1</sup>,H<sub>z</sub><sup>1</sup>,E<sub>x</sub><sup>2</sup>,E<sub>y</sub><sup>2</sup>,E<sub>z</sub><sup>2</sup>,H<sub>x</sub><sup>2</sup>,H<sub>y</sub><sup>2</sup>,H<sub>z</sub><sup>2</sup>,...) for the frequencies 1,2,…,`nfreq`.

**`get_near2far_freqs(near2far)`**
—
Given a `near2far` object, returns a list of the frequencies that it is computing the spectrum for.

**`output_farfields(near2far, fname, resolution, where=None, center=None, size=None)`**
—
Given an HDF5 file name `fname` (does *not* include the `.h5` suffix), a `Volume` given by `where` (may be 0d, 1d, 2d, or 3d), and a `resolution` (in grid points / distance unit), outputs the far fields in `where` (which may lie *outside* the cell) in a grid with the given resolution (which may differ from the FDTD grid resolution) to the HDF5 file as a set of twelve array datasets `ex.r`, `ex.i`, ..., `hz.r`, `hz.i`, giving the real and imaginary parts of the Fourier-transformed $E$ and $H$ fields on this grid. Each dataset is an nx&#215;ny&#215;nz&#215;nfreq 4d array of space&#215;frequency although dimensions that =1 are omitted. The volume can optionally be specified via `center` and `size`.

**`get_farfields(near2far, resolution, where=None, center=None, size=None)`**
—
Like `output_farfields` but returns a dictionary of numpy arrays instead of writing to a file. The dictionary keys are `Ex`, `Ey`, `Ez`, `Hx`, `Hy`, `Hz`. Each array has the same shape as described in `output_farfields`.

Note that far fields have the same units and scaling as the *Fourier transforms* of the fields, and hence cannot be directly compared to time-domain fields. In practice, it is easiest to use the far fields in computations where overall scaling (units) cancel out or are irrelevant, e.g. to compute the fraction of the far fields in one region vs. another region.

For a scattered-field computation, you often want to separate the scattered and incident fields. Just as is described in [Tutorial/Basics](Python_Tutorials/Basics.md) for flux computations, you can do this by saving the Fourier-transformed incident from a "normalization" run and then load them into another run to be subtracted. This can be done via:

**`save_near2far(filename, near2far)`**
—
Save the Fourier-transformed fields corresponding to the given `near2far` object in an HDF5 file of the given `filename` (without the ".h5" suffix). The current filename-prefix is prepended automatically.

**`load_near2far(filename, near2far)`**
—
Load the Fourier-transformed fields into the given `near2far` object (replacing any values currently there) from an HDF5 file of the given `filename` without the ".h5" suffix (the current filename-prefix is prepended automatically). You must load from a file that was saved by `save_near2far` in a simulation of *the same dimensions* for both the cell and the near2far regions with the same number of processors.

**`load_minus_near2far(filename, near2far)`**
—
As `load_near2far`, but negates the Fourier-transformed fields after they are loaded. This means that they will be *subtracted* from any future field Fourier transforms that are accumulated.

To keep the fields in memory and avoid writing to and reading from a file, use the following three methods:

**`get_near2far_data(near2far)`**
—
Get the Fourier-transformed fields corresponding to the given `near2far` object as a `NearToFarData`, which is just a named tuple of NumPy arrays. Note that this object is only useful for passing to `load_near2far_data` below and should be considered opaque.

**`load_near2far_data(near2far, n2fdata)`**
—
Load the Fourier-transformed fields into the `near2far` object (replacing any values currently there) from the `NearToFarData` object `n2fdata`. You must load from an object that was created by `get_near2far_data` in a simulation of the same dimensions (for both the cell and the flux regions) with the same number of processors.

**`load_minus_near2far_data(near2far, n2fdata)`**
—
As `load_near2far_data`, but negates the Fourier-transformed fields after they are loaded. This means that they will be *subtracted* from any future field Fourier transforms that are accumulated.

**`scale_near2far_fields(s, near2far)`**
—
Scale the Fourier-transformed fields in `near2far` by the complex number `s`. e.g. `load_minus_near2far` is equivalent to `load_near2far` followed by `scale_near2far_fields` with `s=-1`.

**`flux(direction, where, resolution)`**
—
Given a `Volume` `where` (may be 0d, 1d, 2d, or 3d) and a `resolution` (in grid points / distance unit), compute the far fields in `where` (which may lie *outside* the cell) in a grid with the given resolution (which may differ from the FDTD solution) and return its Poynting flux in `direction` as a list. The dataset is a 1d array of `nfreq` dimensions.

### Load and Dump Structure

These functions dump the raw ε and μ data to disk and load it back for doing multiple simulations with the same materials but different sources etc. The only prerequisite is that the dump/load simulations have the same [chunks](Chunks_and_Symmetry.md#chunks-and-symmetry) (i.e. the same grid, number of processors, symmetries, and PML). When using `split_chunks_evenly=False`, you must also dump the original chunk layout using `dump_chunk_layout` and load it into the new `Simulation` using the `chunk_layout` parameter. Currently only stores dispersive and non-dispersive ε and μ but not nonlinearities. Note that loading data from a file in this way overwrites any `geometry` data passed to the `Simulation` constructor.

**`Simulation.dump_structure(fname)`**
—
Dumps the structure to the file `fname`.

**`Simulation.load_structure(fname)`**
—
Loads a structure from the file `fname`. A file name to load can also be passed to the `Simulation` constructor via the `load_structure` keyword argument.

**`Simulation.dump_chunk_layout(fname)`**
—
Dumps the chunk layout to file `fname`.

To load a chunk layout into a `Simulation`, use the `chunk_layout` argument to the constructor, passing either a file obtained from `dump_chunk_layout` or another `Simulation` instance. Note that when using `split_chunks_evenly=False` this parameter is required when saving and loading flux spectra, force spectra, or near-to-far spectra so that the two runs have the same chunk layout. Just pass the `Simulation` object from the first run to the second run:

```python
# Split chunks based on amount of work instead of size
sim1 = mp.Simulation(..., split_chunks_evenly=False)
norm_flux = sim1.add_flux(...)
sim1.run(...)
sim1.save_flux(...)

# Make sure the second run uses the same chunk layout as the first
sim2 = mp.Simulation(..., chunk_layout=sim1)
flux = sim2.add_flux(...)
sim2.load_minus_flux(...)
sim2.run(...)
```

### Frequency-Domain Solver

Meep contains a frequency-domain solver that computes the fields produced in a geometry in response to a [continuous-wave (CW) source](https://en.wikipedia.org/wiki/Continuous_wave). This is based on an [iterative linear solver](https://en.wikipedia.org/wiki/Iterative_method) instead of time-stepping. For details, see Section 5.3 ("Frequency-domain solver") of [Computer Physics Communications, Vol. 181, pp. 687-702, 2010](http://ab-initio.mit.edu/~oskooi/papers/Oskooi10.pdf). Benchmarking results have shown that in many instances, such as cavities (e.g., ring resonators) with long-lived resonant modes, this solver converges much faster than simply running an equivalent time-domain simulation with a CW source, time-stepping until all transient effects from the source turn-on have disappeared, especially if the fields are desired to a very high accuracy. To use it, simply define a `ContinuousSrc` with the desired frequency and [initialize the fields and geometry](#initializing-the-structure-and-fields) via `init_sim()`:

```py
sim = mp.Simulation(...)
sim.init_sim()
sim.solve_cw(tol, maxiters, L)
```

The first two parameters to the frequency-domain solver are the tolerance `tol` for the iterative solver (10<sup>−8</sup>, by default) and a maximum number of iterations `maxiters` (10<sup>4</sup>, by default). Finally, there is a parameter $L$ that determines a tradeoff between memory and work per step and convergence rate of the iterative algorithm, biconjugate gradient stabilized ([BiCGSTAB-L](https://en.wikipedia.org/wiki/Biconjugate_gradient_stabilized_method)), that is used; larger values of $L$ will often lead to faster convergence at the expense of more memory and more work per iteration. Default is $L=2$, and normally a value ≥ 2 should be used.

The frequency-domain solver supports arbitrary geometries, PML, boundary conditions, symmetries, parallelism, conductors, and arbitrary nondispersive materials. Lorentz-Drude dispersive materials are not currently supported in the frequency-domain solver, but since you are solving at a known fixed frequency rather than timestepping, you should be able to pick conductivities etcetera in order to obtain any desired complex ε and μ at that frequency.

The frequency-domain solver requires you to use complex-valued fields, via `force_complex_fields=True`.

After `solve_cw` completes, it should be as if you had just run the simulation for an infinite time with the source at that frequency. You can call the various field-output functions and so on as usual at this point.

### GDSII Support

This feature is only available if Meep is built with [libGDSII](Build_From_Source.md#libgdsii).

**`mp.GDSII_layers(gdsii_filename)`**

Returns a list of integer-valued layer indices for the layers present in
the specified GDSII file.

```python 
mp.GDSII_layers('python/examples/coupler.gds')
Out[2]: [0, 1, 2, 3, 4, 5, 31, 32]
```

**`mp.get_GDSII_prisms(material, gdsii_filename, layer)`**
—
Returns a list of `GeometricObject`s with `material` (`mp.Medium`) on layer number `layer` of a GDSII file `gdsii_filename`.

**`mp.GDSII_vol(fname, layer, zmin, zmax)`**
—
Returns a `mp.Volume` read from a GDSII file `fname` on layer number `layer` with `zmin` and `zmax`. This function is useful for creating a `FluxRegion` from a GDSII file as follows

```python
fr = mp.FluxRegion(volume=mp.GDSII_vol(fname, layer, zmin, zmax))
```

### Data Visualization

**`Simulation.visualize_chunks()`**
—
Displays an interactive image of how the cell is divided into chunks. Each rectangular region is a chunk, and each color represents a different processor. Requires [matplotlib](https://matplotlib.org).

Run and Step Functions
----------------------

The actual work in Meep is performed by *run* functions, which time-step the simulation for a given amount of time or until a given condition is satisfied. These are attributes of the `Simulation` class.

The run functions, in turn, can be modified by use of *step functions*: these are called at every time step and can perform any arbitrary computation on the fields, do outputs and I/O, or even modify the simulation. The step functions can be transformed by many *modifier functions*, like *at_beginning*, *during_sources*, etcetera which cause them to only be called at certain times, etcetera, instead of at every time step.

A common point of confusion is described in [The Run Function Is Not A Loop](The_Run_Function_Is_Not_A_Loop.md). Read this article if you want to make Meep do some customized action on each time step, as many users make the same mistake. What you really want to in that case is to write a step function, as described below.

### Run Functions

**`run(step_functions..., until=condition/time)`**
—
Run the simulation until a certain time or condition, calling the given step functions (if any) at each timestep. The keyword argument `until` is *either* a number, in which case it is an additional time (in Meep units) to run for, *or* it is a function (of no arguments) which returns `True` when the simulation should stop.

**`run(step_functions..., until_after_sources=condition/time)`**
—
Run the simulation until all sources have turned off, calling the given step functions (if any) at each timestep. The keyword argument `until_after_sources` is either a number, in which case it is an *additional* time (in Meep units) to run for after the sources are off, *or* it is a function (of no arguments). In the latter case, the simulation runs until the sources are off *and* `condition` returns `True`.

In particular, a useful value for `until_after_sources` or `until` is often `stop_when_field_decayed`, which is demonstrated in [Tutorial/Basics](Python_Tutorials/Basics.md#transmittance-spectrum-of-a-waveguide-bend):

**`stop_when_fields_decayed(dT, c, pt, decay_by)`**
—
Return a `condition` function, suitable for passing to `until`/`until_after_sources`, that examines the component `c` (e.g. `Ex`, etc.) at the point `pt` (a `Vector3`) and keeps running until its absolute value *squared* has decayed by at least `decay_by` from its maximum previous value. In particular, it keeps incrementing the run time by `dT` (in Meep units) and checks the maximum value over that time period &mdash; in this way, it won't be fooled just because the field happens to go through 0 at some instant.

Note that, if you make `decay_by` very small, you may need to increase the `cutoff` property of your source(s), to decrease the amplitude of the small high-frequency components that are excited when the source turns off. High frequencies near the [Nyquist frequency](https://en.wikipedia.org/wiki/Nyquist_frequency) of the grid have slow group velocities and are absorbed poorly by [PML](Perfectly_Matched_Layer.md).

Finally, another run function, useful for computing ω(**k**) band diagrams, is:

**`run_k_points(T, k_points)`**
—
Given a list of `Vector3`, `k_points` of *k* vectors, runs a simulation for each *k* point (i.e. specifying Bloch-periodic boundary conditions) and extracts the eigen-frequencies, and returns a list of the complex frequencies. In particular, you should have specified one or more Gaussian sources. It will run the simulation until the sources are turned off plus an additional $T$ time units. It will run [Harminv](#harminv) at the same point/component as the first Gaussian source and look for modes in the union of the frequency ranges for all sources. Returns a list of lists of frequencies (one list of frequencies for each *k*). Also prints out a comma-delimited list of frequencies, prefixed by `freqs:`, and their imaginary parts, prefixed by `freqs-im:`. See [Tutorial/Resonant Modes and Transmission in a Waveguide Cavity](Python_Tutorials/Resonant_Modes_and_Transmission_in_a_Waveguide_Cavity.md).

**`run_k_point(t, k_point)`**
—
Lower level function called by `run_k_points` above that runs a simulation for a single *k* point `k_point` and returns a `Harminv` instance. Useful when you need to access more `Harminv` data than just the frequencies.

### Predefined Step Functions

Several useful step functions are predefined by Meep. These are available directly via the `meep` package but require a `Simulation` instance as an argument.

#### Output Functions

The most common step function is an output function, which outputs some field component to an [HDF5](https://en.wikipedia.org/wiki/HDF5) file. Normally, you will want to modify this by one of the `at_*` functions, below, as outputting a field at *every* time step can get quite time- and storage-consuming.

Note that although the various field components are stored at different places in the [Yee lattice](Yee_Lattice.md), when they are outputted they are all linearly interpolated to the same grid: to the points at the *centers* of the Yee cells, i.e. $(i+0.5,j+0.5,k+0.5)\cdotΔ$ in 3d.

<a name="output_epsilon"></a>
**`output_epsilon()`**
—
Output the dielectric function (relative permittivity) ε. Note that this only outputs the frequency-independent part of ε (the $\omega\to\infty$ limit).

**`output_mu()`**
—
Output the relative permeability function μ. Note that this only outputs the frequency-independent part of μ (the $\omega\to\infty$ limit).

**`Simulation.output_dft(dft_fields, fname, where=None, center=None, size=None)`**
—
Output the Fourier-transformed fields in `dft_fields` (created by `add_dft_fields`) to an HDF5 file with name `fname` (does *not* include the `.h5` suffix). The `Volume` `where` defaults to the entire cell. The volume can also be specified via the `center` and `size` arguments. Method of the `Simulation` class.

**`output_poynting()`**
—
Output the Poynting flux $\mathrm{Re}\{\mathbf{E}^*\times\mathbf{H}\}$. Note that you might want to wrap this step function in `synchronized_magnetic` to compute it more accurately. See [Synchronizing the Magnetic and Electric Fields](Synchronizing_the_Magnetic_and_Electric_Fields.md).

**`output_hpwr()`**
—
Output the magnetic-field energy density $\mathbf{H}^* \cdot \mathbf{B} / 2$

**`output_dpwr()`**
—
Output the electric-field energy density $\mathbf{E}^* \cdot \mathbf{D} / 2$

**`output_tot_pwr()`**
—
Output the total electric and magnetic energy density. Note that you might want to wrap this step function in `synchronized_magnetic` to compute it more accurately. See [Synchronizing the Magnetic and Electric Fields](Synchronizing_the_Magnetic_and_Electric_Fields.md).

**`output_Xfield_x(), output_Xfield_y(), output_Xfield_z(), output_Xfield_r(), output_Xfield_p()`**
—
Output the $x$, $y$, $z$, $r$, or $\phi$ component respectively, of the field *X*, where *X* is either `h`, `b`, `e`, `d`, or `s` for the magnetic, electric, displacement, or Poynting flux, respectively. If the field is complex, outputs two datasets, e.g. `ex.r` and `ex.i`, within the same HDF5 file for the real and imaginary parts, respectively. Note that for outputting the Poynting flux, you might want to wrap the step function in `synchronized_magnetic` to compute it more accurately. See [Synchronizing the Magnetic and Electric Fields](Synchronizing_the_Magnetic_and_Electric_Fields.md).

**`output_Xfield()`**
—
Outputs *all* the components of the field *X*, where *X* is either `h`, `b`, `e`, `d`, or `s` as above, to an HDF5 file. That is, the different components are stored as different datasets within the *same* file.

**`output_png(component, h5topng_options)`**
—
Output the given field component (e.g. `Ex`, etc.) as a [PNG](https://en.wikipedia.org/wiki/PNG) image, by first outputting the HDF5 file, then converting to PNG via [h5topng](https://github.com/NanoComp/h5utils/blob/master/README.md), then deleting the HDF5 file. The second argument is a string giving options to pass to h5topng (e.g. `"-Zc bluered"`). See also [Tutorial/Basics](Python_Tutorials/Basics.md#output-tips-and-tricks).

It is often useful to use the h5topng `-C` or `-A` options to overlay the dielectric function when outputting fields. To do this, you need to know the name of the dielectric-function `.h5` file which must have been previously output by `output_epsilon`. To make this easier, a built-in shell variable `$EPS` is provided which refers to the last-output dielectric-function `.h5` file. So, for example `output_png(mp.Ez,"-C $EPS")` will output the $E_z$ field and overlay the dielectric contours.

By default, `output_png` deletes the `.h5` file when it is done. To preserve the `.h5` file requires `output_png(component, h5topng_options, rm_h5=False)`.

More generally, it is possible to output an arbitrary function of position and zero or more field components, similar to the `integrate_field_function` described above. This is done by:

**`output_field_function(name, cs, func, real_only=False)`**
—
Output the field function `func` to an HDF5 file in the datasets named `name*.r` and `name*.i` for the real and imaginary parts. Similar to `integrate_field_function`, `func` is a function of position (a `Vector3`) and the field components corresponding to `cs`: a list of `component` constants. If `real_only` is True, only outputs the real part of `func`.

See also [Field Functions](Field_Functions.md), and [Synchronizing the Magnetic and Electric Fields](Synchronizing_the_Magnetic_and_Electric_Fields.md) if you want to do computations combining the electric and magnetic fields.

#### Array Slices

The output functions described above write the data for the fields and materials for the entire cell to an HDF5 file. This is useful for post-processing as you can later read in the HDF5 file to obtain field/material data as a NumPy array. However, in some cases it is convenient to bypass the disk altogether to obtain the data *directly* in the form of a NumPy array without writing/reading HDF5 files. Additionally, you may want the field/material data on just a subregion (or slice) of the entire volume. This functionality is provided by the `get_array` method which takes as input a subregion of the cell and the field/material component. The method returns a NumPy array containing values of the field/material at the current simulation time.

```python
 get_array(vol=None, center=None, size=None, component=mp.Ez, cmplx=False, arr=None)
```

with the following input parameters:

+ `vol`: `Volume`; the orthogonal subregion/slice of the computational volume. The return value of `get_array` has the same dimensions as the `Volume`'s `size` attribute. If `None` (default), then a `size` and `center` must be specified.

+ `center`, `size` : `Vector3`; if both are specified, the library will construct an appropriate `Volume`. This is a convenience feature and alternative to supplying a `Volume`.

+ `component`: field/material component (i.e., `mp.Ex`, `mp.Hy`, `mp.Sz`, `mp.Dielectric`, etc). Defaults to `mp.Ez`.

+ `cmplx`: `boolean`; if `True`, return complex-valued data otherwise return real-valued data (default).

+ `arr`: optional field to pass a pre-allocated NumPy array of the correct size, which will be overwritten with the field/material data instead of allocating a new array.  Normally, this will be the array returned from a previous call to `get_array` for a similar slice, allowing one to re-use `arr` (e.g., when fetching the same slice repeatedly at different times).

For convenience, the following wrappers for `get_array` over the entire cell are available: `get_epsilon()`, `get_mu()`, `get_hpwr()`, `get_dpwr()`, `get_tot_pwr()`, `get_Xfield()`, `get_Xfield_x()`, `get_Xfield_y()`, `get_Xfield_z()`, `get_Xfield_r()`, `get_Xfield_p()` where `X` is one of `h`, `b`, `e`, `d`, or `s`. The routines `get_Xfield_*` all return complex arrays.

**Note on array-slice dimensions:** The routines `get_epsilon`, `get_Xfield_z`, etc. use as default `size=meep.Simulation.fields.total_volume()` which for simulations involving Bloch-periodic boundaries (via `k_point`) will result in arrays that have slightly *different* dimensions than e.g. `get_array(center=meep.Vector3(), size=cell_size, component=meep.Dielectric`, etc. (i.e., the slice spans the entire cell volume `cell_size`). Neither of these approaches is "wrong", they are just slightly different methods of fetching the boundaries. The key point is that if you pass the same value for the `size` parameter, or use the default, the slicing routines always give you the same-size array for all components. You should *not* try to predict the exact size of these arrays; rather, you should simply rely on Meep's output.

**`get_dft_array(dft_obj, component, num_freq)`**
—
Returns the Fourier-transformed fields as a NumPy array.

+ `dft_obj`: a `dft_flux`, `dft_force`, `dft_fields`, or `dft_near2far` object obtained from calling the appropriate `add` function (e.g., `mp.add_flux`).

+ `component`: a field component (e.g., `mp.Ez`)

+ `num_freq`: the index of the frequency: an integer in the range `0...nfreq-1`, where `nfreq` is the number of frequencies stored in `dft_obj` as set by the `nfreq` parameter to `add_dft_fields`, `add_dft_flux`, etc.

#### Array Metadata

**`get_array_metadata(vol=None, center=None, size=None, dft_cell=None)`**

This routine provides geometric information useful for interpreting the arrays returned by `get_array` or `get_dft_array` for the spatial region defined by `vol` or `center/size`. In both cases, the return value is a tuple `(x,y,z,w)`, where:

+ `x,y,z` are 1d NumPy arrays storing the $x,y,z$ coordinates of the points in the grid slice
+ `w` is an array of the same dimensions as the array returned by `get_array`/`get_dft_array`, whose entries are the weights in a cubature rule for integrating over the spatial region (with the points in the cubature rule being just the grid points contained in the region). Thus, if $Q(\mathbf{x})$ is some spatially-varying quantity whose value at the $n$th grid point is $Q_n$, the integral of $Q$ over the region may be approximated by the sum:

$$ \int_{\mathcal V} Q(\mathbf{x})d\mathbf{x} \approx \sum_{n} w_n Q_n.$$

This is a 1-, 2-, or 3-dimensional integral depending on the number of dimensions in which $\mathcal{V}$ has zero extent. If the $\{Q_n\}$ samples are stored in an array `Q` of the same dimensions as `w`, then evaluating the sum on the RHS is just one line: `np.sum(w*Q).`

A convenience parameter `dft_cell` is provided as an alternative to `vol` or `center/size`; set `dft_cell` to a `dft_flux` or `dft_fields` object to define the region covered by the array. If the `dft` argument is provided then all other arguments (`vol`, `center`, and `size`) are ignored. If no arguments are provided, then the entire cell is used.

Here are some examples of how array metadata can be used:

**Labeling Axes in Plots of Grid Quantities**

```python
# using the geometry from the bend-flux tutorial example
import matplotlib.pyplot as plt
import numpy as np

eps_array=sim.get_epsilon()
(x,y,z,w)=sim.get_array_metadata()
plt.figure()
ax = plt.subplot(111)
plt.pcolormesh(x,y,np.transpose(eps_array),shading='gouraud')
ax.set_aspect('equal')
plt.show()
```
![](images/PermittivityWithLabeledAxes.png)

**Computing Quantities Defined by Integrals of Field-Dependent Functions Over Grid Regions**

+ energy stored in the $\mathbf{E}$-field in a region $\mathcal{V}$:
      $$ \mathcal{E}=
         \frac{1}{2}\int_{\mathcal V} \epsilon |\mathbf{E}|^2\,dV
      $$

+ Poynting flux through a surface $\mathcal{S}$:
      $$\mathcal{S}=\frac{1}{2}\text{Re }\int_{\mathcal S}
        \Big(\mathbf{E}^*\times \mathbf{H}\Big)\times d\mathbf{A}
      $$

```python
  import numpy as np

  # E-field modal volume in box from time-domain fields
  box            = mp.Volume(center=box_center, size=box_size)
  (Ex,Ey,Ez)     = [sim.get_array(vol=box, component=c, cmplx=True) for c in [mp.Ex, mp.Ey, mp.Ez]]
  eps            = sim.get_array(vol=box, component=mp.Dielectric)
  (x,y,z,w)      = sim.get_array_metadata(vol=box)
  energy_density = np.real(eps*(np.conj(Ex)*Ex + np.conj(Ey)*Ey + np.conj(Ez)*Ez)) # array
  energy         = np.sum(w*energy_density)                                        # scalar

  # x-directed Poynting flux through monitor from frequency-domain fields
  monitor        = mp.FluxRegion(center=mon_center, size=mon_size)
  dft_cell       = sim.add_flux(freq, freq, 1, monitor)
  sim.run(...)    # timestep until DFTs converged
  (Ey,Ez,Hy,Hz)  = [sim.get_dft_array(dft_cell,c,0) for c in [mp.Ey, mp.Ez, mp.Hy, mp.Hz]]
  (x,y,z,w)      = sim.get_array_metadata(dft=dft_cell)
  flux_density   = np.real( np.conj(Ey)*Hz - np.conj(Ez)*Hy )    # array
  flux           = np.sum(w*flux_density)                        # scalar
```

#### Source Slices

**`get_source_slice(component, vol=None, center=None, size=None)`**
—
Deprecated. Use `get_source` below.

**`get_source(component, vol=None, center=None, size=None)`**
—
Return an array of complex values of the [source](#source) amplitude for `component` over the given `vol` or `center`/`size`. The array has the same dimensions as that returned by [`get_array`](#array-slices).

#### Harminv

The following step function collects field data from a given point and runs [Harminv](https://github.com/NanoComp/harminv) on that data to extract the frequencies, decay rates, and other information.

**`Harminv(c, pt, fcen, df, [maxbands])`**
—
`Harminv` is implemented as a class whose constructor returns a step function that collects data from the field component `c` (e.g. E<sub>x</sub>, etc.) at the given point `pt` (a `Vector3`). Then, at the end of the run, it uses Harminv to look for modes in the given frequency range (center `fcen` and width `df`), printing the results to standard output (prefixed by `harminv:`) as comma-delimited text, and also storing them to the variable `Harminv.modes`. The optional argument `maxbands` is the maximum number of modes to search for. Defaults to 100.

**Important:** normally, you should only use Harminv to analyze data *after the sources are off*. Wrapping it in `after_sources(mp.Harminv(...))` is sufficient.

In particular, Harminv takes the time series $f(t)$ corresponding to the given field component as a function of time and decomposes it (within the specified bandwidth) as:

$$f(t) = \sum_n a_n e^{-i\omega_n t}$$

The results are stored in the list `Harminv.modes`, which is a list of tuples holding the frequency, amplitude, and error of the modes. Given one of these tuples (e.g., `first_mode = harminv_instance.modes[0]`), you can extract its various components:

**`freq`**
—
The real part of frequency ω (in the usual Meep 2πc units).

**`decay`**
—
The imaginary part of the frequency ω.

**`Q`**
—
The dimensionless lifetime, or quality factor defined as $-\mathrm{Re}\,\omega / 2 \mathrm{Im}\,\omega$.

**`amp`**
—
The complex amplitude $a$.

**`err`**
—
A crude measure of the error in the frequency (both real and imaginary)...if the error is much larger than the imaginary part, for example, then you can't trust the $Q$ to be accurate. **Note**: this error is only the uncertainty in the signal processing, and tells you nothing about the errors from finite resolution, finite cell size, and so on.

For example, `[m.freq for m in harminv_instance.modes]` gives a list of the real parts of the frequencies. Be sure to save a reference to the `Harminv` instance if you wish to use the results after the simulation:

```py
sim = mp.Simulation(...)
h = mp.Harminv(...)
sim.run(mp.after_sources(h))
# do something with h.modes
```

### Step-Function Modifiers

Rather than writing a brand-new step function every time we want to do something a bit different, the following "modifier" functions take a bunch of step functions and produce *new* step functions with modified behavior.
See also [Tutorial/Basics](Python_Tutorials/Basics.md) for examples.

#### Miscellaneous Step-Function Modifiers

**`combine_step_funcs(step_functions...)`**
—
Given zero or more step functions, return a new step function that on each step calls all of the passed step functions.

**`synchronized_magnetic(step_functions...)`**
—
Given zero or more step functions, return a new step function that on each step calls all of the passed step functions with the magnetic field synchronized in time with the electric field. See [Synchronizing the Magnetic and Electric Fields](Synchronizing_the_Magnetic_and_Electric_Fields.md).

#### Controlling When a Step Function Executes

**`when_true(condition, step_functions...)`**
—
Given zero or more step functions and a condition function `condition` (a function of no arguments), evaluate the step functions whenever `condition` returns `True`.

**`when_false(condition, step_functions...)`**
—
Given zero or more step functions and a condition function `condition` (a function of no arguments), evaluate the step functions whenever `condition` returns `False`.

**`at_every(dT, step_functions...)`**
—
Given zero or more step functions, evaluates them at every time interval of $dT$ units (rounded up to the next time step).

**`after_time(T, step_functions...)`**
—
Given zero or more step functions, evaluates them only for times after a $T$ time units have elapsed from the start of the run.

**`before_time(T, step_functions...)`**
—
Given zero or more step functions, evaluates them only for times before a $T$ time units have elapsed from the start of the run.

**`at_time(T, step_functions...)`**
—
Given zero or more step functions, evaluates them only once, after a $T$ time units have elapsed from the start of the run.

**`after_sources(step_functions...)`**
—
Given zero or more step functions, evaluates them only for times after all of the sources have turned off.

**`after_sources_and_time(T, step_functions...)`**
—
Given zero or more step functions, evaluates them only for times after all of the sources have turned off, plus an additional $T$ time units have elapsed.

**`during_sources(step_functions...)`**
—
Given zero or more step functions, evaluates them only for times *before* all of the sources have turned off.

**`at_beginning(step_functions...)`**
—
Given zero or more step functions, evaluates them only once, at the beginning of the run.

**`at_end(step_functions...)`**
—
Given zero or more step functions, evaluates them only once, at the end of the run.

#### Modifying HDF5 Output

**`in_volume(v, step_functions...)`**
—
Given zero or more step functions, modifies any output functions among them to only output a subset (or a superset) of the cell, corresponding to the `meep::volume* v` (created by the `Volume` function).

**`in_point(pt, step_functions...)`**
—
Given zero or more step functions, modifies any output functions among them to only output a single *point* of data, at `pt` (a `Vector3`).

**`to_appended(filename, step_functions...)`**
—
Given zero or more step functions, modifies any output functions among them to *append* their data to datasets in a single newly-created file named `filename` (plus an `.h5` suffix and the current filename prefix). They append by adding an *extra dimension* to their datasets, corresponding to time.

**`with_prefix(prefix, step_functions...)`**
—
Given zero or more step functions, modifies any output functions among them to prepend the string `prefix` to the file names (much like `filename_prefix`, above).

### Writing Your Own Step Functions

A step function can take two forms. The simplest is just a function with one argument (the simulation instance), which is called at every time step unless modified by one of the modifier functions above. e.g.

```py
def my_step(sim):
       print("Hello world!")
```

If one then does `sim.run(my_step, until=100)`, Meep will run for 100 time units and print "Hello world!" at every time step.

This suffices for most purposes. However, sometimes you need a step function that opens a file, or accumulates some computation, and you need to clean up (e.g. close the file or print the results) at the end of the run. For this case, you can write a step function of two arguments: the second argument will either be `step` when it is called during time-stepping, or `finish` when it is called at the end of the run:

```py
def my_step(sim, todo):
    if todo == 'step':
       # do something
    elif todo == 'finish':
       # do something else

    # access simulation attributes
    sim.fields ...etc.
```

Low-Level Functions
-------------------

By default, Meep initializes C++ objects like `meep::structure` and `meep::fields` in the `Simulation` object based on attributes like `sources` and `geometry`. Theses objects are then accessible via `simulation_instance.structure` and `simulation_instance.fields`. Given these, you can then call essentially any function in the C++ interface, because all of the C++ functions are automatically made accessible to Python by the wrapper-generator program [SWIG](https://en.wikipedia.org/wiki/SWIG).

### Initializing the Structure and Fields

The `structure` and `fields` variables are automatically initialized when any of the run functions is called, or by various other functions such as `add_flux`. To initialize them separately, you can call `Simulation.init_sim()` manually, or `Simulation._init_structure(k_point)` to just initialize the structure.

If you want to time step more than one field simultaneously, the easiest way is probably to do something like:

```py
sim = Simulation(cell_size, resolution).init_sim()
my_fields = sim.fields
sim.fields = None
sim.reset_meep()
```

and then change the geometry etc. and re-run `sim.init_sim()`. Then you'll have two field objects in memory.

### SWIG Wrappers

If you look at a function in the C++ interface, then there are a few simple rules to infer the name of the corresponding Python function.

-   First, all functions in the `meep::` namespace are available in the Meep Python module from the top-level `meep` package.
-   Second, any method of a class is accessible via the standard Python class interface. For example, `meep::fields::step`, which is the function that performs a time-step, is exposed to Python as `fields_instance.step()` where a fields instance is usually accessible from Simulation.fields.
-   C++ constructors are called using the normal Python class instantiation. E.g., `fields = mp.fields(...)` returns a new `meep::fields` object. Calling destructors is not necessary because objects are automatically garbage collected.

Some argument type conversion is performed automatically, e.g. types like complex numbers are converted to `complex<double>`, etcetera. `Vector3` vectors are converted to `meep::vec`, but to do this we need to know the dimensionality of the problem in C++. The problem dimensions are automatically initialized by `Simulation._init_structure`, but if you want to pass vector arguments to C++ before that time you should call `Simulation.require_dimensions()`, which infers the dimensions from the `cell_size`, `k_point`, and `dimensions` variables.<|MERGE_RESOLUTION|>--- conflicted
+++ resolved
@@ -394,23 +394,19 @@
 
 ### GyrotropicLorentzianSusceptibility or GyrotropicDrudeSusceptibility
 
-<<<<<<< HEAD
-(**Experimental feature**) Specifies a single dispersive gyrotropic susceptibility. See [Material Dispersion](Materials.md#gyrotropic-media).
-
-For gyrotropic media of Lorentzian (damped harmonic oscillator) or Drude form, the parameters `sigma`, `frequency`, and `gamma` have the same meanings as in `LorentzianSusceptibility` and `DrudeSusceptibility`, but with an additional 3-vector `bias`:
-=======
 (**Experimental feature**) Specifies a single dispersive gyrotropic susceptibility of Lorentzian (damped harmonic oscillator) or Drude form. See [Material Dispersion](Materials.md#gyrotropic-media). Its parameters are `sigma`, `frequency`, and `gamma`, which have the usual meanings, and an additional 3-vector `bias`:
->>>>>>> aedb8971
 
 **`bias` [`Vector3`]**
 —
 The gyrotropy vector.  The direction of this vector determines the orientation of the gyrotropic response, and the magnitude equals the precession frequency $|\mathbf{b}_n|/2\pi$.
 
-For gyrotropic media of Landau-Lifshitz-Gilbert form, the parameters `sigma`, `frequency`, and `gamma` play different roles, and there is an additiona `alpha` parameter:
+### GyrotropicSaturatedSusceptibility
+
+(**Experimental feature**) Specifies a single dispersive gyrotropic susceptibility governed by a linearized Landau-Lifshitz-Gilbert equation. See [Material Dispersion](Materials.md#gyrotropic-media). This class takes parameters `sigma`, `frequency`, and `gamma`, whose meanings are different from the Lorentzian and Drude case. It also takes a 3-vector `bias` parameter and an `alpha` parameter:
 
 **`sigma` [`number`]**
 —
-The coupling factor $\sigma_n / 2\pi$ between the polarization and the driving field. In magnetic ferrites, this is the Larmor precession frequency at the saturation field.
+The coupling factor $\sigma_n / 2\pi$ between the polarization and the driving field. In magnetic ferrites, this is the Larmor precession frequency at the saturation field if `bias` is a unit vector.
 
 **`frequency` [`number`]**
 —
@@ -422,7 +418,11 @@
 
 **`alpha` [`number`]**
 —
-The loss factor $\alpha_n$ in the diagonal response (note that there is no 2π factor).
+The loss factor $\alpha_n$ in the diagonal response. Note that this parameter is dimensionless and contains no 2π factor.
+
+**`bias` [`Vector3`]**
+—
+Vector specifying the orientation of the gyrotropic response. The magnitude is ignored (unlike the `GyrotropicLorentzianSusceptibility` or `GyrotropicDrudeSusceptibility` case); the relevant precession frequencies are determined by `sigma` and `frequency`, described above.
 
 ### Vector3
 
