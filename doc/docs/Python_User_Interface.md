--- conflicted
+++ resolved
@@ -524,31 +524,6 @@
 <div class="method_docstring" markdown="1">
 
 Return the mean time spent by all processes for a type of work `time_sink` which
-<<<<<<< HEAD
-can be one of the following integer constants:
-* meep.Stepping ("time stepping")
-* meep.Connecting ("connecting chunks")
-* meep.Boundaries ("copying boundaries")
-* meep.MpiAllTime ("all-all communication")
-* meep.MpiOneTime ("1-1 communication")
-* meep.FieldOutput ("outputting fields")
-* meep.FourierTransforming ("Fourier transforming")
-* meep.MPBTime ("MPB mode solver")
-* meep.GetFarfieldsTime ("far-field transform")
-* meep.FieldUpdateB ("updating B field")
-* meep.FieldUpdateH ("updating H field")
-* meep.FieldUpdateD ("updating D field")
-* meep.FieldUpdateE ("updating E field")
-* meep.BoundarySteppingB ("boundary stepping B")
-* meep.BoundarySteppingWH ("boundary stepping WH")
-* meep.BoundarySteppingPH ("boundary stepping PH")
-* meep.BoundarySteppingH ("boundary stepping H")
-* meep.BoundarySteppingD ("boundary stepping D")
-* meep.BoundarySteppingWE ("boundary stepping WE")
-* meep.BoundarySteppingPE ("boundary stepping PE")
-* meep.BoundarySteppingE ("boundary stepping E")
-* meep.Other ("everything else")
-=======
 can be one of the following integer constants: `0`: "time stepping", `1`: "connecting chunks",
 `2`: "copying boundaries", `3`: "all-all communication", `4`: "1-1 communication",
 `5`: "outputting fields", `6`: "Fourier transforming", `7`: "MPB mode solver",
@@ -557,7 +532,6 @@
 `14`: "boundary stepping WH", `15`: "boundary stepping PH", `16`: "boundary stepping H",
 `17`: "boundary stepping D", `18`: "boundary stepping WE", `19`: "boundary stepping PE",
 `20`: "boundary stepping E", `21`: "everything else".
->>>>>>> a523a87a
 
 </div>
 
@@ -1029,11 +1003,7 @@
 <div class="method_docstring" markdown="1">
 
 Reset all of Meep's parameters, deleting the fields, structures, etcetera, from
-<<<<<<< HEAD
-memory as if you had not run any computations. If the num_chunks or chunk_layout
-=======
 memory as if you had not run any computations. If the `num_chunks` or `chunk_layout`
->>>>>>> a523a87a
 attributes have been modified internally, they are reset to their original
 values passed in at instantiation.
 
