--- conflicted
+++ resolved
@@ -517,12 +517,8 @@
 
 As described in Section 4.2 of this [book chapter](http://arxiv.org/abs/arXiv:1301.5366), it is also possible to supply a source that is designed to couple exclusively into a single waveguide mode (or other mode of some cross section or periodic region) at a single frequency, and which couples primarily into that mode as long as the bandwidth is not too broad. This is possible if you have [MPB](https://mpb.readthedocs.io) installed: Meep will call MPB to compute the field profile of the desired mode, and uses the field profile to produce an equivalent current source. Note: this feature does *not* work in cylindrical coordinates. To do this, instead of a `source` you should use an `EigenModeSource`:
 
-<<<<<<< HEAD
-### EigenModeSource
-=======
 <a name="EigenmodeSource"></a>
 **`EigenModeSource`**  
->>>>>>> 57d93571
 
 This is a subclass of `Source` and has **all of the properties** of `Source` above. However, you normally do not specify a `component`. Instead of `component`, the current source components and amplitude profile are computed by calling MPB to compute the modes of the dielectric profile in the region given by the `size` and `center` of the source, with the modes computed as if the *source region were repeated periodically in all directions*. If an `amplitude` and/or `amp_func` are supplied, they are *multiplied* by this current profile. The desired eigenmode and other features are specified by the following properties:
 
