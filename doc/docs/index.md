--- conflicted
+++ resolved
@@ -14,13 +14,7 @@
 -   **Precompiled binary packages** of official releases and nightly builds via [Conda](Installation/#conda-packages).
 -   Arbitrary **anisotropic**, electric permittivity ε and magnetic permeability μ, along with **dispersive** ε(ω) and μ(ω) including loss/gain, **nonlinear** (Kerr & Pockels) dielectric and magnetic materials, and electric/magnetic **conductivities** σ.
 -   **Perfectly-matched layer** (**PML**) absorbing boundaries as well as **Bloch-periodic** and perfect-conductor boundary conditions.
-<<<<<<< HEAD
--   Exploitation of **symmetries** to reduce the computation size including even/odd mirror planes and 90°/180° rotations.
-=======
--   Exploitation of **symmetries** to reduce the computation size — even/odd mirror planes and 90°/180° rotations.
--   ε/μ and field import/export in the [HDF5](https://en.wikipedia.org/wiki/HDF5) data format.
--   **GDSII** file import for planar geometries.
->>>>>>> 0a43ab99
+-   Exploitation of **symmetries** to reduce the computation size, including even/odd mirror planes and 90°/180° rotations.
 -   Arbitrary current sources including a guided-mode launcher.
 -   Frequency-domain solver for finding the response to a [continuous-wave (CW)](https://en.wikipedia.org/wiki/Continuous_wave) source.
 -   ε/μ and field import/export in the [HDF5](https://en.wikipedia.org/wiki/HDF5) data format.
