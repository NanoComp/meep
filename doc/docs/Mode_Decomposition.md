# Mode Decomposition

Meep contains a feature to decompose arbitrary fields into a superposition of the harmonic modes of a given structure via its integration with the eigenmode solver [MPB](https://mpb.readthedocs.io). This section provides an overview of the theory and implementation of this feature. Tutorial examples are provided in [Tutorial/Mode Decomposition](Python_Tutorials/Mode_Decomposition.md).

[TOC]

## Theoretical Background

The theory underlying mode decomposition is described in Chapter 31 ("Modal methods for Maxwell's equations") of [Optical Waveguide Theory](http://www.springer.com/us/book/9780412099502) by Snyder and Love.

Consider a waveguide with propagation axis along the $x$ direction and constant cross section in the transverse direction $\vec\rho=(y,z)$. For a given angular frequency ω we can solve for the eigenmodes of the structure. Thus, arbitrary fields of the form $\mathbf{E}(\mathbf{r},t) = \mathbf{E}(\mathbf{r}) e^{-i\omega t}$ and $\mathbf{H}(\mathbf{r},t) = \mathbf{H}(\mathbf{r}) e^{-i\omega t}$ can be decomposed into a basis of these eigenmodes:

$$
   \mathbf{E}(\mathbf{r}) = 
   \mathbf{E}(x,\vec{\rho}) =
   \sum_{n} \left\{   \alpha^+_n \mathbf E^+_n(\vec \rho)e^{+i\beta_n x}
                    + \alpha^-_n \mathbf E^-_n(\vec \rho)e^{-i\beta_n x}
            \right\}
$$
$$
   \mathbf{H}(\mathbf{r}) = 
   \mathbf{H}(x,\vec{\rho}) =
   \sum_{n} \left\{   \alpha^+_n \mathbf H^+_n(\vec \rho)e^{+i\beta_n x}
                    + \alpha^-_n \mathbf H^-_n(\vec \rho)e^{-i\beta_n x}
            \right\}
$$

β$_n$ are the propagation wavevectors and α$^{\pm}_n$ are the basis coefficients. Mode decomposition involves solving for these unknown quantities. The following steps are involved in the computation:

1.  In Meep, compute the Fourier-transformed fields $\mathbf{E}(\mathbf{r})$ and $\mathbf{H}(\mathbf{r})$ on a surface which is transverse to the waveguide and stored in a `dft_flux` object.

2.  In MPB, compute the eigenmodes $\mathbf{E}^\pm_n$ and $\mathbf{H}^\pm_n$ as well as the propagation wavevectors β$_n$ for the same cross-sectional structure.

3.  Compute the coefficients α$_n^\pm$ for any number of eigenmodes n=1,2,....

This is all done automatically in Meep using the `get_eigenmode_coefficients` routine.

## Function Description

The mode-decomposition feature is available via the `meep::fields::get_eigenmode_coefficients` function callable from Python or C++. This function makes use of several lower-level functions which are described in more detail below. The C++ header for this function is:

```c++
void fields::get_eigenmode_coefficients(dft_flux flux,
                                        const volume &eig_vol,
                                        int *bands,
                                        int num_bands,
                                        int parity,
                                        double eig_resolution,
                                        double eigensolver_tol,
                                        std::complex<double> *coeffs,
                                        double *vgrp,
                                        kpoint_func user_kpoint_func,
                                        void *user_kpoint_data,
                                        vec *kdom_list)
```
The following are the parameters:

+ `flux` is a `dft_flux` object containing the frequency-domain fields on a cross-sectional slice perpendicular to the waveguide axis

+ `eig_vol` is the `volume` passed to [MPB](https://mpb.readthedocs.io) for the eigenmode calculation; in most cases this will simply be the volume over which the frequency-domain fields are tabulated (i.e. `flux.where`).

+ `bands` is an array of integers corresponding to the mode indices

+ `num_bands` is the length of the `bands` array

+ `parity` is the parity of the mode to calculate, assuming the structure has $z$ and/or $y$ mirror symmetry in the source region. If the structure has both $y$ and $z$ mirror symmetry, you can combine more than one of these, e.g. `EVEN_Z + ODD_Y`. This is especially useful in 2d simulations to restrict yourself to a desired polarization

+ `eig_resolution` is the spatial resolution to use in MPB for the eigenmode calculations

+ `eigensolver_tol` is the tolerance to use in the MPB eigensolver. MPB terminates when the eigenvalues stop changing to less than this fractional tolerance

+ `coeffs` is a user-allocated array of type `std::complex<double>` (shortened to `vector<cdouble>`) of length `2*num_freqs*num_bands` where `num_freqs` is the number of frequencies stored in the `flux` object (equivalent to `flux->Nfreq`) and `num_bands` is the length of the `bands` input array. The expansion coefficients for the mode with frequency `nf` and band index `nb`  are stored sequentially as α$^+$, α$^-$ starting at slot `2*nb*num_freqs+nf` of this array

+ `vgrp` is an optional user-allocated `double` array of length `num_freqs*num_bands.` On return, `vgrp[nb*num_freqs + nf]` is the group velocity of the mode with frequency `nf` and band index `nb.` If you do not need this information, simply pass `NULL` for this parameter.

+ `user_kpoint_func` is an optional function you supply to provide an initial guess of the wavevector of a mode with given frequency and band index having the following prototype:

```c++
vec (*kpoint_func)(double freq, int mode, void *user_data);
```

+ `user_kpoint_data` is the user data passed to the `user_kpoint_func`

<<<<<<< HEAD
+ `kdom_list` is a user allocated array of `meep::vec` objects of length `num_bands`. If non-null, this array is filled in with the wavevectors of the dominant planewave in the Fourier series expansion for bands 1 to `num_bands` (note: index `i` corresponds to band `i + 1`).  This is especially useful for interpreting the modes computed in a uniform medium, because those modes are exactly planewaves proportional to $exp(2\pi i \mathrm{kdom}\cdot \vec{x})$ where `kdom` is the wavevector.
=======
+ `kdom_list` is a user allocated array of `meep::vec` objects of length (`num_bands` * `num_freqs`). If non-null, this array is filled in with the dominant planewave vectors for bands 1 to (`num_bands` * `num_freqs`). `kdom_list[nb*num_freqs + nf]` is the dominant planewave of the mode with frequency `nf` and band index `nb.`. Defaults to `NULL`.
>>>>>>> edc579bb

```c++
 int num_bands = bands.size();
 int num_freqs = Flux->Nfreq;

 std::vector<cdouble> coeffs(2*num_bands*num_freqs);
 f.get_eigenmode_coefficients(...);

 for(int nb=0; nb<num_bands; nb++)
  for(int nf=0; nf<num_freqs++; nf++)
   { 
     // get coefficients of forward- and backward-traveling
     // waves in eigenmode bands[nb] at frequency #nf
     cdouble AlphaPlus = coeffs[2*nb*num_freqs+nf+0];
     cdouble AlphaMinus = coeffs[2*nb*num_freqs+nf+1];
     ...
```

## Normalization

The α coefficients computed by `get_eigenmode_coefficients` are normalized such that their squared magnitude equals the power carried by the corresponding eigenmode:

$$|\alpha_n^\pm|^2 = P_n^\pm$$

where P$_n^\pm$ is the power carried by the traveling eigenmode n in the forward (+) or backward (-) direction. This is discussed in more detail below.

## Related Functions

Besides `get_eigenmode_coefficients,` there are a few computational routines in `libmeep` that you may find useful for problems like those considered above.

### Computing MPB Eigenmodes
````
  void *fields::get_eigenmode(double &omega,
                              direction d, const volume &where,
                              const volume &eig_vol,
                              int band_num,
                              const vec &kpoint, bool match_frequency,
                              int parity,
                              double resolution,
                              double eigensolver_tol,
                              bool verbose,
                              double *kdom);
````

Calls MPB to compute the `band_num`th eigenmode at frequency `omega` for the portion of your geometry lying in `where` which is typically a cross-sectional slice of a waveguide. `kpoint` is an initial starting guess for what the propagation vector of the waveguide mode will be. `kdom`, if non-NULL and length 3, is filled in with the dominant planewave for the current band (see above). This is implemented in [mpb.cpp](https://github.com/stevengj/meep/blob/master/src/mpb.cpp#L190-L495).

### Working with MPB Eigenmodes

The return value of `get_eigenmode` is an opaque pointer to a data structure storing information about the computed eigenmode, which may be passed to the following routines:

````
// get a single component of the eigenmode field at a given point in space
std::complex<double> eigenmode_amplitude(const vec &p, void *vedata, component c);

// get the group velocity of the eigenmode 
double get_group_velocity(void *vedata);

// free all memory associated with the eigenmode
void destroy_eigenmode_data(void *vedata);
````

These are implemented in [mpb.cpp](https://github.com/stevengj/meep/blob/master/src/mpb.cpp).

### Exporting Frequency-Domain Fields

````
  void output_dft(dft_flux flux, const char *HDF5FileName);

  void output_mode_fields(void *mode_data, dft_flux flux, const char *HDF5FileName);
````

`output_dft` exports the components of the frequency-domain fields stored in `flux` to an HDF5 file with the given filename In general, `flux` will store data for fields at multiple frequencies.

`output_mode_fields` is similar, but instead exports the components of the eigenmode described by `mode_data` which should be the return value of a call to `get_eigenmode`.

These are implemented in [dft.cpp](https://github.com/stevengj/meep/blob/master/src/dft.cpp#L1070-L1092).

### Computing Overlap Integrals
````
  std::complex<double> get_mode_flux_overlap(void *mode_data, 
                                             dft_flux *flux, 
                                             int num_freq, 
                                             std::complex<double>overlap[2]);

  std::complex<double> get_mode_mode_overlap(void *mode1_data,
                                             void *mode2_data,
                                             dft_flux *flux,
                                             std::complex<double>overlap[2]);
````

`get_mode_flux_overlap` computes the overlap integral between the eigenmode described by `mode_data` and the fields stored in `flux` for the `num_freq`th stored frequency, where `num_freq` ranges from 0 to `flux->Nfreq-1`. `mode_data` should be the return value of a previous call to `get_eigenmode.`

`get_mode_mode_overlap` is similar, but computes the overlap integral between two eigenmodes. `mode1_data` and `mode2_data` may be identical, in which case you get the inner product of the mode with itself. This should equal the group velocity of the mode based on the MPB's normalization convention.

These are implemented in [dft.cpp](https://github.com/stevengj/meep/blob/master/src/dft.cpp#L1133-L1144).

## How Mode Decomposition Works

The theoretical basis of the mode-decomposition algorithm is the orthogonality relation satisfied by the normal modes:

$$ \left\langle \mathbf{E}_m^{\sigma} \right|
   \left.       \mathbf{H}^\tau_n     \right\rangle
   =C_{m}\delta_{mn}\delta_{\sigma\tau} 
   \qquad \{\sigma,\tau\}\in\{+,-\}
$$

where the inner product involves an integration over transverse coordinates:

$$ \left\langle \mathbf{f} \right| \left. \mathbf{g} \right\rangle 
   \equiv
   \int_{S}
    \Big[ \mathbf{f}^*(\vec \rho) \times \mathbf{g}(\vec \rho)\Big]
    \cdot \hat{\mathbf{n}} \, dA
  \tag{5}
$$

where $S$ is any surface transverse to the direction of propagation and $\hat{\mathbf{n}}$ is the unit normal vector to $S$ (i.e. $\hat{\mathbf{z}}$ in the case considered above). The normalization constant $C_{m}$ is a matter of convention, but in MPB it is taken to be the group velocity of the mode, $v_m$, times the area $A_S$ of the cross-sectional surface $S$: $$C_m = v_m A_S$$.

Now consider a Meep calculation in which we have accumulated frequency-domain fields $\mathbf E^{\text{meep}}$ and $\mathbf H^{\text{meep}}$ on a `dft_flux` object located on a cross-sectional surface $S$. Invoking the eigenmode expansion and choosing the origin of the $x$ axis to be the position of the cross-sectional plane, the tangential components of the frequency-domain Meep fields take the form:

$$ \mathbf E^{\text{meep}}_\parallel = \sum_{n} (a_n^+ + a_n^-)\mathbf{E}_{n\parallel}^+ $$

$$ \mathbf H^{\text{meep}}_\parallel = \sum_{n} (a_n^+ - a_n^-)\mathbf{H}_{n\parallel}^+ $$

We have used the well-known relations between the tangential components of the forward- and backward-traveling field modes: 

$$ \mathbf{E}^+_{n\parallel} =+\mathbf{E}^-_{n\parallel}
   \qquad
   \mathbf{H}^+_{n\parallel} =-\mathbf{H}^-_{n\parallel}
$$

Taking the inner product of both equations with the $\mathbf{H}$ and $\mathbf{E}$ fields of each eigenmode, we find

$$ \left\langle \mathbf{H}_m \right|\left. \mathbf{E}^{\text{meep}} \right\rangle =+(a_m^+ + a_m^-) v_m A_S $$

$$ \left\langle \mathbf{E}_m \right|\left. \mathbf{H}^{\text{meep}} \right\rangle =-(a_m^+ - a_m^+) v_m A_S $$

Thus, by evaluating the integrals on the left-hand side of these equations &mdash; numerically, using the MPB-computed eigenmode fields $\{\mathbf{E}_m, \mathbf{H}_m\}$ and the Meep-computed fields $\{\mathbf{E}^{\text{meep}}, \mathbf{H}^{\text{meep}}\}$ as tabulated on the computational grid &mdash; and combining the results appropriately, we can extract the coefficients $\alpha^\pm_m$. This calculation is carried out by the routine `meep::fields::get_mode_flux_overlap`. Although simple in principle, the implementation is complicated by the fact that, in multi-processor calculations, the Meep fields needed to evaluate the integrals are generally not all present on any one processor, but are instead distributed over multiple processors, requiring some interprocess communication to evaluate the full integral.

The Poynting flux carried by the Meep fields may be expressed in the form:

$$ S_x = \frac{1}{2}\text{Re }
         \left\langle \mathbf{E}^{\text{meep}}\right|
         \left.       \mathbf{H}^{\text{meep}}\right\rangle
       = \frac{1}{2}\sum_n \left\{ |a_n^+|^2 - |a_n^-|^2) \right\} v_n A_S
$$

Thus, the power carried by a given forward- or backward-traveling eigenmode is given by:

$$ \textit{power} = \frac{|a_n^\pm|^2 v_n A_S}{2S_x} $$

or alternatively,

$$ \textit{power} = |\tilde{\alpha_n^\pm}|^2 $$

where $\tilde{\alpha_n^\pm} \equiv \sqrt{v_n A_S/\left({2S_x}\right)}a_n^\pm$. The $\tilde{\alpha_n^\pm}$ are the eigenmode coefficients returned by `get_eigenmode_coefficients`.

<|MERGE_RESOLUTION|>--- conflicted
+++ resolved
@@ -81,11 +81,7 @@
 
 + `user_kpoint_data` is the user data passed to the `user_kpoint_func`
 
-<<<<<<< HEAD
-+ `kdom_list` is a user allocated array of `meep::vec` objects of length `num_bands`. If non-null, this array is filled in with the wavevectors of the dominant planewave in the Fourier series expansion for bands 1 to `num_bands` (note: index `i` corresponds to band `i + 1`).  This is especially useful for interpreting the modes computed in a uniform medium, because those modes are exactly planewaves proportional to $exp(2\pi i \mathrm{kdom}\cdot \vec{x})$ where `kdom` is the wavevector.
-=======
-+ `kdom_list` is a user allocated array of `meep::vec` objects of length (`num_bands` * `num_freqs`). If non-null, this array is filled in with the dominant planewave vectors for bands 1 to (`num_bands` * `num_freqs`). `kdom_list[nb*num_freqs + nf]` is the dominant planewave of the mode with frequency `nf` and band index `nb.`. Defaults to `NULL`.
->>>>>>> edc579bb
++ `kdom_list` is a user allocated array of `meep::vec` objects of length (`num_bands` * `num_freqs`). If non-null, this array is filled in with the wavevectors of the dominant planewave in the Fourier series expansion for bands 1 to (`num_bands` * `num_freqs`). `kdom_list[nb*num_freqs + nf]` is the dominant planewave of the mode with frequency `nf` and band index `nb`. (Defaults to `NULL`.)  This is especially useful for interpreting the modes computed in a uniform medium, because those modes are exactly planewaves proportional to $exp(2\pi i \mathrm{kdom}\cdot \vec{x})$ where `kdom` is the wavevector.
 
 ```c++
  int num_bands = bands.size();
