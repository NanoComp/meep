--- conflicted
+++ resolved
@@ -4,37 +4,10 @@
 
 In this example, we will perform simulations with gyrotropic media. See [Materials](../Materials.md#gyrotropic-media) for more information on how gyrotropy is supported.
 
+[TOC]
+
 ### Faraday Rotation
 
-<<<<<<< HEAD
-## Electromagnetic wave propagation in a ferrite
-
-### Material properties
-
-Ferrites are ceramic materials exhibiting strong gyromagnetic resonances, commonly used in microwave engineering to construct isolators (one-way valves) and circulators. In the presence of a biasing magnetic field $\mathbf{H} = H_0 \hat{\mathbf{z}}$, the permeability tensor of a ferrite material has the form
-
-$$\mu = \begin{bmatrix} \mu_\perp & -i \kappa & 0 \\ i\kappa & \mu_\perp & 0 \\ 0 & 0 & 1\end{bmatrix}$$
-
-where
-
-$$\mu_\perp = 1 + \frac{\omega_m (\omega_0 - i\omega\alpha)}{(\omega_0 - i \omega \alpha)^2 - (\omega + i \gamma)^2}, \;\;\; \kappa = \frac{\omega_m (\omega + i\gamma)}{(\omega_0 - i \omega \alpha)^2 - (\omega + i \gamma)^2}$$
-
-This permeability can be derived from the [Landau-Lifshitz-Gilbert equation](https://en.wikipedia.org/wiki/Landau%E2%80%93Lifshitz%E2%80%93Gilbert_equation) describing a magnetic dipole in a magnetic field. The Larmor precession frequency is $\omega_0 = \gamma H_0$ where $\gamma$ is the gyromagnetic ratio of the electron. The Larmor precession frequency at saturation field is $\omega_m = \gamma M_s$ where $M_s$ is the saturation magnetization. This precisely matches the permeability tensor derived from [Meep's gyrotropy model](../Materials.md#gyrotropic-media), with the identification $\omega_0 \leftrightarrow \omega_n$ and $\omega_m \leftrightarrow \sigma_n$.
-
-We will take $\omega_0/2\pi = 1$, $\omega_m/2\pi = 1.2$, $\alpha = \gamma/2\pi = 10^{-3}$, and $\epsilon = 15$. The diagonal and off-diagonal components of the permeability tensor are plotted below:
-
-<center>
-![](../images/Ferrite-mu.png)
-</center>
-
-### Dispersion relation
-
-Consider a uniform ferrite medium with bias field in the *z* direction. The gyrotropy acts upon the *x* and *y* components of the magnetic field, so we focus on TM plane waves that have wavevector $\mathbf{k}$ and magnetic fields in the *x*-*y* plane, and electric fields parallel to *z*. From Maxwell's equations, we derive the dispersion relation
-
-$$\omega^2 = \epsilon^{-1} \left[\mu^{-1}\right]_{\perp} |\mathbf{k}|^2$$
-
-where $[\mu^{-1}\right]_{\perp} = [\mu^{-1}\right]_{xx} = [\mu^{-1}\right]_{yy}$.
-=======
 Consider a uniform gyrotroelectric medium with bias vector $\mathbf{b} = b \hat{z}$. According to the [gyrotropic Lorentzian model implemented in Meep](../Materials.md#gyrotropic-media), the *x* and *y* components of the dielectric function are
 
 $$\epsilon = \begin{bmatrix}\epsilon_\perp & -i\eta \\ i\eta & \epsilon_\perp \end{bmatrix}$$
@@ -54,44 +27,22 @@
 $$|\kappa_c| = \frac{1}{2} \omega^2 \mu \sqrt{\epsilon_\perp - \sqrt{\epsilon_\perp^2 - \eta^2}}$$
 
 We model this phenomenon in the simulation script [faraday-rotation.py](https://github.com/NanoComp/meep/blob/master/python/examples/faraday-rotation.py). First, we define a gyroelectric material:
->>>>>>> 3028e304
 
 ```import meep as mp
 
-<<<<<<< HEAD
-
-
-### FIXME
-
-From the dispersion relation ω(k), we will compute the numerical ε(ω) via the formula:
-=======
 ## Define a gyroelectric medium
 f0 = 1.0
 gamma = 1e-4
 epsn = 2.0
 b0 = 1.05
 sigma = 0.2
->>>>>>> 3028e304
 
 susc = [mp.GyrotropicLorentzianSusceptibility(frequency=f0, gamma=gamma, sigma=sigma,
                                               bias=mp.Vector3(0, 0, b0))]
 mat = mp.Medium(epsilon=epsn, mu=1, E_susceptibilities=susc)
 ```
 
-<<<<<<< HEAD
-corresponding to the dielectric function:
-
-$$\varepsilon(\omega) = \varepsilon(2\pi f) = 2.25 + \frac{1.1^2 \cdot 0.5}{1.1^2 - f^2 -if \cdot 10^{-5}/2\pi} + \frac{0.5^2 \cdot 2\cdot 10^{-5}}{0.5^2 - f^2 -if \cdot 0.1 / 2\pi}$$
-
-The real and imaginary parts of this dielectric function ε(ω) are plotted below:
-
-
-We can see that the f=1.1 resonance causes a large change in both the real and imaginary parts of ε around that frequency. In fact, there is a range of frequencies from 1.1 to 1.2161 where ε is *negative*. In this range, no propagating modes exist &mdash; it is actually a kind of electromagnetic band gap associated with polariton resonances in a material. For more information on the physics of such materials, see e.g. Chapter 14 of [Introduction to Solid State Physics](http://www.wiley.com/WileyCDA/WileyTitle/productCd-EHEP000803.html) by C. Kittel.
-
-On the other hand, the f=0.5 resonance, because the `sigma` numerator is so small, causes very little change in the real part of ε. Nevertheless, it generates a clear peak in the *imaginary* part of ε, corresponding to a resonant absorption peak.
-=======
 The `GyrotropicLorentzianSusceptibility` object has a `bias` argument that takes a `Vector3` specifying the gyrotropy vector. In this case, the vector points along *z*, and its magnitude (which specifies the precession frequency) is determined by the variable `b0`. The other arguments play the same role as in an ordinary (non-gyrotropic) [Lorentzian susceptibility](Material_Dispersion.md).
->>>>>>> 3028e304
 
 Next, we set up and run the Meep simulation.
 
@@ -165,4 +116,22 @@
 
 <center>
 ![](../images/Faraday-rotation-comparison.png)
+</center>
+
+## Microwave ferrites
+
+Ferrites are ceramic materials exhibiting strong gyromagnetic resonances, commonly used in microwave engineering to construct isolators (one-way valves) and circulators. In the presence of a biasing magnetic field $\mathbf{H} = H_0 \hat{\mathbf{z}}$, the permeability tensor of a ferrite material has the form
+
+$$\mu = \begin{bmatrix} \mu_\perp & -i \kappa & 0 \\ i\kappa & \mu_\perp & 0 \\ 0 & 0 & 1\end{bmatrix}$$
+
+where
+
+$$\mu_\perp = 1 + \frac{\omega_m (\omega_0 - i\omega\alpha)}{(\omega_0 - i \omega \alpha)^2 - (\omega + i \gamma)^2}, \;\;\; \kappa = \frac{\omega_m (\omega + i\gamma)}{(\omega_0 - i \omega \alpha)^2 - (\omega + i \gamma)^2}$$
+
+This permeability can be derived from the [Landau-Lifshitz-Gilbert equation](https://en.wikipedia.org/wiki/Landau%E2%80%93Lifshitz%E2%80%93Gilbert_equation) describing a magnetic dipole in a magnetic field. The Larmor precession frequency is $\omega_0 = \gamma H_0$ where $\gamma$ is the gyromagnetic ratio of the electron. The Larmor precession frequency at saturation field is $\omega_m = \gamma M_s$ where $M_s$ is the saturation magnetization. This precisely matches the permeability tensor derived from [Meep's gyrotropy model](../Materials.md#gyrotropic-media), with the identification $\omega_0 \leftrightarrow \omega_n$ and $\omega_m \leftrightarrow \sigma_n$.
+
+We will take $\omega_0/2\pi = 1$, $\omega_m/2\pi = 1.2$, $\alpha = \gamma/2\pi = 10^{-3}$, and $\epsilon = 15$. The diagonal and off-diagonal components of the permeability tensor are plotted below:
+
+<center>
+![](../images/Ferrite-mu.png)
 </center>