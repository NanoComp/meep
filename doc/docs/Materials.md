--- conflicted
+++ resolved
@@ -178,27 +178,19 @@
 
 Although this is completely different from the damped harmonic oscillator equation used for [Drude-Lorentz susceptibility](Materials.md#material-dispersion), the constants σ$_n$, ω$_n$, and γ$_n$ play analogous roles: σ$_n$ couples the polarization to the electric field, ω$_n$ is the angular frequency of precession, and γ$_n$ is a damping factor. There is also a second damping factor α$_n$, and a "bias vector" **b**$_n$ which typically describes the direction of an applied static magnetic field. The bias vector is assumed to have unit length.
 
+In the frequency domain, a gyroelectric medium has skew-symmetric off-diagonal components in the ε tensor. Take the case $\mathbf{b} = b \hat{z}$. When all fields have harmonic time-dependence $\exp(-i\omega t)$, the polarization equation of motion reduces to
+
+$$\mathbf{P}_n =  \begin{bmatrix}\chi_\perp & -i\eta & 0 \\ i\eta & \chi_\perp & 0 \\ 0 & 0 & \chi_\parallel \end{bmatrix} \mathbf{E}$$
+
+For the gyrotropic Lorentzian model,
+
 In the frequency domain, the ε tensor acquires off-diagonal components representing a gyrotropic response. Take the case $\mathbf{b}_n = \hat{\mathbf{z}}$, and assume that all fields have harmonic time-dependence $\exp(-i\omega t)$. The polarization equation then reduces to
 
-<<<<<<< HEAD
-$$\mathbf{P}_n = \chi_n \mathbf{E}, \quad \chi_n = \frac{\sigma_n}{(\omega_n - i \omega \alpha_n)^2 - (\omega + i \gamma_n)^2} \begin{bmatrix} \omega_n - i \omega \alpha_n & -i(\omega + i \gamma) & 0 \\ i(\omega + i \gamma) & \omega_n - i \omega \alpha_n & 0 \\ 0 & 0 & 0\end{bmatrix}$$
-
-Hence, the dielectric function is
-
-$$\epsilon = \begin{bmatrix} \epsilon_\perp & -i \eta & 0 \\ i\eta & \epsilon_\perp & 0 \\ 0 & 0 & \epsilon_\infty\end{bmatrix}$$
-
-where
-
-$$\epsilon_\perp = \epsilon_\infty + \frac{\sigma_n (\omega_n - i\omega\alpha_n)}{(\omega_n - i \omega \alpha_n)^2 - (\omega + i \gamma_n)^2}, \;\;\; \eta = \frac{\sigma_n (\omega + i\gamma_n)}{(\omega_n - i \omega \alpha_n)^2 - (\omega + i \gamma_n)^2}$$
-=======
-In the frequency domain, a gyroelectric medium has skew-symmetric off-diagonal components in the ε tensor. Take the case $\mathbf{b} = b \hat{z}$. When all fields have harmonic time-dependence $\exp(-i\omega t)$, the polarization equation of motion reduces to
-
-$$\mathbf{P}_n =  \begin{bmatrix}\chi_\perp & -i\eta & 0 \\ i\eta & \chi_\perp & 0 \\ 0 & 0 & \chi_\parallel \end{bmatrix} \mathbf{E}$$
-
-where
-
 $$\chi_\perp = \frac{\omega_n^2 \Delta_n}{\Delta_n^2 - \omega^2 b^2}\,\sigma_n(\mathbf{x}),\;\;\; \chi_\parallel = \frac{\omega_n^2}{\Delta_n}\,\sigma_n(\mathbf{x}), \;\;\; \eta = \frac{\omega_n^2 \omega b}{\Delta_n^2 - \omega^2 b^2}\,\sigma_n(\mathbf{x}), \;\;\;\Delta_n \equiv \omega_n^2 - \omega^2 - i\omega\gamma_n$$
->>>>>>> 3028e304
+
+And for the Landau-Lifshitz-Gilbert model,
+
+$$\chi_\perp = \frac{\sigma_n (\omega_n - i \omega \alpha_n)}{(\omega_n - i \omega \alpha_n)^2 - (\omega + i \gamma_n)^2}, \;\;\; \chi_\parallel = 0, \;\;\;  \eta = \frac{\sigma_n (\omega + i \gamma)}{(\omega_n - i \omega \alpha_n)^2 - (\omega + i \gamma_n)^2}$$
 
 Materials Library
 -----------------
