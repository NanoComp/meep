--- conflicted
+++ resolved
@@ -170,33 +170,37 @@
 Gyrotropic Media
 ----------------
 
-(**Experimental feature**) Meep supports gyrotropic media, which break optical reciprocity and give rise to magneto-optical phenomena such as the [Faraday effect](https://en.wikipedia.org/wiki/Faraday_effect). Such materials are used in devices like [Faraday rotators](https://en.wikipedia.org/wiki/Faraday_rotator). The following discussion concerns media with gyrotropic ε (i.e., gyroelectric media). Gyromagnetic media, which have gyrotropic μ, can be treated by the usual substitution of ε with μ, **E** with **H**, etc.
-
-In a gyrotropic medium, the polarization vector $\mathbf{P}_n$ undergoes precession around a preferred direction. There are two available equations of motion for $\mathbf{P}_n$. The first is a [Drude-Lorentz](Materials.md#material-dispersion) model with an additional precession term:
+(**Experimental feature**) Meep supports gyrotropic media, which break optical reciprocity and give rise to magneto-optical phenomena such as the [Faraday effect](https://en.wikipedia.org/wiki/Faraday_effect). Such materials are used in devices like [Faraday rotators](https://en.wikipedia.org/wiki/Faraday_rotator).
+
+In a gyrotropic medium, the polarization vector undergoes precession around a preferred direction. In the frequency domain, this corresponds to the presence of skew-symmetric off-diagonal components in the ε tensor (for a gyroelectric medium) or the μ tensor (for a gyromagnetic medium). Two different gyrotropy models are supported:
+
+### Gyrotropic Drude-Lorentz model
+
+The first gyrotropy model is a [Drude-Lorentz](Materials.md#material-dispersion) model with an additional precession, which is intended to describe gyroelectric materials. The polarization equation is
 
 $$\frac{d^2\mathbf{P}_n}{dt^2} + \gamma_n \frac{d\mathbf{P}_n}{dt} - \frac{d\mathbf{P}_n}{dt} \times \mathbf{b}_n + \omega_n^2 \mathbf{P}_n = \sigma_n(\mathbf{x}) \omega_n^2 \mathbf{E}$$
 
-<<<<<<< HEAD
-(The above equation shows the Lorentz case; for the Drude case, the $\omega_n^2 \mathbf{P}_n$ term on the left-hand side is omitted.) The third term on the left-hand side breaks time-reversal symmetry and is responsible for the gyrotropy; it is parameterized by the bias vector $\mathbf{b}_n$, usually describing the effect of a static magnetic field applied to the material. In the $\gamma_n = \omega_n = 0$ limit, the equation of motion reduces to a precession around $\mathbf{b}_n$, with angular frequency equal to $|\mathbf{b}_n|$:
+(Optionally, the polarization may be of Drude form, in which case the $\omega_n^2 \mathbf{P}_n$ term on the left is omitted.) The third term on the left side, which breaks time-reversal symmetry, is responsible for the gyrotropy; it typically describes the deflection of electrons flowing within the material by a static external magnetic field. In the $\gamma_n = \omega_n = 0$ limit, the equation of motion reduces to a precession around the "bias vector" $\mathbf{b}_n$:
 
 $$\frac{d\mathbf{P}_n}{dt} = \mathbf{P}_n \times \mathbf{b}_n$$
 
-The second type of gyrotropic equation of motion is a linearized [Landau-Lifshitz-Gilbert equation](https://en.wikipedia.org/wiki/Landau%E2%80%93Lifshitz%E2%80%93Gilbert_equation):
+Hence, the magnitude of the bias vector is the angular frequency of the gyrotropic precession induced by the external field.
+
+### Gyrotropic saturated dipole (linearized Landau-Lifshitz-Gilbert) model
+
+The second gyrotropy model is a linearized [Landau-Lifshitz-Gilbert equation](https://en.wikipedia.org/wiki/Landau%E2%80%93Lifshitz%E2%80%93Gilbert_equation), suitable for modeling gyromagnetic materials such as ferrites. Its polarization equation of motion is
 
 $$\frac{d\mathbf{P}_n}{dt} = \mathbf{b}_n \times \left( - \sigma_n \mathbf{E} + \omega_n \mathbf{P}_n + \alpha_n \frac{d\mathbf{P}_n}{dt} \right) - \gamma_n \mathbf{P}_n$$
 
-The Landau-Lifshitz-Gilbert equation describes the precessional motion of a point magnetic dipole in a magnetic field; when it is used to model magnetic susceptibility, it accurately describes the behavior of gyromagnetic materials such as ferrites. Although this equation of motion is completely different from the [Drude-Lorentz equation](Materials.md#material-dispersion), the constants σ$_n$, ω$_n$, and γ$_n$ play analogous roles: σ$_n$ couples the polarization to the electric field, ω$_n$ is the angular frequency of precession, and γ$_n$ is a damping factor. There is also a second damping factor α$_n$, and a bias vector **b**$_n$.
-
-In the frequency domain, a gyroelectric medium exhibits skew-symmetric off-diagonal components in its ε tensor. Take the case $\mathbf{b} = b \hat{z}$. When all fields have harmonic time-dependence $\exp(-i\omega t)$, the polarization equation of motion reduces to
-=======
-(Optionally, the polarization may be of Drude form, in which case the $\omega_n^2 \mathbf{P}_n$ term on the left is omitted.) The third term on the left side is responsible for the gyrotropy of the medium. This term breaks time-reversal symmetry and typically describes the effect of a static external magnetic field on the motion of electrons within the material. The bias vector $\mathbf{b}_n$ characterizes the direction and magnitude of the external magnetic field. In the $\gamma_n = \omega_n = 0$ limit, the equation of motion reduces to a precession around $\mathbf{b}_n$:
-
-$$\frac{d\mathbf{P}_n}{dt} = \mathbf{P}_n \times \mathbf{b}_n$$
-
-Hence, the magnitude of the bias vector is the angular frequency of the gyrotropic precession.
-
-In the frequency domain, a gyroelectric medium has skew-symmetric off-diagonal components in the ε tensor. Take the case $\mathbf{b} = b \hat{z}$. When all fields have harmonic time-dependence $\exp(-i\omega t)$, the polarization equation of motion reduces to
->>>>>>> aedb8971
+Note: although the above equation is written in terms of electric susceptibilities, this model is typically used for magnetic susceptibilities. Meep places no restriction on the field type that either gyrotropy model can be applied to. As usual, electric and magnetic susceptibilities can be swapped by substituting ε with μ, **E** with **H**, etc.
+
+The Landau-Lifshitz-Gilbert equation describes the precessional motion of a saturated point magnetic dipole in a magnetic field. In the above equation, the variable $P_n$ represents the linearized deviation of the polarization from its static equilibrium value (assumed to be much larger and aligned parallel to $\mathbf{b}_n$). Note that this equation of motion is completely different from the [Drude-Lorentz equation](Materials.md#material-dispersion), though the constants σ$_n$, ω$_n$, and γ$_n$ play analogous roles (σ$_n$ couples the polarization to the driving field, ω$_n$ is the angular frequency of precession, and γ$_n$ is a damping factor).
+
+In this model, $\mathbf{b}_n$ is taken to be a unit vector (i.e., its magnitude is ignored).
+
+### Frequency domain susceptibility tensors
+
+Suppose $\mathbf{b} = b \hat{z}$, and let all fields have harmonic time-dependence $\exp(-i\omega t)$. Then
 
 $$\mathbf{P}_n =  \begin{bmatrix}\chi_\perp & -i\eta & 0 \\ i\eta & \chi_\perp & 0 \\ 0 & 0 & \chi_\parallel \end{bmatrix} \mathbf{E}$$
 
@@ -204,7 +208,7 @@
 
 $$\chi_\perp = \frac{\omega_n^2 \Delta_n \sigma_n}{\Delta_n^2 - \omega^2 b^2},\;\;\; \chi_\parallel = \frac{\omega_n^2 \sigma_n}{\Delta_n}, \;\;\; \eta = \frac{\omega_n^2 \omega b \sigma_n}{\Delta_n^2 - \omega^2 b^2}, \;\;\;\Delta_n \equiv \omega_n^2 - \omega^2 - i\omega\gamma_n$$
 
-And for the Landau-Lifshitz-Gilbert model,
+And for the gyrotropic saturated dipole (linearized Landau-Lifshitz-Gilbert) model,
 
 $$\chi_\perp = \frac{\sigma_n (\omega_n - i \omega \alpha_n)}{(\omega_n - i \omega \alpha_n)^2 - (\omega + i \gamma_n)^2}, \;\;\; \chi_\parallel = 0, \;\;\;  \eta = \frac{\sigma_n (\omega + i \gamma)}{(\omega_n - i \omega \alpha_n)^2 - (\omega + i \gamma_n)^2}$$
 
