site_name: MEEP documentation
site_author: Steven G. Johnson et al.
repo_url: https://github.com/stevengj/meep/

docs_dir: 'doc/docs'
site_dir: 'doc/site'

theme_dir: 'doc/meep-mkdocs-theme'
theme: readthedocs

python:
   version: 2 # for unicode
   setup_py_install: True

markdown_extensions:
    - wikilinks
    - toc:
        title: Table of Contents
    - attr_list
    - fenced_code
    - mdx_math:
        enable_dollar_delimiter: True

extra_javascript: ['https://cdn.mathjax.org/mathjax/latest/MathJax.js?config=TeX-AMS_HTML','mathjaxhelper.js']

pages:
<<<<<<< HEAD
 - Meep.md
 - Download.md
 - Release_Notes.md
 - FAQ.md
 - Parallel_Meep.md
 - Introduction.md
 - Installation.md
 - Scheme_Tutorial.md
 - Scheme_User_Interface.md
 - C++_Tutorial.md
 - C++_User_Interface.md
 - Materials.md
 - Exploiting_Symmetry.md
 - Perfectly_Matched_Layer.md
 - Synchronizing_the_Magnetic_and_Electric_Fields.md
 - Units_and_Nonlinearity.md
 - Yee_Lattice.md
 - The_Run_Function_Is_Not_A_Loop.md
 - Guile_and_Scheme_Information.md
 - Cylindrical_Coordinates.md
 - Field_Function_Examples.md
 - Acknowledgements.md
 - License_and_Copyright.md
 - Scheme_Tutorials/Ring_Resonator_in_Cylindrical_Coordinates.md
 - Scheme_Tutorials/Resonant_Modes_and_Transmission_in_a_Waveguide_Cavity.md
 - Scheme_Tutorials/Third_Harmonic_Generation.md
 - Scheme_Tutorials/Material_Dispersion.md
 - Scheme_Tutorials/Casimir_Forces.md
 - Scheme_Tutorials/Local_Density_of_States.md
 - Scheme_Tutorials/Optical_Forces.md
 - Scheme_Tutorials/Near_to_Far_Field_Spectra.md
 - Scheme_Tutorials/Multilevel_Atomic_Susceptibility.md
=======
- Download:        'Download.md'
- Release Notes:   'Release_Notes.md'
- FAQ:             'FAQ.md'
- Meep manual:     'index.md'
- Introduction:
    - Introduction: 'Introduction.md'
    - Materials:     'Materials.md'
    - Exploiting symmetry: 'Exploiting_Symmetry.md'
    - Cylindrical coordinates: 'Cylindrical_Coordinates.md'
    - Perfectly matched layer: 'Perfectly_Matched_Layer.md'
    - Parallel meep.md:        'Parallel_Meep.md'
    - Scheme user interface: 'Scheme_User_Interface.md'
    - Synchronizing the magnetic and electric fields: 'Synchronizing_the_Magnetic_and_Electric_Fields.md'
    - Field function examples: 'Field_Function_Examples.md'
    - Yee lattice: 'Yee_Lattice.md'
    - Guile and Scheme information: 'Guile_and_Scheme_Information.md'
    - The run function is not a loop: 'The_Run_Function_Is_Not_A_Loop.md'
    - Units and nonlinearity: 'Units_and_Nonlinearity.md'
- Installation:    'Installation.md'
- Scheme Tutorial: 
    - Scheme tutorial:         'Scheme_Tutorial.md'
    - Local density of states: 'Scheme_Tutorials/Local_Density_of_States.md'
    - Optical forces:          'Scheme_Tutorials/Optical_Forces.md'
    - Near-to-far field spectra: 'Scheme_Tutorials/Near_to_Far_Field_Spectra.md'
    - Casimir forces:          'Scheme_Tutorials/Casimir_Forces.md'
    - Ring resonator in cylindrical coordinates: 'Scheme_Tutorials/Ring_Resonator_in_Cylindrical_Coordinates.md'
    - Multilevel atomic susceptibility: 'Scheme_Tutorials/Multilevel_Atomic_Susceptibility.md'
    - Resonant modes and transmission in a waveguide cavity: 'Scheme_Tutorials/Resonant_Modes_and_Transmission_in_a_Waveguide_Cavity.md'
    - Material dispersion.md:  'Scheme_Tutorials/Material_Dispersion.md'
    - Third harmonic generation: 'Scheme_Tutorials/Third_Harmonic_Generation.md'
- C++ Tutorial:    'C++_Tutorial.md'
- C++_User_Interface: 'C++_User_Interface.md'
- Acknowledgements: 'Acknowledgements.md'
- License and Copyright: 'License_and_Copyright.md'
>>>>>>> fef87d17
<|MERGE_RESOLUTION|>--- conflicted
+++ resolved
@@ -24,40 +24,6 @@
 extra_javascript: ['https://cdn.mathjax.org/mathjax/latest/MathJax.js?config=TeX-AMS_HTML','mathjaxhelper.js']
 
 pages:
-<<<<<<< HEAD
- - Meep.md
- - Download.md
- - Release_Notes.md
- - FAQ.md
- - Parallel_Meep.md
- - Introduction.md
- - Installation.md
- - Scheme_Tutorial.md
- - Scheme_User_Interface.md
- - C++_Tutorial.md
- - C++_User_Interface.md
- - Materials.md
- - Exploiting_Symmetry.md
- - Perfectly_Matched_Layer.md
- - Synchronizing_the_Magnetic_and_Electric_Fields.md
- - Units_and_Nonlinearity.md
- - Yee_Lattice.md
- - The_Run_Function_Is_Not_A_Loop.md
- - Guile_and_Scheme_Information.md
- - Cylindrical_Coordinates.md
- - Field_Function_Examples.md
- - Acknowledgements.md
- - License_and_Copyright.md
- - Scheme_Tutorials/Ring_Resonator_in_Cylindrical_Coordinates.md
- - Scheme_Tutorials/Resonant_Modes_and_Transmission_in_a_Waveguide_Cavity.md
- - Scheme_Tutorials/Third_Harmonic_Generation.md
- - Scheme_Tutorials/Material_Dispersion.md
- - Scheme_Tutorials/Casimir_Forces.md
- - Scheme_Tutorials/Local_Density_of_States.md
- - Scheme_Tutorials/Optical_Forces.md
- - Scheme_Tutorials/Near_to_Far_Field_Spectra.md
- - Scheme_Tutorials/Multilevel_Atomic_Susceptibility.md
-=======
 - Download:        'Download.md'
 - Release Notes:   'Release_Notes.md'
 - FAQ:             'FAQ.md'
@@ -91,5 +57,4 @@
 - C++ Tutorial:    'C++_Tutorial.md'
 - C++_User_Interface: 'C++_User_Interface.md'
 - Acknowledgements: 'Acknowledgements.md'
-- License and Copyright: 'License_and_Copyright.md'
->>>>>>> fef87d17
+- License and Copyright: 'License_and_Copyright.md'