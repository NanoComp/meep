
import meep as mp
import math
import argparse
import numpy as np

def main(args):

    resolution = args.res

    w1 = 1            # width of waveguide 1
    w2 = args.w2      # width of waveguide 2
    Lw = 10           # length of waveguide 1 and 2
    Lt = args.Lt      # taper length

    Si = mp.Medium(epsilon=12.0)

    dair = 3.0
    dpml = 3.0

    sx = dpml + Lw + Lt + Lw + dpml
    sy = dpml + dair + w2 + dair + dpml
    cell_size = mp.Vector3(sx, sy, 0)

    geometry = [ mp.Block(material=Si, center=mp.Vector3(0,0,0), size=mp.Vector3(mp.inf,w1,mp.inf)),
                 mp.Block(material=Si, center=mp.Vector3(0.5*sx-0.5*(Lt+Lw+dpml),0,0), size=mp.Vector3(Lt+Lw+dpml,w2,mp.inf)) ]

    # form linear taper

    hh = w2
    ww = 2*Lt

    # taper angle (CCW, relative to +X axis)
    rot_theta = math.atan(0.5*(w2-w1)/Lt)

    pvec = mp.Vector3(-0.5*sx+dpml+Lw,0.5*w1,0)
    cvec = mp.Vector3(-0.5*sx+dpml+Lw+0.5*ww,0.5*hh+0.5*w1,0)
    rvec = cvec-pvec
    rrvec = rvec.rotate(mp.Vector3(0,0,1), rot_theta)

    geometry.append(mp.Block(material=mp.air, center=pvec+rrvec, size=mp.Vector3(ww,hh,mp.inf),
                             e1=mp.Vector3(1,0,0).rotate(mp.Vector3(0,0,1),rot_theta),
                             e2=mp.Vector3(0,1,0).rotate(mp.Vector3(0,0,1),rot_theta),
                             e3=mp.Vector3(0,0,1)))

    pvec = mp.Vector3(-0.5*sx+dpml+Lw,-0.5*w1,0)
    cvec = mp.Vector3(-0.5*sx+dpml+Lw+0.5*ww,-(0.5*hh+0.5*w1),0)
    rvec = cvec-pvec
    rrvec = rvec.rotate(mp.Vector3(0,0,1),-rot_theta)

    geometry.append(mp.Block(material=mp.air, center=pvec+rrvec, size=mp.Vector3(ww,hh,mp.inf),
                             e1=mp.Vector3(1,0,0).rotate(mp.Vector3(0,0,1),-rot_theta),
                             e2=mp.Vector3(0,1,0).rotate(mp.Vector3(0,0,1),-rot_theta),
                             e3=mp.Vector3(0,0,1)))

    boundary_layers = [ mp.PML(dpml) ]

    # mode frequency
    fcen = 0.15

    sources = [ mp.EigenModeSource(src=mp.GaussianSource(fcen, fwidth=0.5*fcen),
                                   component=mp.Ez,
                                   size=mp.Vector3(0,sy-2*dpml,0),
                                   center=mp.Vector3(-0.5*sx+dpml,0,0),
                                   eig_match_freq=True,
                                   eig_parity=mp.ODD_Z,
                                   eig_kpoint=mp.Vector3(0.4,0,0),
                                   eig_resolution=32) ]

    sim = mp.Simulation(resolution=resolution,
                        cell_size=cell_size,
                        boundary_layers=boundary_layers,
                        geometry=geometry,
                        sources=sources)
<<<<<<< HEAD
#                        symmetries=symmetries)
=======
>>>>>>> 49654f4e

    xm = -0.5*sx + dpml + 0.5*Lw  # x-coordinate of monitor
    mflux = sim.add_eigenmode(fcen, 0, 1, mp.FluxRegion(center=mp.Vector3(xm,0), size=mp.Vector3(0,sy-2*dpml)))

    sim.run(until_after_sources=mp.stop_when_fields_decayed(50, mp.Ez, mp.Vector3(xm,0), 1e-10))

    bands = [1]  # indices of modes for which to compute expansion coefficients
    alpha = sim.get_eigenmode_coefficients(mflux, bands)

    alpha0Plus  = alpha[2*0 + 0]  # coefficient of forward-traveling fundamental mode
    alpha0Minus = alpha[2*0 + 1]  # coefficient of backward-traveling fundamental mode

    print("refl:, {}, {:.8f}".format(Lt, abs(alpha0Minus)**2))

if __name__ == '__main__':
    parser = argparse.ArgumentParser()
    parser.add_argument('-Lt',  type=float, default=3.0, help='taper length (default: 3.0)')
    parser.add_argument('-w2',  type=float, default=2.0, help='width of outgoing waveguide (default: 2.0)')
    parser.add_argument('-res', type=int, default=20, help='resolution (default: 20)')
    args = parser.parse_args()
    main(args)
<|MERGE_RESOLUTION|>--- conflicted
+++ resolved
@@ -1,99 +1,95 @@
-
-import meep as mp
-import math
-import argparse
-import numpy as np
-
-def main(args):
-
-    resolution = args.res
-
-    w1 = 1            # width of waveguide 1
-    w2 = args.w2      # width of waveguide 2
-    Lw = 10           # length of waveguide 1 and 2
-    Lt = args.Lt      # taper length
-
-    Si = mp.Medium(epsilon=12.0)
-
-    dair = 3.0
-    dpml = 3.0
-
-    sx = dpml + Lw + Lt + Lw + dpml
-    sy = dpml + dair + w2 + dair + dpml
-    cell_size = mp.Vector3(sx, sy, 0)
-
-    geometry = [ mp.Block(material=Si, center=mp.Vector3(0,0,0), size=mp.Vector3(mp.inf,w1,mp.inf)),
-                 mp.Block(material=Si, center=mp.Vector3(0.5*sx-0.5*(Lt+Lw+dpml),0,0), size=mp.Vector3(Lt+Lw+dpml,w2,mp.inf)) ]
-
-    # form linear taper
-
-    hh = w2
-    ww = 2*Lt
-
-    # taper angle (CCW, relative to +X axis)
-    rot_theta = math.atan(0.5*(w2-w1)/Lt)
-
-    pvec = mp.Vector3(-0.5*sx+dpml+Lw,0.5*w1,0)
-    cvec = mp.Vector3(-0.5*sx+dpml+Lw+0.5*ww,0.5*hh+0.5*w1,0)
-    rvec = cvec-pvec
-    rrvec = rvec.rotate(mp.Vector3(0,0,1), rot_theta)
-
-    geometry.append(mp.Block(material=mp.air, center=pvec+rrvec, size=mp.Vector3(ww,hh,mp.inf),
-                             e1=mp.Vector3(1,0,0).rotate(mp.Vector3(0,0,1),rot_theta),
-                             e2=mp.Vector3(0,1,0).rotate(mp.Vector3(0,0,1),rot_theta),
-                             e3=mp.Vector3(0,0,1)))
-
-    pvec = mp.Vector3(-0.5*sx+dpml+Lw,-0.5*w1,0)
-    cvec = mp.Vector3(-0.5*sx+dpml+Lw+0.5*ww,-(0.5*hh+0.5*w1),0)
-    rvec = cvec-pvec
-    rrvec = rvec.rotate(mp.Vector3(0,0,1),-rot_theta)
-
-    geometry.append(mp.Block(material=mp.air, center=pvec+rrvec, size=mp.Vector3(ww,hh,mp.inf),
-                             e1=mp.Vector3(1,0,0).rotate(mp.Vector3(0,0,1),-rot_theta),
-                             e2=mp.Vector3(0,1,0).rotate(mp.Vector3(0,0,1),-rot_theta),
-                             e3=mp.Vector3(0,0,1)))
-
-    boundary_layers = [ mp.PML(dpml) ]
-
-    # mode frequency
-    fcen = 0.15
-
-    sources = [ mp.EigenModeSource(src=mp.GaussianSource(fcen, fwidth=0.5*fcen),
-                                   component=mp.Ez,
-                                   size=mp.Vector3(0,sy-2*dpml,0),
-                                   center=mp.Vector3(-0.5*sx+dpml,0,0),
-                                   eig_match_freq=True,
-                                   eig_parity=mp.ODD_Z,
-                                   eig_kpoint=mp.Vector3(0.4,0,0),
-                                   eig_resolution=32) ]
-
-    sim = mp.Simulation(resolution=resolution,
-                        cell_size=cell_size,
-                        boundary_layers=boundary_layers,
-                        geometry=geometry,
-                        sources=sources)
-<<<<<<< HEAD
-#                        symmetries=symmetries)
-=======
->>>>>>> 49654f4e
-
-    xm = -0.5*sx + dpml + 0.5*Lw  # x-coordinate of monitor
-    mflux = sim.add_eigenmode(fcen, 0, 1, mp.FluxRegion(center=mp.Vector3(xm,0), size=mp.Vector3(0,sy-2*dpml)))
-
-    sim.run(until_after_sources=mp.stop_when_fields_decayed(50, mp.Ez, mp.Vector3(xm,0), 1e-10))
-
-    bands = [1]  # indices of modes for which to compute expansion coefficients
-    alpha = sim.get_eigenmode_coefficients(mflux, bands)
-
-    alpha0Plus  = alpha[2*0 + 0]  # coefficient of forward-traveling fundamental mode
-    alpha0Minus = alpha[2*0 + 1]  # coefficient of backward-traveling fundamental mode
-
-    print("refl:, {}, {:.8f}".format(Lt, abs(alpha0Minus)**2))
-
-if __name__ == '__main__':
-    parser = argparse.ArgumentParser()
-    parser.add_argument('-Lt',  type=float, default=3.0, help='taper length (default: 3.0)')
-    parser.add_argument('-w2',  type=float, default=2.0, help='width of outgoing waveguide (default: 2.0)')
-    parser.add_argument('-res', type=int, default=20, help='resolution (default: 20)')
-    args = parser.parse_args()
-    main(args)
+
+import meep as mp
+import math
+import argparse
+import numpy as np
+
+def main(args):
+
+    resolution = args.res
+
+    w1 = 1            # width of waveguide 1
+    w2 = args.w2      # width of waveguide 2
+    Lw = 10           # length of waveguide 1 and 2
+    Lt = args.Lt      # taper length
+
+    Si = mp.Medium(epsilon=12.0)
+
+    dair = 3.0
+    dpml = 3.0
+
+    sx = dpml + Lw + Lt + Lw + dpml
+    sy = dpml + dair + w2 + dair + dpml
+    cell_size = mp.Vector3(sx, sy, 0)
+
+    geometry = [ mp.Block(material=Si, center=mp.Vector3(0,0,0), size=mp.Vector3(mp.inf,w1,mp.inf)),
+                 mp.Block(material=Si, center=mp.Vector3(0.5*sx-0.5*(Lt+Lw+dpml),0,0), size=mp.Vector3(Lt+Lw+dpml,w2,mp.inf)) ]
+
+    # form linear taper
+
+    hh = w2
+    ww = 2*Lt
+
+    # taper angle (CCW, relative to +X axis)
+    rot_theta = math.atan(0.5*(w2-w1)/Lt)
+
+    pvec = mp.Vector3(-0.5*sx+dpml+Lw,0.5*w1,0)
+    cvec = mp.Vector3(-0.5*sx+dpml+Lw+0.5*ww,0.5*hh+0.5*w1,0)
+    rvec = cvec-pvec
+    rrvec = rvec.rotate(mp.Vector3(0,0,1), rot_theta)
+
+    geometry.append(mp.Block(material=mp.air, center=pvec+rrvec, size=mp.Vector3(ww,hh,mp.inf),
+                             e1=mp.Vector3(1,0,0).rotate(mp.Vector3(0,0,1),rot_theta),
+                             e2=mp.Vector3(0,1,0).rotate(mp.Vector3(0,0,1),rot_theta),
+                             e3=mp.Vector3(0,0,1)))
+
+    pvec = mp.Vector3(-0.5*sx+dpml+Lw,-0.5*w1,0)
+    cvec = mp.Vector3(-0.5*sx+dpml+Lw+0.5*ww,-(0.5*hh+0.5*w1),0)
+    rvec = cvec-pvec
+    rrvec = rvec.rotate(mp.Vector3(0,0,1),-rot_theta)
+
+    geometry.append(mp.Block(material=mp.air, center=pvec+rrvec, size=mp.Vector3(ww,hh,mp.inf),
+                             e1=mp.Vector3(1,0,0).rotate(mp.Vector3(0,0,1),-rot_theta),
+                             e2=mp.Vector3(0,1,0).rotate(mp.Vector3(0,0,1),-rot_theta),
+                             e3=mp.Vector3(0,0,1)))
+
+    boundary_layers = [ mp.PML(dpml) ]
+
+    # mode frequency
+    fcen = 0.15
+
+    sources = [ mp.EigenModeSource(src=mp.GaussianSource(fcen, fwidth=0.5*fcen),
+                                   component=mp.Ez,
+                                   size=mp.Vector3(0,sy-2*dpml,0),
+                                   center=mp.Vector3(-0.5*sx+dpml,0,0),
+                                   eig_match_freq=True,
+                                   eig_parity=mp.ODD_Z,
+                                   eig_kpoint=mp.Vector3(0.4,0,0),
+                                   eig_resolution=32) ]
+
+    sim = mp.Simulation(resolution=resolution,
+                        cell_size=cell_size,
+                        boundary_layers=boundary_layers,
+                        geometry=geometry,
+                        sources=sources)
+
+    xm = -0.5*sx + dpml + 0.5*Lw  # x-coordinate of monitor
+    mflux = sim.add_eigenmode(fcen, 0, 1, mp.FluxRegion(center=mp.Vector3(xm,0), size=mp.Vector3(0,sy-2*dpml)))
+
+    sim.run(until_after_sources=mp.stop_when_fields_decayed(50, mp.Ez, mp.Vector3(xm,0), 1e-10))
+
+    bands = [1]  # indices of modes for which to compute expansion coefficients
+    alpha = sim.get_eigenmode_coefficients(mflux, bands)
+
+    alpha0Plus  = alpha[2*0 + 0]  # coefficient of forward-traveling fundamental mode
+    alpha0Minus = alpha[2*0 + 1]  # coefficient of backward-traveling fundamental mode
+
+    print("refl:, {}, {:.8f}".format(Lt, abs(alpha0Minus)**2))
+
+if __name__ == '__main__':
+    parser = argparse.ArgumentParser()
+    parser.add_argument('-Lt',  type=float, default=3.0, help='taper length (default: 3.0)')
+    parser.add_argument('-w2',  type=float, default=2.0, help='width of outgoing waveguide (default: 2.0)')
+    parser.add_argument('-res', type=int, default=20, help='resolution (default: 20)')
+    args = parser.parse_args()
+    main(args)