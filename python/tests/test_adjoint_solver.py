import meep as mp
try:
    import meep.adjoint as mpa
except:
    import adjoint as mpa
import numpy as np
from autograd import numpy as npa
from autograd import tensor_jacobian_product
import unittest
from enum import Enum
from utils import ApproxComparisonTestCase

MonitorObject = Enum('MonitorObject', 'EIGENMODE DFT')

resolution = 30

silicon = mp.Medium(epsilon=12)
sapphire = mp.Medium(epsilon_diag=(10.225,10.225,9.95),
                     epsilon_offdiag=(-0.825,-0.55*np.sqrt(3/2),0.55*np.sqrt(3/2)))

sxy = 5.0
cell_size = mp.Vector3(sxy,sxy,0)

dpml = 1.0
pml_xy = [mp.PML(thickness=dpml)]
pml_x = [mp.PML(thickness=dpml,direction=mp.X)]

eig_parity = mp.EVEN_Y + mp.ODD_Z

design_region_size = mp.Vector3(1.5,1.5)
design_region_resolution = int(2*resolution)
Nx = int(design_region_resolution*design_region_size.x) + 1
Ny = int(design_region_resolution*design_region_size.y) + 1

## ensure reproducible results
rng = np.random.RandomState(9861548)

## random design region
p = rng.rand(Nx*Ny)

## random epsilon perturbation for design region
deps = 1e-5
dp = deps*rng.rand(Nx*Ny)

w = 1.0
waveguide_geometry = [mp.Block(material=silicon,
                               center=mp.Vector3(),
                               size=mp.Vector3(mp.inf,w,mp.inf))]

fcen = 1/1.55
df = 0.23*fcen
wvg_source = [mp.EigenModeSource(src=mp.GaussianSource(fcen,fwidth=df),
                                 center=mp.Vector3(-0.5*sxy+dpml+0.1,0),
                                 size=mp.Vector3(0,sxy-2*dpml),
                                 eig_parity=eig_parity)]

pt_source = [mp.Source(src=mp.GaussianSource(fcen,fwidth=df),
                       center=mp.Vector3(-0.5*sxy+dpml,0),
                       size=mp.Vector3(),
                       component=mp.Ez)]

k_point = mp.Vector3(0.23,-0.38)


def forward_simulation(design_params, mon_type, frequencies=None, mat2=silicon):
    matgrid = mp.MaterialGrid(mp.Vector3(Nx,Ny),
                              mp.air,
                              mat2,
                              weights=design_params.reshape(Nx,Ny))

    matgrid_geometry = [mp.Block(center=mp.Vector3(),
                                 size=mp.Vector3(design_region_size.x,design_region_size.y,0),
                                 material=matgrid)]

    geometry = waveguide_geometry + matgrid_geometry

    sim = mp.Simulation(resolution=resolution,
                        cell_size=cell_size,
                        boundary_layers=pml_xy,
                        sources=wvg_source,
                        geometry=geometry)

    if not frequencies:
        frequencies = [fcen]

    if mon_type.name == 'EIGENMODE':
        mode = sim.add_mode_monitor(frequencies,
                                    mp.ModeRegion(center=mp.Vector3(0.5*sxy-dpml-0.1),
                                                  size=mp.Vector3(0,sxy-2*dpml,0)),
                                    yee_grid=True,
                                    eig_parity=eig_parity)
    elif mon_type.name == 'DFT':
        mode = sim.add_dft_fields([mp.Ez],
                                  frequencies,
                                  center=mp.Vector3(1.25),
                                  size=mp.Vector3(0.25,1,0),
                                  yee_grid=False)

    sim.run(until_after_sources=mp.stop_when_dft_decayed())

    if mon_type.name == 'EIGENMODE':
        coeff = sim.get_eigenmode_coefficients(mode,[1],eig_parity).alpha[0,:,0]
        S12 = np.power(np.abs(coeff),2)
    elif mon_type.name == 'DFT':
        Ez2 = []
        for f in range(len(frequencies)):
            Ez_dft = sim.get_dft_array(mode, mp.Ez, f)
            Ez2.append(np.power(np.abs(Ez_dft[4,10]),2))
        Ez2 = np.array(Ez2)

    sim.reset_meep()

    if mon_type.name == 'EIGENMODE':
        return S12
    elif mon_type.name == 'DFT':
        return Ez2


def adjoint_solver(design_params, mon_type, frequencies=None, mat2=silicon):
    matgrid = mp.MaterialGrid(mp.Vector3(Nx,Ny),
                              mp.air,
                              mat2,
                              weights=np.ones((Nx,Ny)))

    matgrid_region = mpa.DesignRegion(matgrid,
                                      volume=mp.Volume(center=mp.Vector3(),
                                                       size=mp.Vector3(design_region_size.x,
                                                                       design_region_size.y,
                                                                       0)))

    matgrid_geometry = [mp.Block(center=matgrid_region.center,
                                 size=matgrid_region.size,
                                 material=matgrid)]

    geometry = waveguide_geometry + matgrid_geometry

    sim = mp.Simulation(resolution=resolution,
                        cell_size=cell_size,
                        boundary_layers=pml_xy,
                        sources=wvg_source,
                        geometry=geometry)

    if not frequencies:
        frequencies = [fcen]

    if mon_type.name == 'EIGENMODE':
        obj_list = [mpa.EigenmodeCoefficient(sim,
                                             mp.Volume(center=mp.Vector3(0.5*sxy-dpml-0.1),
                                                       size=mp.Vector3(0,sxy-2*dpml,0)),
                                             1,
                                             eig_parity=eig_parity)]

        def J(mode_mon):
            return npa.power(npa.abs(mode_mon),2)
    elif mon_type.name == 'DFT':
        obj_list = [mpa.FourierFields(sim,
                                      mp.Volume(center=mp.Vector3(1.25),
                                                size=mp.Vector3(0.25,1,0)),
                                      mp.Ez)]

        def J(mode_mon):
            return npa.power(npa.abs(mode_mon[:,4,10]),2)

    opt = mpa.OptimizationProblem(
        simulation=sim,
        objective_functions=J,
        objective_arguments=obj_list,
        design_regions=[matgrid_region],
        frequencies=frequencies)

    f, dJ_du = opt([design_params])

    sim.reset_meep()

    return f, dJ_du


def forward_simulation_complex_fields(design_params, frequencies=None):
    matgrid = mp.MaterialGrid(mp.Vector3(Nx,Ny),
                              mp.air,
                              silicon,
                              weights=design_params.reshape(Nx,Ny))

    geometry = [mp.Block(center=mp.Vector3(),
                         size=mp.Vector3(design_region_size.x,
                                         design_region_size.y,
                                         0),
                         material=matgrid)]

    sim = mp.Simulation(resolution=resolution,
                        cell_size=cell_size,
                        k_point=k_point,
                        boundary_layers=pml_x,
                        sources=pt_source,
                        geometry=geometry)

    if not frequencies:
        frequencies = [fcen]

    mode = sim.add_dft_fields([mp.Ez],
                              frequencies,
                              center=mp.Vector3(0.9),
                              size=mp.Vector3(0.2,0.5),
                              yee_grid=False)

    sim.run(until_after_sources=mp.stop_when_dft_decayed())

    Ez2 = []
    for f in range(len(frequencies)):
        Ez_dft = sim.get_dft_array(mode, mp.Ez, f)
        Ez2.append(np.power(np.abs(Ez_dft[3,9]),2))
    Ez2 = np.array(Ez2)

    sim.reset_meep()

    return Ez2


def adjoint_solver_complex_fields(design_params, frequencies=None):
    matgrid = mp.MaterialGrid(mp.Vector3(Nx,Ny),
                              mp.air,
                              silicon,
                              weights=np.ones((Nx,Ny)))

    matgrid_region = mpa.DesignRegion(matgrid,
                                      volume=mp.Volume(center=mp.Vector3(),
                                                       size=mp.Vector3(design_region_size.x,
                                                                       design_region_size.y,
                                                                       0)))

    geometry = [mp.Block(center=matgrid_region.center,
                         size=matgrid_region.size,
                         material=matgrid)]

    sim = mp.Simulation(resolution=resolution,
                        cell_size=cell_size,
                        k_point=k_point,
                        boundary_layers=pml_x,
                        sources=pt_source,
                        geometry=geometry)

    if not frequencies:
        frequencies = [fcen]

    obj_list = [mpa.FourierFields(sim,
                                  mp.Volume(center=mp.Vector3(0.9),
                                            size=mp.Vector3(0.2,0.5)),
                                  mp.Ez)]

    def J(dft_mon):
        return npa.power(npa.abs(dft_mon[:,3,9]),2)

    opt = mpa.OptimizationProblem(
        simulation=sim,
        objective_functions=J,
        objective_arguments=obj_list,
        design_regions=[matgrid_region],
        frequencies=frequencies)

    f, dJ_du = opt([design_params])

    sim.reset_meep()

    return f, dJ_du
    
def forward_simulation_damping(design_params, frequencies=None, mat2=silicon):
    matgrid = mp.MaterialGrid(mp.Vector3(Nx,Ny),
                              mp.air,
                              mat2,
                              weights=design_params.reshape(Nx,Ny),
                              damping = 3.14*fcen)

    matgrid_geometry = [mp.Block(center=mp.Vector3(),
                                 size=mp.Vector3(design_region_size.x,design_region_size.y,0),
                                 material=matgrid)]

    geometry = waveguide_geometry + matgrid_geometry

    sim = mp.Simulation(resolution=resolution,
                        cell_size=cell_size,
                        boundary_layers=pml_xy,
                        sources=wvg_source,
                        geometry=geometry)

    if not frequencies:
        frequencies = [fcen]

    mode = sim.add_mode_monitor(frequencies,
                                    mp.ModeRegion(center=mp.Vector3(0.5*sxy-dpml-0.1),
                                                  size=mp.Vector3(0,sxy-2*dpml,0)),
                                    yee_grid=True,
                                    eig_parity=eig_parity)
<<<<<<< HEAD
=======

    sim.run(until_after_sources=mp.stop_when_dft_decayed())


    coeff = sim.get_eigenmode_coefficients(mode,[1],eig_parity).alpha[0,:,0]
    S12 = np.power(np.abs(coeff),2)
    sim.reset_meep()
    return S12

def adjoint_solver_damping(design_params, frequencies=None, mat2=silicon):
    matgrid = mp.MaterialGrid(mp.Vector3(Nx,Ny),
                              mp.air,
                              mat2,
                              weights=np.ones((Nx,Ny)),
                              damping = 3.14*fcen)
    matgrid_region = mpa.DesignRegion(matgrid,
                                      volume=mp.Volume(center=mp.Vector3(), size=mp.Vector3(design_region_size.x, design_region_size.y, 0)))

    matgrid_geometry = [mp.Block(center=matgrid_region.center,
                                 size=matgrid_region.size,
                                 material=matgrid)]

    geometry = waveguide_geometry + matgrid_geometry

    sim = mp.Simulation(resolution=resolution,
                        cell_size=cell_size,
                        boundary_layers=pml_xy,
                        sources=wvg_source,
                        geometry=geometry)

    if not frequencies:
        frequencies = [fcen]

    obj_list = [mpa.EigenmodeCoefficient(sim, mp.Volume(center=mp.Vector3(0.5*sxy-dpml-0.1),
                                        size=mp.Vector3(0,sxy-2*dpml,0)), 1, eig_parity=eig_parity)]

    def J(mode_mon):
        return npa.power(npa.abs(mode_mon),2)
>>>>>>> 269cd458

    sim.run(until_after_sources=mp.stop_when_dft_decayed())


    coeff = sim.get_eigenmode_coefficients(mode,[1],eig_parity).alpha[0,:,0]
    S12 = np.power(np.abs(coeff),2)
    sim.reset_meep()
    return S12

def adjoint_solver_damping(design_params, frequencies=None, mat2=silicon):
    matgrid = mp.MaterialGrid(mp.Vector3(Nx,Ny),
                              mp.air,
                              mat2,
                              weights=np.ones((Nx,Ny)),
                              damping = 3.14*fcen)
    matgrid_region = mpa.DesignRegion(matgrid,
                                      volume=mp.Volume(center=mp.Vector3(), size=mp.Vector3(design_region_size.x, design_region_size.y, 0)))

    matgrid_geometry = [mp.Block(center=matgrid_region.center,
                                 size=matgrid_region.size,
                                 material=matgrid)]

    geometry = waveguide_geometry + matgrid_geometry

    sim = mp.Simulation(resolution=resolution,
                        cell_size=cell_size,
                        boundary_layers=pml_xy,
                        sources=wvg_source,
                        geometry=geometry)

    if not frequencies:
        frequencies = [fcen]

    obj_list = [mpa.EigenmodeCoefficient(sim, mp.Volume(center=mp.Vector3(0.5*sxy-dpml-0.1),
                                        size=mp.Vector3(0,sxy-2*dpml,0)), 1, eig_parity=eig_parity)]

    def J(mode_mon):
        return npa.power(npa.abs(mode_mon),2)


    opt = mpa.OptimizationProblem(
        simulation=sim,
        objective_functions=J,
        objective_arguments=obj_list,
        design_regions=[matgrid_region],
        frequencies=frequencies,
        minimum_run_time=150)

    f, dJ_du = opt([design_params])

    sim.reset_meep()
    return f, dJ_du

    opt = mpa.OptimizationProblem(
        simulation=sim,
        objective_functions=J,
        objective_arguments=obj_list,
        design_regions=[matgrid_region],
        frequencies=frequencies,
        minimum_run_time=150)

    f, dJ_du = opt([design_params])

    sim.reset_meep()
    return f, dJ_du

    opt = mpa.OptimizationProblem(
        simulation=sim,
        objective_functions=J,
        objective_arguments=obj_list,
        design_regions=[matgrid_region],
        frequencies=frequencies,
        minimum_run_time=150)

    f, dJ_du = opt([design_params])

    sim.reset_meep()
    return f, dJ_du

def mapping(x,filter_radius,eta,beta):
    filtered_field = mpa.conic_filter(x,
                                      filter_radius,
                                      design_region_size.x,
                                      design_region_size.y,
                                      design_region_resolution)

    projected_field = mpa.tanh_projection(filtered_field,beta,eta)

    return projected_field.flatten()


class TestAdjointSolver(ApproxComparisonTestCase):

    def test_adjoint_solver_DFT_fields(self):
        print("*** TESTING DFT ADJOINT ***")

        ## test the single frequency and multi frequency cases
        for frequencies in [[fcen], [1/1.58, fcen, 1/1.53]]:
            ## compute gradient using adjoint solver
            adjsol_obj, adjsol_grad = adjoint_solver(p, MonitorObject.DFT, frequencies)

            ## compute unperturbed |Ez|^2
            Ez2_unperturbed = forward_simulation(p, MonitorObject.DFT, frequencies)

            ## compare objective results
            print("|Ez|^2 -- adjoint solver: {}, traditional simulation: {}".format(adjsol_obj,Ez2_unperturbed))
            self.assertClose(adjsol_obj,Ez2_unperturbed,epsilon=1e-6)

            ## the DFT fields finite differences are more sensitive in single precision
            deps_dft = 1e-4 if mp.is_single_precision() else 1e-5
            dp_dft = deps_dft*rng.rand(Nx*Ny)

            ## compute perturbed Ez2
            Ez2_perturbed = forward_simulation(p+dp_dft, MonitorObject.DFT, frequencies)

            ## compare gradients
            if adjsol_grad.ndim < 2:
                adjsol_grad = np.expand_dims(adjsol_grad,axis=1)
            adj_scale = (dp_dft[None,:]@adjsol_grad).flatten()
            fd_grad = Ez2_perturbed-Ez2_unperturbed
            print("Directional derivative -- adjoint solver: {}, FD: {}".format(adj_scale,fd_grad))
            tol = 0.0461 if mp.is_single_precision() else 0.005
            self.assertClose(adj_scale,fd_grad,epsilon=tol)


    def test_adjoint_solver_eigenmode(self):
        print("*** TESTING EIGENMODE ADJOINT ***")

        ## test the single frequency and multi frequency case
        for frequencies in [[fcen], [1/1.58, fcen, 1/1.53]]:
            ## compute gradient using adjoint solver
            adjsol_obj, adjsol_grad = adjoint_solver(p, MonitorObject.EIGENMODE, frequencies)

            ## compute unperturbed S12
            S12_unperturbed = forward_simulation(p, MonitorObject.EIGENMODE, frequencies)

            ## compare objective results
            print("S12 -- adjoint solver: {}, traditional simulation: {}".format(adjsol_obj,S12_unperturbed))
            self.assertClose(adjsol_obj,S12_unperturbed,epsilon=1e-6)

            ## compute perturbed S12
            S12_perturbed = forward_simulation(p+dp, MonitorObject.EIGENMODE, frequencies)

            ## compare gradients
            if adjsol_grad.ndim < 2:
                adjsol_grad = np.expand_dims(adjsol_grad,axis=1)
            adj_scale = (dp[None,:]@adjsol_grad).flatten()
            fd_grad = S12_perturbed-S12_unperturbed
            print("Directional derivative -- adjoint solver: {}, FD: {}".format(adj_scale,fd_grad))
            tol = 0.04 if mp.is_single_precision() else 0.01
            self.assertClose(adj_scale,fd_grad,epsilon=tol)


    def test_gradient_backpropagation(self):
        print("*** TESTING BACKPROP ***")

        for frequencies in [[fcen], [1/1.58, fcen, 1/1.53]]:
            ## filter/thresholding parameters
            filter_radius = 0.21985
            eta = 0.49093
            beta = 4.0698

            mapped_p = mapping(p,filter_radius,eta,beta)

            ## compute gradient using adjoint solver
            adjsol_obj, adjsol_grad = adjoint_solver(mapped_p, MonitorObject.EIGENMODE, frequencies)

            ## backpropagate the gradient
            if len(frequencies) > 1:
                bp_adjsol_grad = np.zeros(adjsol_grad.shape)
                for i in range(len(frequencies)):
                    bp_adjsol_grad[:,i] = tensor_jacobian_product(mapping,0)(p,filter_radius,eta,beta,adjsol_grad[:,i])
            else:
                bp_adjsol_grad = tensor_jacobian_product(mapping,0)(p,filter_radius,eta,beta,adjsol_grad)

            ## compute unperturbed S12
            S12_unperturbed = forward_simulation(mapped_p,MonitorObject.EIGENMODE,frequencies)

            ## compare objective results
            print("S12 -- adjoint solver: {}, traditional simulation: {}".format(adjsol_obj,S12_unperturbed))
            self.assertClose(adjsol_obj,S12_unperturbed,epsilon=1e-6)

            ## compute perturbed S12
            S12_perturbed = forward_simulation(mapping(p+dp,filter_radius,eta,beta),MonitorObject.EIGENMODE,frequencies)

            if bp_adjsol_grad.ndim < 2:
                bp_adjsol_grad = np.expand_dims(bp_adjsol_grad,axis=1)
            adj_scale = (dp[None,:]@bp_adjsol_grad).flatten()
            fd_grad = S12_perturbed-S12_unperturbed
            print("Directional derivative -- adjoint solver: {}, FD: {}".format(adj_scale,fd_grad))
            tol = 0.02 if mp.is_single_precision() else 0.01
            self.assertClose(adj_scale,fd_grad,epsilon=tol)


    def test_complex_fields(self):
        print("*** TESTING COMPLEX FIELDS ***")

        for frequencies in [[fcen], [1/1.58, fcen, 1/1.53]]:
            ## compute gradient using adjoint solver
            adjsol_obj, adjsol_grad = adjoint_solver_complex_fields(p, frequencies)

            ## compute unperturbed |Ez|^2
            Ez2_unperturbed = forward_simulation_complex_fields(p, frequencies)

            ## compare objective results
            print("Ez2 -- adjoint solver: {}, traditional simulation: {}".format(adjsol_obj,Ez2_unperturbed))
            self.assertClose(adjsol_obj,Ez2_unperturbed,epsilon=1e-6)

            ## compute perturbed |Ez|^2
            Ez2_perturbed = forward_simulation_complex_fields(p+dp, frequencies)

            ## compare gradients
            if adjsol_grad.ndim < 2:
                adjsol_grad = np.expand_dims(adjsol_grad,axis=1)
            adj_scale = (dp[None,:]@adjsol_grad).flatten()
            fd_grad = Ez2_perturbed-Ez2_unperturbed
            print("Directional derivative -- adjoint solver: {}, FD: {}".format(adj_scale,fd_grad))
            tol = 0.005 if mp.is_single_precision() else 0.0008
            self.assertClose(adj_scale,fd_grad,epsilon=tol)
            
    def test_damping(self):
        print("*** TESTING CONDUCTIVITIES ***")

        for frequencies in [[1/1.58, fcen, 1/1.53]]:
            ## compute gradient using adjoint solver
            adjsol_obj, adjsol_grad = adjoint_solver_damping(p, frequencies)

            ## compute unperturbed S12
            S12_unperturbed = forward_simulation_damping(p, frequencies)

            ## compare objective results
            print("S12 -- adjoint solver: {}, traditional simulation: {}".format(adjsol_obj,S12_unperturbed))
            self.assertClose(adjsol_obj,S12_unperturbed,epsilon=1e-6)

            ## compute perturbed S12
            S12_perturbed = forward_simulation_damping(p+dp, frequencies)

            ## compare gradients
            if adjsol_grad.ndim < 2:
                adjsol_grad = np.expand_dims(adjsol_grad,axis=1)
            adj_scale = (dp[None,:]@adjsol_grad).flatten()
            fd_grad = S12_perturbed-S12_unperturbed
            print("Directional derivative -- adjoint solver: {}, FD: {}".format(adj_scale,fd_grad))
            tol = 0.06 if mp.is_single_precision() else 0.03
            self.assertClose(adj_scale,fd_grad,epsilon=tol)

    def test_offdiagonal(self):
        print("*** TESTING OFFDIAGONAL COMPONENTS ***")

        ## test the single frequency and multi frequency case
        for frequencies in [[fcen], [1/1.58, fcen, 1/1.53]]:
            ## compute gradient using adjoint solver
            adjsol_obj, adjsol_grad = adjoint_solver(p, MonitorObject.EIGENMODE, frequencies, sapphire)

            ## compute unperturbed S12
            S12_unperturbed = forward_simulation(p, MonitorObject.EIGENMODE, frequencies, sapphire)

            ## compare objective results
            print("S12 -- adjoint solver: {}, traditional simulation: {}".format(adjsol_obj,S12_unperturbed))
            self.assertClose(adjsol_obj,S12_unperturbed,epsilon=1e-6)

            ## compute perturbed S12
            S12_perturbed = forward_simulation(p+dp, MonitorObject.EIGENMODE, frequencies, sapphire)

            ## compare gradients
            if adjsol_grad.ndim < 2:
                adjsol_grad = np.expand_dims(adjsol_grad,axis=1)
            adj_scale = (dp[None,:]@adjsol_grad).flatten()
            fd_grad = S12_perturbed-S12_unperturbed
            print("Directional derivative -- adjoint solver: {}, FD: {}".format(adj_scale,fd_grad))
            tol = 0.05 if mp.is_single_precision() else 0.04
            self.assertClose(adj_scale,fd_grad,epsilon=tol)
if __name__ == '__main__':
    unittest.main()<|MERGE_RESOLUTION|>--- conflicted
+++ resolved
@@ -290,8 +290,6 @@
                                                   size=mp.Vector3(0,sxy-2*dpml,0)),
                                     yee_grid=True,
                                     eig_parity=eig_parity)
-<<<<<<< HEAD
-=======
 
     sim.run(until_after_sources=mp.stop_when_dft_decayed())
 
@@ -330,7 +328,6 @@
 
     def J(mode_mon):
         return npa.power(npa.abs(mode_mon),2)
->>>>>>> 269cd458
 
     sim.run(until_after_sources=mp.stop_when_dft_decayed())
 
