--- conflicted
+++ resolved
@@ -43,10 +43,7 @@
     $(TEST_DIR)/test_antenna_radiation.py      \
     $(TEST_DIR)/test_array_metadata.py         \
     $(TEST_DIR)/test_bend_flux.py              \
-<<<<<<< HEAD
     $(TEST_DIR)/test_binary_partition_utils.py       \
-=======
->>>>>>> d41b0a41
     $(BINARY_GRATING_TEST)                     \
     $(TEST_DIR)/test_cavity_arrayslice.py      \
     $(TEST_DIR)/test_cavity_farfield.py        \
