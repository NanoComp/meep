SWIG_SRC = meep.i numpy.i vec.i
EXTRA_DIST = $(SWIG_SRC)
HPPFILES=                                    \
 $(top_srcdir)/src/meep_internals.hpp        \
 $(top_srcdir)/src/bicgstab.hpp              \
 $(top_srcdir)/src/meep/vec.hpp              \
 $(top_srcdir)/src/meep/mympi.hpp            \
 $(top_srcdir)/libmeepgeom/meepgeom.hpp      \
 $(top_srcdir)/libmeepgeom/material_data.hpp 

BUILT_SOURCES = meep-python.cpp meep.py

CLEANFILES = $(BUILT_SOURCES) meep-python.h

AM_CPPFLAGS = -I$(top_srcdir)/src                   \
              -I$(top_srcdir)/libmeepgeom           \
              -I$(top_builddir) # for config.h

_meep_la_SOURCES = meep-python.cpp
<<<<<<< HEAD
_meep_la_LIBADD = $(top_builddir)/src/libmeep@MEEP_SUFFIX@.la $(PYTHON_LIBS)
=======
_meep_la_LIBADD = $(top_builddir)/src/libmeep@MEEP_SUFFIX@.la $(top_builddir)/libmeepgeom/libmeepgeom.la $(PYTHON_LIBS) -lctlgeom
>>>>>>> c517ec52
_meep_la_LDFLAGS = -module -version-info @SHARED_VERSION_INFO@
_meep_la_CPPFLAGS = $(PYTHON_INCLUDES) $(AM_CPPFLAGS)

TEST_DIR = tests
TESTS =                               \
    $(TEST_DIR)/test_cyl_ellipsoid.py \
    $(TEST_DIR)/test_geom.py          \
    $(TEST_DIR)/test_physical.py      \
    $(TEST_DIR)/test_ring.py

TEST_EXTENSIONS = .py
PY_LOG_COMPILER = $(PYTHON)
AM_TESTS_ENVIRONMENT = PYTHONPATH='$(top_srcdir)/python/.libs'; export PYTHONPATH;

if WITH_PYTHON
  python_PYTHON = meep.py
  pyexec_LTLIBRARIES = _meep.la
endif

if MAINTAINER_MODE

meep-python.cpp:	$(SWIG_SRC) $(HPPFILES)
	swig -Wextra $(AM_CPPFLAGS) -outdir $(builddir) -c++ -python -o $@ $(srcdir)/meep.i

meep.py:       		meep-python.cpp

endif # MAINTAINER_MODE
<|MERGE_RESOLUTION|>--- conflicted
+++ resolved
@@ -17,11 +17,7 @@
               -I$(top_builddir) # for config.h
 
 _meep_la_SOURCES = meep-python.cpp
-<<<<<<< HEAD
-_meep_la_LIBADD = $(top_builddir)/src/libmeep@MEEP_SUFFIX@.la $(PYTHON_LIBS)
-=======
 _meep_la_LIBADD = $(top_builddir)/src/libmeep@MEEP_SUFFIX@.la $(top_builddir)/libmeepgeom/libmeepgeom.la $(PYTHON_LIBS) -lctlgeom
->>>>>>> c517ec52
 _meep_la_LDFLAGS = -module -version-info @SHARED_VERSION_INFO@
 _meep_la_CPPFLAGS = $(PYTHON_INCLUDES) $(AM_CPPFLAGS)
 
@@ -38,7 +34,7 @@
 
 if WITH_PYTHON
   python_PYTHON = meep.py
-  pyexec_LTLIBRARIES = _meep.la
+  pyexec_LTLIBRARIES = _meep@MEEP_SUFFIX@.la
 endif
 
 if MAINTAINER_MODE
