--- conflicted
+++ resolved
@@ -67,10 +67,6 @@
     $(TEST_DIR)/test_holey_wvg_cavity.py       \
     $(KDOM_TEST)                               \
     $(TEST_DIR)/test_ldos.py                   \
-<<<<<<< HEAD
-    $(TEST_DIR)/test_dump_load.py              \
-=======
->>>>>>> d41b0a41
     $(MDPYTEST)                                \
     $(TEST_DIR)/test_material_grid.py          \
     $(TEST_DIR)/test_medium_evaluations.py     \
