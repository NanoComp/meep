# -*- coding: utf-8 -*-
from __future__ import division, print_function

import functools
import math
import numbers
import os
import re
import signal
import subprocess
import sys
import warnings
from collections import namedtuple
from collections import OrderedDict
from collections import Sequence

import numpy as np

import meep as mp
from meep.geom import Vector3, init_do_averaging
from meep.source import EigenModeSource, check_positive
import meep.visualization as vis


try:
    basestring
except NameError:
    basestring = str

try:
    from ipywidgets import FloatProgress
    from IPython.display import display
    do_progress = True
except ImportError:
    do_progress = False


# Send output from Meep, ctlgeom, and MPB to Python's stdout
mp.set_meep_printf_callback(mp.py_master_printf_wrap)
mp.set_ctl_printf_callback(mp.py_master_printf_wrap)
mp.set_mpb_printf_callback(mp.py_master_printf_wrap)

EigCoeffsResult = namedtuple('EigCoeffsResult', ['alpha', 'vgrp', 'kpoints', 'kdom', 'cscale'])
FluxData = namedtuple('FluxData', ['E', 'H'])
ForceData = namedtuple('ForceData', ['offdiag1', 'offdiag2', 'diag'])
NearToFarData = namedtuple('NearToFarData', ['F'])

def fix_dft_args(args, i):
    if len(args) > i+2 and isinstance(args[i],(int,float)) and isinstance(args[i+1],(int,float)) and isinstance(args[i+2],int):
        fcen = args[i]
        df = args[i+1]
        nfreq = args[i+2]
        freq = [fcen] if nfreq == 1 else np.linspace(fcen-0.5*df,fcen+0.5*df,nfreq)
        return args[:i] + (freq,) + args[i+3:]
    elif not isinstance(args[i], (np.ndarray, list)):
        raise TypeError("add_dft functions only accept fcen,df,nfreq (3 numbers) or freq (array/list)")
    else:
        return args

def get_num_args(func):
    if isinstance(func, Harminv):
        return 2
    return func.__code__.co_argcount


def vec(*args):
    try:
        # Check for vec(x, [y, [z]])
        return mp._vec(*args)
    except (TypeError, NotImplementedError):
        try:
            # Check for vec(iterable)
            if len(args) != 1:
                raise TypeError

            return mp._vec(*args[0])
        except (TypeError, NotImplementedError):
            print("Expected an iterable with three or fewer floating point values")
            print("    or something of the form vec(x, [y, [z]])")
            raise


def py_v3_to_vec(dims, iterable, is_cylindrical=False):
    v3 = Vector3(*iterable)
    if dims == 1:
        return mp.vec(v3.z)
    elif dims == 2:
        if is_cylindrical:
            return mp.veccyl(v3.x, v3.z)
        else:
            v = mp.vec(v3.x, v3.y)
            v.set_direction(mp.Z, v3.z) # for special_kz handling
            return v
    elif dims == 3:
        return mp.vec(v3.x, v3.y, v3.z)
    else:
        raise ValueError("Invalid dimensions in Volume: {}".format(dims))


class PML(object):
    """
    This class is used for specifying the PML absorbing boundary layers around the cell,
    if any, via the `boundary_layers` input variable. See also [Perfectly Matched
    Layers](Perfectly_Matched_Layer.md). `boundary_layers` can be zero or more `PML`
    objects, with multiple objects allowing you to specify different PML layers on
    different boundaries. The class represents a single PML layer specification, which
    sets up one or more PML layers around the boundaries according to the following
    properties.
    """
    def __init__(self, thickness,
                 direction=mp.ALL,
                 side=mp.ALL,
                 R_asymptotic=1e-15,
                 mean_stretch=1.0,
                 pml_profile=lambda u: u * u):
        """
        + **`thickness` [`number`]** — The spatial thickness of the PML layer which
          extends from the boundary towards the *inside* of the cell. The thinner it is,
          the more numerical reflections become a problem. No default value.

        + **`direction` [`direction` constant ]** — Specify the direction of the
          boundaries to put the PML layers next to. e.g. if `X`, then specifies PML on the
          $\pm x$ boundaries (depending on the value of `side`, below). Default is the
          special value `ALL`, which puts PML layers on the boundaries in all directions.

        + **`side` [`side` constant ]** — Specify which side, `Low` or `High` of the
          boundary or boundaries to put PML on. e.g. if side is `Low` and direction is
          `X`, then a PML layer is added to the $-x$ boundary. Default is the special
          value `ALL`, which puts PML layers on both sides.

        + **`R_asymptotic` [`number`]** — The asymptotic reflection in the limit of
          infinite resolution or infinite PML thickness, for reflections from air (an
          upper bound for other media with index &gt; 1). For a finite resolution or
          thickness, the reflection will be *much larger*, due to the discretization of
          Maxwell's equation. Default value is 10<sup>−15</sup>, which should suffice for
          most purposes. You want to set this to be small enough so that waves propagating
          within the PML are attenuated sufficiently, but making `R_asymptotic` too small
          will increase the numerical reflection due to discretization.

        + **`pml_profile` [`function`]** — By default, Meep turns on the PML conductivity
          quadratically within the PML layer &mdash; one doesn't want to turn it on
          suddenly, because that exacerbates reflections due to the discretization. More
          generally, with `pml_profile` one can specify an arbitrary PML "profile"
          function $f(u)$ that determines the shape of the PML absorption profile up to an
          overall constant factor. *u* goes from 0 to 1 at the start and end of the PML,
          and the default is $f(u) = u^2$. In some cases where a very thick PML is
          required, such as in a periodic medium (where there is technically no such thing
          as a true PML, only a pseudo-PML), it can be advantageous to turn on the PML
          absorption more smoothly. See [Optics Express, Vol. 16, pp. 11376-92,
          2008](http://www.opticsinfobase.org/abstract.cfm?URI=oe-16-15-11376). For
          example, one can use a cubic profile $f(u) = u^3$ by specifying
          `pml_profile=lambda u: u*u*u`.
        """
        self.thickness = thickness
        self.direction = direction
        self.side = side
        self.R_asymptotic = R_asymptotic
        self.mean_stretch = mean_stretch
        self.pml_profile = pml_profile

        if direction == mp.ALL and side == mp.ALL:
            self.swigobj = mp.pml(thickness, R_asymptotic, mean_stretch)
        elif direction == mp.ALL:
            self.swigobj = mp.pml(thickness, side, R_asymptotic, mean_stretch)
        else:
            self.swigobj = mp.pml(thickness, direction, side, R_asymptotic, mean_stretch)

    @property
    def R_asymptotic(self):
        return self._R_asymptotic

    @R_asymptotic.setter
    def R_asymptotic(self, val):
        self._R_asymptotic = check_positive('PML.R_asymptotic', val)

    @property
    def mean_stretch(self):
        return self._mean_stretch

    @mean_stretch.setter
    def mean_stretch(self, val):
        if val >= 1:
            self._mean_stretch = val
        else:
            raise ValueError("PML.mean_stretch must be >= 1. Got {}".format(val))


class Absorber(PML):
    """
    Instead of a `PML` layer, there is an alternative class called `Absorber` which is a
    **drop-in** replacement for `PML`. For example, you can do
    `boundary_layers=[mp.Absorber(thickness=2)]` instead of
    `boundary_layers=[mp.PML(thickness=2)]`. All the parameters are the same as for `PML`,
    above. You can have a mix of `PML` on some boundaries and `Absorber` on others.

    The `Absorber` class does *not* implement a perfectly matched layer (PML), however
    (except in 1d). Instead, it is simply a scalar electric **and** magnetic conductivity
    that turns on gradually within the layer according to the `pml_profile` (defaulting to
    quadratic). Such a scalar conductivity gradient is only reflectionless in the limit as
    the layer becomes sufficiently thick.

    The main reason to use `Absorber` is if you have **a case in which PML fails:**

    -   No true PML exists for *periodic* media, and a scalar absorber is computationally
        less expensive and generally just as good. See [Optics Express, Vol. 16, pp.
        11376-92, 2008](http://www.opticsinfobase.org/abstract.cfm?URI=oe-16-15-11376).
    -   PML can lead to *divergent* fields for certain waveguides with "backward-wave"
        modes; this can readily occur in metals with surface plasmons, and a scalar
        absorber is your only choice. See [Physical Review E, Vol. 79, 065601,
        2009](http://math.mit.edu/~stevenj/papers/LohOs09.pdf).
    -   PML can fail if you have a waveguide hitting the edge of your cell *at an angle*.
        See [J. Computational Physics, Vol. 230, pp. 2369-77,
        2011](http://math.mit.edu/~stevenj/papers/OskooiJo11.pdf).
    """



class Symmetry(object):
    """
    This class is used for the `symmetries` input variable to specify symmetries which
    must preserve both the structure *and* the sources. Any number of symmetries can be
    exploited simultaneously but there is no point in specifying redundant symmetries: the
    cell can be reduced by at most a factor of 4 in 2d and 8 in 3d. See also [Exploiting
    Symmetry](Exploiting_Symmetry.md). This is the base class of the specific symmetries
    below, so normally you don't create it directly. However, it has two properties which
    are shared by all symmetries:

    The specific symmetry sub-classes are:

    **`Mirror`** — A mirror symmetry plane. `direction` is the direction *normal* to the
    mirror plane.

    **`Rotate2`** — A 180° (twofold) rotational symmetry (a.k.a. $C_2$). `direction` is
    the axis of the rotation.

    **`Rotate4`** — A 90° (fourfold) rotational symmetry (a.k.a. $C_4$). `direction` is
    the axis of the rotation.
    """
    def __init__(self, direction, phase=1):
        """
        Construct a `Symmetry`.

        + **`direction` [`direction` constant ]** — The direction of the symmetry (the
          normal to a mirror plane or the axis for a rotational symmetry). e.g. `X`, `Y`,
          or `Z` (only Cartesian/grid directions are allowed). No default value.

        + **`phase` [`complex`]** — An additional phase to multiply the fields by when
          operating the symmetry on them. Default is +1, e.g. a phase of -1 for a mirror
          plane corresponds to an *odd* mirror. Technically, you are essentially
          specifying the representation of the symmetry group that your fields and sources
          transform under.
        """
        self.direction = direction
        self.phase = complex(phase)
        self.swigobj = None


class Rotate2(Symmetry):
    """
    A 180° (twofold) rotational symmetry (a.k.a. $C_2$). `direction` is the axis of the
    rotation.
    """


class Rotate4(Symmetry):
    """
    A 90° (fourfold) rotational symmetry (a.k.a. $C_4$). `direction` is the axis of the
    rotation.
    """


class Mirror(Symmetry):
    """
    A mirror symmetry plane. `direction` is the direction *normal* to the mirror plane.
    """


class Identity(Symmetry):
    """
    """


class Volume(object):
    """
    Many Meep functions require you to specify a volume in space, corresponding to the C++
    type `meep::volume`. This class creates such a volume object, given the `center` and
    `size` properties (just like e.g. a `Block` object). If the `size` is not specified,
    it defaults to `(0,0,0)`, i.e. a single point. Any method that accepts such a volume
    also accepts `center` and `size` keyword arguments. If these are specified instead of
    the volume, the library will construct a volume for you. Alternatively, you can
    specify a list of `Vector3` vertices using the `vertices` parameter. The `center` and
    `size` will automatically be computed from this list.
    """

    def __init__(self, center=Vector3(), size=Vector3(), dims=2, is_cylindrical=False, vertices=[]):
        """
        Construct a Volume.
        """
        if len(vertices) == 0:
            self.center = Vector3(*center)
            self.size = Vector3(*size)
        else:
            vertices = np.array([np.array(i) for i in vertices])
            self.center = Vector3(*np.mean(vertices,axis=0))
            x_list = np.unique(vertices[:,0])
            y_list = np.unique(vertices[:,1])
            z_list = np.unique(vertices[:,2])

            x_size = 0 if x_list.size == 1 else np.abs(np.diff(x_list)[0])
            y_size = 0 if y_list.size == 1 else np.abs(np.diff(y_list)[0])
            z_size = 0 if z_list.size == 1 else np.abs(np.diff(z_list)[0])

            self.size = Vector3(x_size,y_size,z_size)

        self.dims = dims

        v1 = self.center - self.size.scale(0.5)
        v2 = self.center + self.size.scale(0.5)

        vec1 = py_v3_to_vec(self.dims, v1, is_cylindrical)
        vec2 = py_v3_to_vec(self.dims, v2, is_cylindrical)

        self.swigobj = mp.volume(vec1, vec2)

    def get_vertices(self):
        xmin = self.center.x - self.size.x/2
        xmax = self.center.x + self.size.x/2
        ymin = self.center.y - self.size.y/2
        ymax = self.center.y + self.size.y/2
        zmin = self.center.z - self.size.z/2
        zmax = self.center.z + self.size.z/2

        # Iterate over and remove duplicates for collapsed dimensions (i.e. min=max))
        return [Vector3(x,y,z) for x in list(set([xmin,xmax])) for y in list(set([ymin,ymax])) for z in list(set([zmin,zmax]))]


    def get_edges(self):
        vertices = self.get_vertices()
        edges = []

        # Useful for importing weird geometries and the sizes are slightly off
        def nearly_equal(a,b,sig_fig=10):
            return a==b or (abs(a-b) < 10**(-sig_fig))

        for iter1 in range(len(vertices)):
            for iter2 in range(iter1+1,len(vertices)):
                if ((iter1 != iter2) and
                nearly_equal((vertices[iter1]-vertices[iter2]).norm(),self.size.x) or
                nearly_equal((vertices[iter1]-vertices[iter2]).norm(),self.size.y) or
                nearly_equal((vertices[iter1]-vertices[iter2]).norm(),self.size.z)):
                    edges.append([vertices[iter1],vertices[iter2]])
        return edges

    def pt_in_volume(self,pt):
        xmin = self.center.x - self.size.x/2
        xmax = self.center.x + self.size.x/2
        ymin = self.center.y - self.size.y/2
        ymax = self.center.y + self.size.y/2
        zmin = self.center.z - self.size.z/2
        zmax = self.center.z + self.size.z/2

        if (pt.x >= xmin and pt.x <= xmax and pt.y >= ymin and pt.y <= ymax and pt.z >= zmin and pt.z <= zmax):
            return True
        else:
            return False


class FluxRegion(object):
    """
    A `FluxRegion` object is used with [`add_flux`](#flux-spectra) to specify a region in
    which Meep should accumulate the appropriate Fourier-transformed fields in order to
    compute a flux spectrum. It represents a region (volume, plane, line, or point) in
    which to compute the integral of the Poynting vector of the Fourier-transformed
    fields. `ModeRegion` is an alias for `FluxRegion` for use with `add_mode_monitor`.

    Note that the flux is always computed in the *positive* coordinate direction, although
    this can effectively be flipped by using a `weight` of -1.0. This is useful, for
    example, if you want to compute the outward flux through a box, so that the sides of
    the box add instead of subtract.
    """
    def __init__(self, center=None, size=Vector3(), direction=mp.AUTOMATIC, weight=1.0, volume=None):
        """
        Construct a `FluxRegion` object.

        + **`center` [`Vector3`]** — The center of the flux region (no default).

        + **`size` [`Vector3`]** — The size of the flux region along each of the coordinate
          axes. Default is `(0,0,0)`; a single point.

        + **`direction` [`direction` constant ]** — The direction in which to compute the
          flux (e.g. `mp.X`, `mp.Y`, etcetera). Default is `AUTOMATIC`, in which the
          direction is determined by taking the normal direction if the flux region is a
          plane (or a line, in 2d). If the normal direction is ambiguous (e.g. for a point
          or volume), then you *must* specify the `direction` explicitly (not doing so
          will lead to an error).

        + **`weight` [`complex`]** — A weight factor to multiply the flux by when it is
          computed. Default is 1.0.

        + **`volume` [`Volume`]** — A `meep.Volume` can be used to specify the flux region
          instead of a `center` and a `size`.
        """
        if center is None and volume is None:
            raise ValueError("Either center or volume required")

        if volume:
            self.center = volume.center
            self.size = volume.size
        else:
            self.center = Vector3(*center)
            self.size = Vector3(*size)

        self.direction = direction
        self.weight = complex(weight)


ModeRegion = FluxRegion
Near2FarRegion = FluxRegion


class ForceRegion(FluxRegion):
    """
    A region (volume, plane, line, or point) in which to compute the integral of the
    stress tensor of the Fourier-transformed fields. Its properties are:

    + **`center` [ `Vector3` ]** — The center of the force region (no default).

    + **`size` [ `Vector3` ]** — The size of the force region along each of the coordinate
      axes. Default is `(0,0,0)` (a single point).

    + **`direction` [ `direction constant` ]** — The direction of the force that you wish
      to compute (e.g. `X`, `Y`, etcetera). Unlike `FluxRegion`, you must specify this
      explicitly, because there is not generally any relationship between the direction of
      the force and the orientation of the force region.

    + **`weight` [ `complex` ]** — A weight factor to multiply the force by when it is
      computed. Default is 1.0.

    + **`volume` [`Volume`]** — A `meep.Volume` can be used to specify the force region
      instead of a `center` and a `size`.

    In most circumstances, you should define a set of `ForceRegion`s whose union is a
    closed surface lying in vacuum and enclosing the object that is experiencing the
    force.
    """


class EnergyRegion(FluxRegion):
    """
    A region (volume, plane, line, or point) in which to compute the integral of the
    energy density of the Fourier-transformed fields. Its properties are:

    + **`center` [`Vector3`]** — The center of the energy region (no default).

    + **`size` [`Vector3`]** — The size of the energy region along each of the coordinate
      axes. Default is (0,0,0): a single point.

    + **`weight` [`complex`]** — A weight factor to multiply the energy density by when it
      is computed. Default is 1.0.
    """


class FieldsRegion(object):

    def __init__(self, where=None, center=None, size=None):
        if where:
            self.center = where.center
            self.size = where.size
        else:
            self.center = Vector3(*center) if center is not None else None
            self.size = Vector3(*size) if size is not None else None

        self.where = where


class DftObj(object):
    """Wrapper around dft objects that allows delayed initialization of the structure.

    When splitting the structure into chunks for parallel simulations, we want to know all
    of the details of the simulation in order to ensure that each processor gets a similar
    amount of work. The problem with DFTs is that the 'add_flux' style methods immediately
    initialize the structure and fields. So, if the user adds multiple DFT objects to the
    simulation, the load balancing code only knows about the first one and can't split the
    work up nicely. To circumvent this, we delay the execution of the 'add_flux' methods
    as late as possible. When 'add_flux' (or add_near2far, etc.) is called, we:

    1. Create an instance of the appropriate subclass of DftObj (DftForce, DftFlux, etc.).
       Set its args property to the list of arguments passed to add_flux, and set its func
       property to the 'real' add_flux, which is prefixed by an underscore.

    2. Add this DftObj to the list Simulation.dft_objects. When we actually run the
       simulation, we call Simulation._evaluate_dft_objects, which calls dft.func(*args)
       for each dft in the list.

    If the user tries to access a property or call a function on the DftObj before
    Simulation._evaluate_dft_objects is called, then we initialize the C++ object through
    swigobj_attr and return the property they requested.
    """
    def __init__(self, func, args):
        self.func = func
        self.args = args
        self.swigobj = None

    def swigobj_attr(self, attr):
        if self.swigobj is None:
            self.swigobj = self.func(*self.args)
        return getattr(self.swigobj, attr)

    @property
    def save_hdf5(self):
        return self.swigobj_attr('save_hdf5')

    @property
    def load_hdf5(self):
        return self.swigobj_attr('load_hdf5')

    @property
    def scale_dfts(self):
        return self.swigobj_attr('scale_dfts')

    @property
    def remove(self):
        return self.swigobj_attr('remove')

    @property
    def freq(self):
        return self.swigobj_attr('freq')

    @property
    def where(self):
        return self.swigobj_attr('where')


class DftFlux(DftObj):
    """
    """

    def __init__(self, func, args):
        super(DftFlux, self).__init__(func, args)
        self.nfreqs = len(args[0])
        self.regions = args[1]
        self.num_components = 4

    @property
    def flux(self):
        return self.swigobj_attr('flux')

    @property
    def E(self):
        return self.swigobj_attr('E')

    @property
    def H(self):
        return self.swigobj_attr('H')

    @property
    def cE(self):
        return self.swigobj_attr('cE')

    @property
    def cH(self):
        return self.swigobj_attr('cH')

    @property
    def normal_direction(self):
        return self.swigobj_attr('normal_direction')

    @property
    def freq(self):
        return self.swigobj_attr('freq')

class DftForce(DftObj):
    """
    """

    def __init__(self, func, args):
        super(DftForce, self).__init__(func, args)
        self.nfreqs = len(args[0])
        self.regions = args[1]
        self.num_components = 6

    @property
    def force(self):
        return self.swigobj_attr('force')

    @property
    def offdiag1(self):
        return self.swigobj_attr('offdiag1')

    @property
    def offdiag2(self):
        return self.swigobj_attr('offdiag2')

    @property
    def diag(self):
        return self.swigobj_attr('diag')

    @property
    def freq(self):
        return self.swigobj_attr('freq')

class DftNear2Far(DftObj):
    """
    """

    def __init__(self, func, args):
        super(DftNear2Far, self).__init__(func, args)
        self.nfreqs = len(args[0])
        self.nperiods = args[1]
        self.regions = args[2]
        self.num_components = 4

    @property
    def farfield(self):
        return self.swigobj_attr('farfield')

    @property
    def save_farfields(self):
        return self.swigobj_attr('save_farfields')

    @property
    def F(self):
        return self.swigobj_attr('F')

    @property
    def eps(self):
        return self.swigobj_attr('eps')

    @property
    def mu(self):
        return self.swigobj_attr('mu')

    def flux(self, direction, where, resolution):
        """
        Given a `Volume` `where` (may be 0d, 1d, 2d, or 3d) and a `resolution` (in grid
        points / distance unit), compute the far fields in `where` (which may lie
        *outside* the cell) in a grid with the given resolution (which may differ from the
        FDTD solution) and return its Poynting flux in `direction` as a list. The dataset
        is a 1d array of `nfreq` dimensions.
        """
        return self.swigobj_attr('flux')(direction, where.swigobj, resolution)

    @property
    def freq(self):
        return self.swigobj_attr('freq')

class DftEnergy(DftObj):
    """
    """

    def __init__(self, func, args):
        super(DftEnergy, self).__init__(func, args)
        self.nfreqs = len(args[0])
        self.regions = args[1]
        self.num_components = 12

    @property
    def electric(self):
        return self.swigobj_attr('electric')

    @property
    def magnetic(self):
        return self.swigobj_attr('magnetic')

    @property
    def total(self):
        return self.swigobj_attr('total')

    @property
    def freq(self):
        return self.swigobj_attr('freq')

class DftFields(DftObj):
    """
    """

    def __init__(self, func, args):
        super(DftFields, self).__init__(func, args)
        self.nfreqs = len(args[4])
        self.regions = [FieldsRegion(where=args[1], center=args[2], size=args[3])]
        self.num_components = len(args[0])

    @property
    def chunks(self):
        return self.swigobj_attr('chunks')


Mode = namedtuple('Mode', ['freq', 'decay', 'Q', 'amp', 'err'])


class EigenmodeData(object):

    def __init__(self, band_num, freq, group_velocity, k, swigobj, kdom):
        self.band_num = band_num
        self.freq = freq
        self.group_velocity = group_velocity
        self.k = k
        self.swigobj = swigobj
        self.kdom = kdom

    def amplitude(self, point, component):
        swig_point = mp.vec(point.x, point.y, point.z)
        return mp.eigenmode_amplitude(self.swigobj, swig_point, component)


class Harminv(object):
    """
    `Harminv` is implemented as a class with a [`__call__`](#Harminv.__call__) method,
    which allows it to be used as a step function that collects field data from a given
    point and runs [Harminv](https://github.com/NanoComp/harminv) on that data to extract
    the frequencies, decay rates, and other information.

    See [`__init__`](#Harminv.__init__) for details about constructing a `Harminv`.

    **Important:** normally, you should only use Harminv to analyze data *after the
    sources are off*. Wrapping it in `after_sources(mp.Harminv(...))` is sufficient.

    In particular, Harminv takes the time series $f(t)$ corresponding to the given field
    component as a function of time and decomposes it (within the specified bandwidth) as:

    $$f(t) = \sum_n a_n e^{-i\omega_n t}$$

    The results are stored in the list `Harminv.modes`, which is a list of tuples holding
    the frequency, amplitude, and error of the modes. Given one of these tuples (e.g.,
    `first_mode = harminv_instance.modes[0]`), you can extract its various components:

    + **`freq`** — The real part of frequency ω (in the usual Meep 2πc units).

    + **`decay`** — The imaginary part of the frequency ω.

    + **`Q`** — The dimensionless lifetime, or quality factor defined as
      $-\mathrm{Re}\,\omega / 2 \mathrm{Im}\,\omega$.

    + **`amp`** — The complex amplitude $a$.

    + **`err`** — A crude measure of the error in the frequency (both real and imaginary).
      If the error is much larger than the imaginary part, for example, then you can't
      trust the $Q$ to be accurate. Note: this error is only the uncertainty in the signal
      processing, and tells you nothing about the errors from finite resolution, finite
      cell size, and so on.

    For example, `[m.freq for m in harminv_instance.modes]` gives a list of the real parts
    of the frequencies. Be sure to save a reference to the `Harminv` instance if you wish
    to use the results after the simulation:

    ```py
    sim = mp.Simulation(...)
    h = mp.Harminv(...)
    sim.run(mp.after_sources(h))
    # do something with h.modes
    ```
    """
    def __init__(self, c, pt, fcen, df, mxbands=None):
        """
        Construct a Harminv object.

        A `Harminv` is a step function that collects data from the field component `c`
        (e.g. E<sub>x</sub>, etc.) at the given point `pt` (a `Vector3`). Then, at the end
        of the run, it uses Harminv to look for modes in the given frequency range (center
        `fcen` and width `df`), printing the results to standard output (prefixed by
        `harminv:`) as comma-delimited text, and also storing them to the variable
        `Harminv.modes`. The optional argument `mxbands` is the maximum number of modes to
        search for. Defaults to 100.
        """
        self.c = c
        self.pt = pt
        self.fcen = fcen
        self.df = df
        self.mxbands = mxbands
        self.data = []
        self.data_dt = 0
        self.modes = []
        self.spectral_density = 1.1
        self.Q_thresh = 50.0
        self.rel_err_thresh = mp.inf
        self.err_thresh = 0.01
        self.rel_amp_thresh = -1.0
        self.amp_thresh = -1.0
        self.step_func = self._harminv()

    def __call__(self, sim, todo):
        """
        Allows a Haminv instance to be used as astep function.
        """
        self.step_func(sim, todo)

    def _collect_harminv(self):

        def _collect1(c, pt):
            self.t0 = 0

            def _collect2(sim):
                self.data_dt = sim.meep_time() - self.t0
                self.t0 = sim.meep_time()
                self.data.append(sim.get_field_point(c, pt))
            return _collect2
        return _collect1

    def _check_freqs(self, sim):
        source_freqs = [(s.src.frequency, 0 if s.src.width == 0 else 1 / s.src.width)
                        for s in sim.sources
                        if hasattr(s.src, 'frequency')]

        harminv_max = self.fcen + 0.5 * self.df
        harminv_min = self.fcen - 0.5 * self.df

        for sf in source_freqs:
            sf_max = sf[0] + 0.5 * sf[1]
            sf_min = sf[0] - 0.5 * sf[1]
            if harminv_max > sf_max:
                warn_fmt = "Harminv frequency {} is outside maximum Source frequency {}"
                warnings.warn(warn_fmt.format(harminv_max, sf_max), RuntimeWarning)
            if harminv_min < sf_min:
                warn_fmt = "Harminv frequency {} is outside minimum Source frequency {}"
                warnings.warn(warn_fmt.format(harminv_min, sf_min), RuntimeWarning)

    def _analyze_harminv(self, sim, maxbands):
        harminv_cols = ['frequency', 'imag. freq.', 'Q', '|amp|', 'amplitude', 'error']
        display_run_data(sim, 'harminv', harminv_cols)
        self._check_freqs(sim)

        dt = self.data_dt if self.data_dt is not None else sim.fields.dt

        bands = mp.py_do_harminv(self.data, dt, self.fcen - self.df / 2, self.fcen + self.df / 2, maxbands,
                                 self.spectral_density, self.Q_thresh, self.rel_err_thresh, self.err_thresh,
                                 self.rel_amp_thresh, self.amp_thresh)

        modes = []
        for freq, amp, err in bands:
            Q = freq.real / (-2 * freq.imag) if freq.imag != 0 else float('inf')
            modes.append(Mode(freq.real, freq.imag, Q, amp, err))
            display_run_data(sim, 'harminv', [freq.real, freq.imag, Q, abs(amp), amp, err])

        return modes

    def _harminv(self):

        def _harm(sim):

            if self.mxbands is None or self.mxbands == 0:
                mb = 100
            else:
                mb = self.mxbands
            self.modes = self._analyze_harminv(sim, mb)

        f1 = self._collect_harminv()

        return _combine_step_funcs(at_end(_harm), f1(self.c, self.pt))


class Simulation(object):
    """
    The `Simulation` [class](#classes) contains all the attributes that you can set to
    control various parameters of the Meep computation.

    #### Output File Names

    The output filenames used by Meep, e.g. for HDF5 files, are automatically prefixed by
    the `filename_prefix` parameter. If `filename_prefix` is `None` (the default),
    however, then Meep constructs a default prefix based on the current Python filename
    with `".py"` replaced by `"-"`: e.g. `test.py` implies a prefix of `"test-"`. You can
    get this prefix by calling `get_filename_prefix`.
    """
    def __init__(self,
                 cell_size,
                 resolution,
                 geometry=[],
                 sources=[],
                 eps_averaging=True,
                 dimensions=3,
                 boundary_layers=[],
                 symmetries=[],
                 force_complex_fields=False,
                 default_material=mp.Medium(),
                 m=0,
                 k_point=False,
                 kz_2d="complex",
                 extra_materials=[],
                 material_function=None,
                 epsilon_func=None,
                 epsilon_input_file='',
                 progress_interval=4,
                 subpixel_tol=1e-4,
                 subpixel_maxeval=100000,
                 ensure_periodicity=True,
                 num_chunks=0,
                 Courant=0.5,
                 accurate_fields_near_cylorigin=False,
                 filename_prefix=None,
                 output_volume=None,
                 output_single_precision=False,
                 load_structure='',
                 geometry_center=mp.Vector3(),
                 force_all_components=False,
                 split_chunks_evenly=True,
                 chunk_layout=None,
                 collect_stats=False):
        """
        All `Simulation` attributes are described in further detail below. In brackets
        after each variable is the type of value that it should hold. The classes, complex
        datatypes like `GeometricObject`, are described in a later subsection. The basic
        datatypes, like `integer`, `boolean`, `complex`, and `string` are defined by
        Python. `Vector3` is a `meep` class.

        + **`geometry` [ list of `GeometricObject` class ]** — Specifies the geometric
          objects making up the structure being simulated. When objects overlap, later
          objects in the list take precedence. Defaults to no objects (empty list).

        + **`geometry_center` [ `Vector3` class ]** — Specifies the coordinates of the
          center of the cell. Defaults to (0, 0, 0), but changing this allows you to shift
          the coordinate system used in Meep (for example, to put the origin at the
          corner).  Passing `geometry_center=c` is equivalent to adding the `c` vector to
          the coordinates of every other object in the simulation, i.e. `c` becomes the
          new origin that other objects are defined with respect to.

        + **`sources` [ list of `Source` class ]** — Specifies the current sources to be
          present in the simulation. Defaults to none (empty list).

        + **`symmetries` [ list of `Symmetry` class ]** — Specifies the spatial symmetries
          (mirror or rotation) to exploit in the simulation. Defaults to none (empty
          list). The symmetries must be obeyed by *both* the structure and the sources.
          See also [Exploiting Symmetry](Exploiting_Symmetry.md).

        + **`boundary_layers` [ list of `PML` class ]** — Specifies the
          [PML](Perfectly_Matched_Layer.md) absorbing boundary layers to use. Defaults to
          none.

        + **`cell_size` [ `Vector3` ]** — Specifies the size of the cell which is centered
          on the origin of the coordinate system. Any sizes of 0 imply a
          reduced-dimensionality calculation. Strictly speaking, the dielectric function
          is taken to be uniform along that dimension. A 2d calculation is especially
          optimized. See `dimensions` below. **Note:** because Maxwell's equations are
          scale invariant, you can use any units of distance you want to specify the cell
          size: nanometers, microns, centimeters, etc. However, it is usually convenient
          to pick some characteristic lengthscale of your problem and set that length to
          1. See also [Units](Introduction.md#units-in-meep). Required argument (no
          default).

        + **`default_material` [`Medium` class ]** — Holds the default material that is
          used for points not in any object of the geometry list. Defaults to `air` (ε=1).
          This can also be a NumPy array that defines a dielectric function much like
          `epsilon_input_file` below (see below). If you want to use a material function
          as the default material, use the `material_function` keyword argument (below).

        + **`material_function` [ function ]** — A Python function that takes a `Vector3`
          and returns a `Medium`. See also [Material Function](#material-function).
          Defaults to `None`.

        + **`epsilon_func` [ function ]** — A Python function that takes a `Vector3` and
          returns the dielectric constant at that point. See also [Material
          Function](#material-function). Defaults to `None`.

        + **`epsilon_input_file` [`string`]** — If this string is not empty (the default),
          then it should be the name of an HDF5 file whose first/only dataset defines a
          scalar, real-valued, frequency-independent dielectric function over some
          discrete grid. Alternatively, the dataset name can be specified explicitly if
          the string is in the form "filename:dataset". This dielectric function is then
          used in place of the ε property of `default_material` (i.e. where there are no
          `geometry` objects). The grid of the epsilon file dataset need *not* match the
          computational grid; it is scaled and/or linearly interpolated as needed to map
          the file onto the cell. The structure is warped if the proportions of the grids
          do not match. **Note:** the file contents only override the ε property of the
          `default_material`, whereas other properties (μ, susceptibilities,
          nonlinearities, etc.) of `default_material` are still used.

        + **`dimensions` [`integer`]** — Explicitly specifies the dimensionality of the
          simulation, if the value is less than 3. If the value is 3 (the default), then
          the dimensions are automatically reduced to 2 if possible when `cell_size` in
          the $z$ direction is `0`. If `dimensions` is the special value of `CYLINDRICAL`,
          then cylindrical coordinates are used and the $x$ and $z$ dimensions are
          interpreted as $r$ and $z$, respectively. If `dimensions` is 1, then the cell
          must be along the $z$ direction and only $E_x$ and $H_y$ field components are
          permitted. If `dimensions` is 2, then the cell must be in the $xy$ plane.

        + **`m` [`number`]** — For `CYLINDRICAL` simulations, specifies that the angular
          $\phi$ dependence of the fields is of the form $e^{im\phi}$ (default is `m=0`).
          If the simulation cell includes the origin $r=0$, then `m` must be an integer.

        + **`accurate_fields_near_cylorigin` [`boolean`]** — For `CYLINDRICAL` simulations
          with |*m*| &gt; 1, compute more accurate fields near the origin $r=0$ at the
          expense of requiring a smaller Courant factor. Empirically, when this option is
          set to `True`, a Courant factor of roughly $\min[0.5, 1 / (|m| + 0.5)]$ or
          smaller seems to be needed. Default is `False`, in which case the $D_r$, $D_z$,
          and $B_r$ fields within |*m*| pixels of the origin are forced to zero, which
          usually ensures stability with the default Courant factor of 0.5, at the expense
          of slowing convergence of the fields near $r=0$.

        + **`resolution` [`number`]** — Specifies the computational grid resolution in
          pixels per distance unit. Required argument. No default.

        + **`k_point` [`False` or `Vector3`]** — If `False` (the default), then the
          boundaries are perfect metallic (zero electric field). If a `Vector3`, then the
          boundaries are Bloch-periodic: the fields at one side are
          $\exp(i\mathbf{k}\cdot\mathbf{R})$ times the fields at the other side, separated
          by the lattice vector $\mathbf{R}$. A non-zero `Vector3` will produce complex
          fields. The `k_point` vector is specified in Cartesian coordinates in units of
          2π/distance. Note: this is *different* from [MPB](https://mpb.readthedocs.io),
          equivalent to taking MPB's `k_points` through its function
          `reciprocal->cartesian`.

        + **`kz_2d` [`"complex"`, `"real/imag"`, or `"3d"`]** — A 2d cell (i.e.,
          `dimensions=2`) combined with a `k_point` that has a *non-zero* component in $z$
          would normally result in a 3d simulation with complex fields. However, by
          default (`kz_2d="complex"`), Meep will use a 2d computational cell in which
          $k_z$ is incorporated as an additional term in Maxwell's equations, which still
          results in complex fields but greatly improved performance. Setting `kz_2d="3d"`
          will instead use a 3d cell that is one pixel thick (with Bloch-periodic boundary
          conditions), which is considerably more expensive. The third possibility,
          `kz_2d="real/imag"`, saves an additional factor of two by storing some field
          components as purely real and some as purely imaginary in a "real" field, but
          this option requires some care to use. See [2d Cell with Out-of-Plane
          Wavevector](2d_Cell_Special_kz.md).

        + **`ensure_periodicity` [`boolean`]** — If `True` (the default) *and* if the
          boundary conditions are periodic (`k_point` is not `False`), then the geometric
          objects are automatically repeated periodically according to the lattice vectors
          which define the size of the cell.

        + **`eps_averaging` [`boolean`]** — If `True` (the default), then [subpixel
          averaging](Subpixel_Smoothing.md) is used when initializing the dielectric
          function. For simulations involving a [material function](#material-function),
          `eps_averaging` is `False` (the default) and must be
          [enabled](Subpixel_Smoothing.md#enabling-averaging-for-material-function) in
          which case the input variables `subpixel_maxeval` (default 10<sup>4</sup>) and
          `subpixel_tol` (default 10<sup>-4</sup>) specify the maximum number of function
          evaluations and the integration tolerance for the adaptive numerical
          integration. Increasing/decreasing these, respectively, will cause a more
          accurate but slower computation of the average ε with diminishing returns for
          the actual FDTD error. Disabling subpixel averaging will lead to [staircasing
          effects and irregular
          convergence](Subpixel_Smoothing.md#what-happens-when-subpixel-smoothing-is-disabled).

        + **`force_complex_fields` [`boolean`]** — By default, Meep runs its simulations
          with purely real fields whenever possible. It uses complex fields which require
          twice the memory and computation if the `k_point` is non-zero or if `m` is
          non-zero. However, by setting `force_complex_fields` to `True`, Meep will always
          use complex fields.

        + **`force_all_components` [`boolean`]** — By default, in a 2d simulation Meep
          uses only the field components that might excited by your current sources:
          either the in-plane (E<sub>x</sub>,E<sub>y</sub>,H<sub>z</sub>) or out-of-plane
          (H<sub>x</sub>,H<sub>y</sub>,E<sub>z</sub>) polarization, depending on the
          source.  (Both polarizations are excited if you use multiple source
          polarizations, or if an anisotropic medium is present that couples the two
          polarizations.)   In rare cases (primarily for combining results of multiple
          simulations with differing polarizations), you might want to force it to
          simulate all fields, even those that remain zero throughout the simulation, by
          setting `force_all_components` to `True`.

        + **`filename_prefix` [`string`]** — A string prepended to all output filenames.
          If empty (the default), then Meep uses the name of the current Python file, with
          ".py" replaced by "-" (e.g. `foo.py` uses a `"foo-"` prefix). See also [Output
          File Names](Python_User_Interface.md#output-file-names).

        + **`Courant` [`number`]** — Specify the
          [Courant factor](https://en.wikipedia.org/wiki/Courant%E2%80%93Friedrichs%E2%80%93Lewy_condition)
          $S$ which relates the time step size to the spatial discretization: $cΔ t = SΔ x$.
          Default is 0.5. For numerical stability, the Courant factor must be *at
          most* $n_\\textrm{min}/\sqrt{\\textrm{# dimensions}}$, where $n_\\textrm{min}$ is
          the minimum refractive index (usually 1), and in practice $S$ should be slightly
          smaller.

        + **`output_volume` [`Volume` class ]** — Specifies the default region of space
          that is output by the HDF5 output functions (below); see also the `Volume` class
          which manages `meep::volume*` objects. Default is `None`, which means that the
          whole cell is output. Normally, you should use the `in_volume(...)` function to
          modify the output volume instead of setting `output_volume` directly.

        + **`output_single_precision` [`boolean`]** — Meep performs its computations in
          [double precision](https://en.wikipedia.org/wiki/double_precision), and by
          default its output HDF5 files are in the same format. However, by setting this
          variable to `True` (default is `False`) you can instead output in [single
          precision](https://en.wikipedia.org/wiki/single_precision) which saves a factor
          of two in space.

        + **`progress_interval` [`number`]** — Time interval (seconds) after which Meep
          prints a progress message. Default is 4 seconds.

        + **`extra_materials` [ list of `Medium` class ]** — By default, Meep turns off
          support for material dispersion ([susceptibilities](#susceptibility) or
          [conductivity](Materials.md#conductivity-and-complex)) or nonlinearities if none
          of the objects in `geometry` have materials with these properties &mdash; since
          they are not needed, it is faster to omit their calculation. This doesn't work,
          however, if you use a `material_function`: materials via a user-specified
          function of position instead of just geometric objects. If your material
          function only returns a nonlinear material, for example, Meep won't notice this
          unless you tell it explicitly via `extra_materials`. `extra_materials` is a list
          of materials that Meep should look for in the cell in addition to any materials
          that are specified by geometric objects. You should list any materials other
          than scalar dielectrics that are returned by `material_function` here.

        + **`load_structure` [`string`]** — If not empty, Meep will load the structure
          file specified by this string. The file must have been created by
          `mp.dump_structure`. Defaults to an empty string. See [Load and Dump
          Structure](#load-and-dump-structure) for more information.

        + **`chunk_layout` [`string` or `Simulation` instance]** — This will cause the
          `Simulation` to use the chunk layout described by either an h5 file (created by
          `Simulation.dump_chunk_layout`) or another `Simulation`. See [Load and Dump
          Structure](#load-and-dump-structure) for more information.

        The following require a bit more understanding of the inner workings of Meep to
        use. See also [SWIG Wrappers](#swig-wrappers).

        + **`structure` [`meep::structure*`]** — Pointer to the current structure being
          simulated; initialized by `_init_structure` which is called automatically by
          `init_sim()` which is called automatically by any of the [run
          functions](#run-functions). The structure initialization is handled by the
          `Simulation` class, and most users will not need to call `_init_structure`.

        + **`fields` [`meep::fields*`]** — Pointer to the current fields being simulated;
          initialized by `init_sim()` which is called automatically by any of the [run
          functions](#run-functions).

        + **`num_chunks` [`integer`]** — Minimum number of "chunks" (subarrays) to divide
          the structure/fields into (default 0). Actual number is determined by number of
          processors, PML layers, etcetera. Mainly useful for debugging.

        + **`split_chunks_evenly` [`boolean`]** — When `True` (the default), the work per
          [chunk](Chunks_and_Symmetry.md) is not taken into account when splitting chunks
          up for multiple processors. The cell is simply split up into equal chunks (with
          the exception of PML regions, which must be on their own chunk). When `False`,
          Meep attempts to allocate an equal amount of work to each processor, which can
          increase the performance of [parallel simulations](Parallel_Meep.md).
        """

        self.cell_size = Vector3(*cell_size)
        self.geometry = geometry
        self.sources = sources
        self.resolution = resolution
        self.dimensions = dimensions
        self.boundary_layers = boundary_layers
        self.symmetries = symmetries
        self.geometry_center = Vector3(*geometry_center)
        self.eps_averaging = eps_averaging
        self.subpixel_tol = subpixel_tol
        self.subpixel_maxeval = subpixel_maxeval
        self.ensure_periodicity = ensure_periodicity
        self.extra_materials = extra_materials
        self.default_material = default_material
        self.epsilon_input_file = epsilon_input_file
        self.num_chunks = num_chunks
        self.Courant = Courant
        self.global_d_conductivity = 0
        self.global_b_conductivity = 0
        self.k_point = k_point
        self.fields = None
        self.structure = None
        self.accurate_fields_near_cylorigin = accurate_fields_near_cylorigin
        self.m = m
        self.force_complex_fields = force_complex_fields
        self.progress_interval = progress_interval
        self.init_sim_hooks = []
        self.run_index = 0
        self.filename_prefix = filename_prefix
        self.output_append_h5 = None
        self.output_single_precision = output_single_precision
        self.output_volume = output_volume
        self.last_eps_filename = ''
        self.output_h5_hook = lambda fname: False
        self.interactive = False
        self.is_cylindrical = False
        self.material_function = material_function
        self.epsilon_func = epsilon_func
        self.load_structure_file = load_structure
        self.dft_objects = []
        self._is_initialized = False
        self.force_all_components = force_all_components
        self.split_chunks_evenly = split_chunks_evenly
        self.chunk_layout = chunk_layout
        self.collect_stats = collect_stats
        self.fragment_stats = None
        self._output_stats = os.environ.get('MEEP_STATS', None)

        self.special_kz = False
        if self.cell_size.z == 0 and self.k_point and self.k_point.z != 0:
            if kz_2d == "complex":
                self.special_kz = True
                self.force_complex_fields = True
            elif kz_2d == "real/imag":
                self.special_kz = True
                self.force_complex_fields = False
            elif kz_2d == "3d":
                self.special_kz = False
            else:
                raise ValueError("Invalid kz_2d option: {} not in [complex, real/imag, 3d]".format(kz_2d))

    # To prevent the user from having to specify `dims` and `is_cylindrical`
    # to Volumes they create, the library will adjust them appropriately based
    # on the settings in the Simulation instance. This method must be called on
    # any user-defined Volume before passing it to meep via its `swigobj`.
    def _fit_volume_to_simulation(self, vol):
        return Volume(vol.center, vol.size, dims=self.dimensions, is_cylindrical=self.is_cylindrical)

    # Every function that takes a user volume can be specified either by a volume
    # (a Python Volume or a SWIG-wrapped meep::volume), or a center and a size
    def _volume_from_kwargs(self, vol=None, center=None, size=None):
        if vol:
            if isinstance(vol, Volume):
                # A pure Python Volume
                return self._fit_volume_to_simulation(vol).swigobj
            else:
                # A SWIG-wrapped meep::volume
                return vol
        elif size is not None and center is not None:
            return Volume(center=Vector3(*center), size=Vector3(*size), dims=self.dimensions,
                          is_cylindrical=self.is_cylindrical).swigobj
        else:
            raise ValueError("Need either a Volume, or a size and center")

    def _infer_dimensions(self, k):
        if self.dimensions == 3:

            def use_2d(self, k):
                zero_z = self.cell_size.z == 0
                return zero_z and (not k or self.special_kz or k.z == 0)

            if use_2d(self, k):
                return 2
            else:
                return 3
        return self.dimensions

    def _get_valid_material_frequencies(self):
        fmin = float('-inf')
        fmax = float('inf')

        all_materials = [go.material for go in self.geometry] + self.extra_materials
        all_materials.append(self.default_material)

        for mat in all_materials:
            if isinstance(mat, mp.Medium) and mat.valid_freq_range:
                if mat.valid_freq_range.min > fmin:
                    fmin = mat.valid_freq_range.min
                if mat.valid_freq_range.max < fmax:
                    fmax = mat.valid_freq_range.max

        return fmin, fmax

    def _check_material_frequencies(self):

        min_freq, max_freq = self._get_valid_material_frequencies()
        source_freqs = [(s.src.frequency, 0 if s.src.width == 0 else 1 / s.src.width)
                        for s in self.sources
                        if hasattr(s.src, 'frequency')]

        dft_freqs = []
        for dftf in self.dft_objects:
            dft_freqs.append(dftf.freq[0])
            dft_freqs.append(dftf.freq[-1])

        warn_src = ('Note: your sources include frequencies outside the range of validity of the ' +
                    'material models. This is fine as long as you eventually only look at outputs ' +
                    '(fluxes, resonant modes, etc.) at valid frequencies.')

        warn_dft_fmt = "DFT frequency {} is out of material's range of {}-{}"

        for sf in source_freqs:
            if sf[0] + 0.5 * sf[1] > max_freq or sf[0] - 0.5 * sf[1] < min_freq:
                warnings.warn(warn_src, RuntimeWarning)

        for dftf in dft_freqs:
            if dftf > max_freq or dftf < min_freq:
                warnings.warn(warn_dft_fmt.format(dftf, min_freq, max_freq), RuntimeWarning)

    def _create_grid_volume(self, k):
        dims = self._infer_dimensions(k)

        if dims == 0 or dims == 1:
            gv = mp.vol1d(self.cell_size.z, self.resolution)
        elif dims == 2:
            self.dimensions = 2
            gv = mp.vol2d(self.cell_size.x, self.cell_size.y, self.resolution)
        elif dims == 3:
            gv = mp.vol3d(self.cell_size.x, self.cell_size.y, self.cell_size.z, self.resolution)
        elif dims == mp.CYLINDRICAL:
            gv = mp.volcyl(self.cell_size.x, self.cell_size.z, self.resolution)
            self.dimensions = 2
            self.is_cylindrical = True
        else:
            raise ValueError("Unsupported dimentionality: {}".format(dims))

        gv.center_origin()
        gv.shift_origin(py_v3_to_vec(self.dimensions, self.geometry_center, self.is_cylindrical))
        return gv

    def _create_symmetries(self, gv):
        sym = mp.symmetry()

        # Initialize swig objects for each symmetry and combine them into one
        for s in self.symmetries:
            if isinstance(s, Identity):
                s.swigobj = mp.identity()
            elif isinstance(s, Rotate2):
                s.swigobj = mp.rotate2(s.direction, gv)
                sym += s.swigobj * complex(s.phase.real, s.phase.imag)
            elif isinstance(s, Rotate4):
                s.swigobj = mp.rotate4(s.direction, gv)
                sym += s.swigobj * complex(s.phase.real, s.phase.imag)
            elif isinstance(s, Mirror):
                s.swigobj = mp.mirror(s.direction, gv)
                sym += s.swigobj * complex(s.phase.real, s.phase.imag)
            else:
                s.swigobj = mp.symmetry()

        return sym

    def _get_dft_volumes(self):
        volumes = [self._volume_from_kwargs(vol=r.where if hasattr(r, 'where') else None,
                                            center=r.center, size=r.size)
                   for dft in self.dft_objects
                   for r in dft.regions]

        return volumes

    def _boundaries_to_vols_1d(self, boundaries):
        v1 = []

        for bl in boundaries:
            cen = mp.Vector3(z=(self.cell_size.z / 2) - (0.5 * bl.thickness))
            sz = mp.Vector3(z=bl.thickness)
            if bl.side == mp.High or bl.side == mp.ALL:
                v1.append(self._volume_from_kwargs(center=cen, size=sz))
            if bl.side == mp.Low or bl.side == mp.ALL:
                v1.append(self._volume_from_kwargs(center=-1 * cen, size=sz))

        return v1

    def _boundaries_to_vols_2d_3d(self, boundaries, cyl=False):
        side_thickness = OrderedDict()
        side_thickness['top'] = 0
        side_thickness['bottom'] = 0
        side_thickness['left'] = 0
        side_thickness['right'] = 0
        side_thickness['near'] = 0
        side_thickness['far'] = 0

        for bl in boundaries:
            d = bl.direction
            s = bl.side
            if d == mp.X or d == mp.ALL:
                if s == mp.High or s == mp.ALL:
                    side_thickness['right'] = bl.thickness
                if s == mp.Low or s == mp.ALL:
                    side_thickness['left'] = bl.thickness
            if d == mp.Y or d == mp.ALL:
                if s == mp.High or s == mp.ALL:
                    side_thickness['top'] = bl.thickness
                if s == mp.Low or s == mp.ALL:
                    side_thickness['bottom'] = bl.thickness
            if self.dimensions == 3:
                if d == mp.Z or d == mp.ALL:
                    if s == mp.High or s == mp.ALL:
                        side_thickness['far'] = bl.thickness
                    if s == mp.Low or s == mp.ALL:
                        side_thickness['near'] = bl.thickness

        xmax = self.cell_size.x / 2
        ymax = self.cell_size.z / 2 if cyl else self.cell_size.y / 2
        zmax = self.cell_size.z / 2
        ytot = self.cell_size.z if cyl else self.cell_size.y

        def get_overlap_0(side, d):
            if side == 'top' or side == 'bottom':
                ydir = 1 if side == 'top' else -1
                xsz = self.cell_size.x - (side_thickness['left'] + side_thickness['right'])
                ysz = d
                zsz = self.cell_size.z - (side_thickness['near'] + side_thickness['far'])
                xcen = xmax - side_thickness['right'] - (xsz / 2)
                ycen = ydir*ymax + (-ydir*0.5*d)
                zcen = zmax - side_thickness['far'] - (zsz / 2)
            elif side == 'left' or side == 'right':
                xdir = 1 if side == 'right' else -1
                xsz = d
                ysz = ytot - (side_thickness['top'] + side_thickness['bottom'])
                zsz = self.cell_size.z - (side_thickness['near'] + side_thickness['far'])
                xcen = xdir*xmax + (-xdir*0.5*d)
                ycen = ymax - side_thickness['top'] - (ysz / 2)
                zcen = zmax - side_thickness['far'] - (zsz / 2)
            elif side == 'near' or side == 'far':
                zdir = 1 if side == 'far' else -1
                xsz = self.cell_size.x - (side_thickness['left'] + side_thickness['right'])
                ysz = ytot - (side_thickness['top'] + side_thickness['bottom'])
                zsz = d
                xcen = xmax - side_thickness['right'] - (xsz / 2)
                ycen = ymax - side_thickness['top'] - (ysz / 2)
                zcen = zdir*zmax + (-zdir*0.5*d)

            if cyl:
                cen = mp.Vector3(xcen, 0, ycen)
                sz = mp.Vector3(xsz, 0, ysz)
            else:
                cen = mp.Vector3(xcen, ycen, zcen)
                sz = mp.Vector3(xsz, ysz, zsz)

            return self._volume_from_kwargs(center=cen, size=sz)

        def get_overlap_1(side1, side2, d):
            if side_thickness[side2] == 0:
                return []

            if side1 == 'top' or side1 == 'bottom':
                ydir = 1 if side1 == 'top' else -1
                ysz = d
                ycen = ydir*ymax + (-ydir*0.5*d)
                if side2 == 'left' or side2 == 'right':
                    xdir = 1 if side2 == 'right' else -1
                    xsz = side_thickness[side2]
                    zsz = self.cell_size.z - (side_thickness['near'] + side_thickness['far'])
                    xcen = xdir*xmax + (-xdir*0.5*side_thickness[side2])
                    zcen = zmax - side_thickness['far'] - (zsz / 2)
                elif side2 == 'near' or side2 == 'far':
                    zdir = 1 if side2 == 'far' else -1
                    xsz = self.cell_size.x - (side_thickness['left'] + side_thickness['right'])
                    zsz = side_thickness[side2]
                    xcen = xmax - side_thickness['right'] - (xsz / 2)
                    zcen = zdir*zmax + (-zdir*0.5*side_thickness[side2])
            elif side1 == 'near' or side1 == 'far':
                xdir = 1 if side2 == 'right' else -1
                zdir = 1 if side1 == 'far' else -1
                xsz = side_thickness[side2]
                ysz = self.cell_size.y - (side_thickness['top'] + side_thickness['bottom'])
                zsz = d
                xcen = xdir*xmax + (-xdir*0.5*side_thickness[side2])
                ycen = ymax - side_thickness['top'] - (ysz / 2)
                zcen = zdir*zmax + (-zdir*0.5*d)

            if cyl:
                cen = mp.Vector3(xcen, 0, ycen)
                sz = mp.Vector3(xsz, 0, ysz)
            else:
                cen = mp.Vector3(xcen, ycen, zcen)
                sz = mp.Vector3(xsz, ysz, zsz)
            return self._volume_from_kwargs(center=cen, size=sz)

        def get_overlap_2(side1, side2, side3, d):
            if side_thickness[side2] == 0 or side_thickness[side3] == 0:
                return []
            xdir = 1 if side2 == 'right' else -1
            ydir = 1 if side1 == 'top' else -1
            zdir = 1 if side3 == 'far' else -1
            xsz = side_thickness[side2]
            ysz = d
            zsz = side_thickness[side3]
            xcen = xdir*xmax + (-xdir*0.5*xsz)
            ycen = ydir*ymax + (-ydir*0.5*d)
            zcen = zdir*zmax + (-zdir*0.5*zsz)

            cen = mp.Vector3(xcen, ycen, zcen)
            sz = mp.Vector3(xsz, ysz, zsz)
            return self._volume_from_kwargs(center=cen, size=sz)

        v1 = []
        v2 = []
        v3 = []

        for side, thickness in side_thickness.items():
            if thickness == 0:
                continue

            v1.append(get_overlap_0(side, thickness))
            if side == 'top' or side == 'bottom':
                v2.append(get_overlap_1(side, 'left', thickness))
                v2.append(get_overlap_1(side, 'right', thickness))
                if self.dimensions == 3:
                    v2.append(get_overlap_1(side, 'near', thickness))
                    v2.append(get_overlap_1(side, 'far', thickness))
                    v3.append(get_overlap_2(side, 'left', 'near', thickness))
                    v3.append(get_overlap_2(side, 'right', 'near', thickness))
                    v3.append(get_overlap_2(side, 'left', 'far', thickness))
                    v3.append(get_overlap_2(side, 'right', 'far', thickness))
            if side == 'near' or side == 'far':
                v2.append(get_overlap_1(side, 'left', thickness))
                v2.append(get_overlap_1(side, 'right', thickness))

        return [v for v in v1 if v], [v for v in v2 if v], [v for v in v3 if v]

    def _boundary_layers_to_vol_list(self, boundaries):
        """
        Returns three lists of meep::volume objects. The first represents the boundary
        regions with no overlaps. The second is regions where two boundaries overlap, and
        the third is regions where three boundaries overlap
        """

        vols1 = []
        vols2 = []
        vols3 = []

        if self.dimensions == 1:
            vols1 = self._boundaries_to_vols_1d(boundaries)
        else:
            vols1, vols2, vols3 = self._boundaries_to_vols_2d_3d(boundaries, self.is_cylindrical)

        return vols1, vols2, vols3

    def _make_fragment_lists(self, gv):

        def convert_volumes(dft_obj):
            volumes = []
            for r in dft_obj.regions:
                volumes.append(self._volume_from_kwargs(vol=r.where if hasattr(r, 'where') else None,
                                                        center=r.center, size=r.size))
            return volumes

        dft_data_list = [mp.dft_data(o.nfreqs, o.num_components, convert_volumes(o))
                         for o in self.dft_objects]

        pmls = []
        absorbers = []
        for bl in self.boundary_layers:
            if type(bl) is PML:
                pmls.append(bl)
            elif type(bl) is Absorber:
                absorbers.append(bl)

        pml_vols1, pml_vols2, pml_vols3 = self._boundary_layers_to_vol_list(pmls)
        absorber_vols1, absorber_vols2, absorber_vols3 = self._boundary_layers_to_vol_list(absorbers)
        absorber_vols = absorber_vols1 + absorber_vols2 + absorber_vols3

        return (dft_data_list, pml_vols1, pml_vols2, pml_vols3, absorber_vols)

    def _compute_fragment_stats(self, gv):

        dft_data_list, pml_vols1, pml_vols2, pml_vols3, absorber_vols = self._make_fragment_lists(gv)

        stats = mp.compute_fragment_stats(
            self.geometry,
            gv,
            self.cell_size,
            self.geometry_center,
            self.default_material,
            dft_data_list,
            pml_vols1,
            pml_vols2,
            pml_vols3,
            absorber_vols,
            self.extra_materials,
            self.subpixel_tol,
            self.subpixel_maxeval,
            self.ensure_periodicity,
            self.eps_averaging
        )

        mirror_symmetries = [sym for sym in self.symmetries if isinstance(sym, Mirror)]
        for sym in mirror_symmetries:
            stats.num_anisotropic_eps_pixels //= 2
            stats.num_anisotropic_mu_pixels //= 2
            stats.num_nonlinear_pixels //= 2
            stats.num_susceptibility_pixels //= 2
            stats.num_nonzero_conductivity_pixels //= 2
            stats.num_1d_pml_pixels //= 2
            stats.num_2d_pml_pixels //= 2
            stats.num_3d_pml_pixels //= 2
            stats.num_pixels_in_box //= 2

        return stats

    def _init_structure(self, k=False):
        if mp.cvar.verbosity > 0:
            print('-' * 11)
            print('Initializing structure...')

        gv = self._create_grid_volume(k)
        sym = self._create_symmetries(gv)
        br = _create_boundary_region_from_boundary_layers(self.boundary_layers, gv)
        absorbers = [bl for bl in self.boundary_layers if type(bl) is Absorber]

        if self.material_function:
            init_do_averaging(self.material_function)
            self.material_function.eps = False
            self.default_material = self.material_function
        elif self.epsilon_func:
            init_do_averaging(self.epsilon_func)
            self.epsilon_func.eps = True
            self.default_material = self.epsilon_func
        elif self.epsilon_input_file:
            self.default_material = self.epsilon_input_file

        if self.collect_stats and isinstance(self.default_material, mp.Medium):
            self.fragment_stats = self._compute_fragment_stats(gv)

        if self._output_stats and isinstance(self.default_material, mp.Medium) and mp.cvar.verbosity > 0:
            stats = self._compute_fragment_stats(gv)
            print("STATS: aniso_eps: {}".format(stats.num_anisotropic_eps_pixels))
            print("STATS: anis_mu: {}".format(stats.num_anisotropic_mu_pixels))
            print("STATS: nonlinear: {}".format(stats.num_nonlinear_pixels))
            print("STATS: susceptibility: {}".format(stats.num_susceptibility_pixels))
            print("STATS: nonzero_cond: {}".format(stats.num_nonzero_conductivity_pixels))
            print("STATS: pml_1d: {}".format(stats.num_1d_pml_pixels))
            print("STATS: pml_2d: {}".format(stats.num_2d_pml_pixels))
            print("STATS: pml_3d: {}".format(stats.num_3d_pml_pixels))
            print("STATS: dft: {}".format(stats.num_dft_pixels))
            print("STATS: total_pixels: {}".format(stats.num_pixels_in_box))
            print("STATS: num_cores: {}".format(mp.count_processors()))
            sys.exit(0)

        fragment_vols = self._make_fragment_lists(gv)
        self.dft_data_list = fragment_vols[0]
        self.pml_vols1 = fragment_vols[1]
        self.pml_vols2 = fragment_vols[2]
        self.pml_vols3 = fragment_vols[3]
        self.absorber_vols = fragment_vols[4]
        self.gv = gv

        self.structure = mp.create_structure_and_set_materials(
            self.cell_size,
            self.dft_data_list,
            self.pml_vols1,
            self.pml_vols2,
            self.pml_vols3,
            self.absorber_vols,
            gv,
            br,
            sym,
            self.num_chunks,
            self.Courant,
            self.eps_averaging,
            self.subpixel_tol,
            self.subpixel_maxeval,
            self.geometry,
            self.geometry_center,
            self.ensure_periodicity and not not self.k_point,
            self.default_material,
            absorbers,
            self.extra_materials,
            self.split_chunks_evenly,
            False if self.chunk_layout else True,
            None
       )

        if self.chunk_layout:
            self.load_chunk_layout(br, self.chunk_layout)
            self.set_materials()

        if self.load_structure_file:
            self.load_structure(self.load_structure_file)

    def _is_outer_boundary(self, vol, direction, side):

        if direction == mp.X:
            cell_size_in_dir = self.cell_size.x
        elif direction == mp.Y:
            cell_size_in_dir = self.cell_size.y
        else:
            cell_size_in_dir = self.cell_size.z

        half_cell_size = cell_size_in_dir / 2
        # TODO: Support shifted origins

        def isclose(a, b, rel_tol=1e-09, abs_tol=0.0):
            return abs(a-b) <= max(rel_tol * max(abs(a), abs(b)), abs_tol)

        if side == mp.Low and isclose(vol.get_min_corner().in_direction(direction), -half_cell_size):
            return True
        if side == mp.High and isclose(vol.get_max_corner().in_direction(direction), half_cell_size):
            return True

        return False

    def _get_chunk_communication_area(self, vol):

        result = 0

        def get_num_pixels(vol, direction, side, target_direction, mult_direction=None):
            result = 0
            if not self._is_outer_boundary(vol, direction, side):
                result = vol.in_direction(target_direction)
                if mult_direction is not None:
                    result *= vol.in_direction(mult_direction)
            else:
                # Check for periodic outer boundary
                if self.fields.is_periodic(side, direction):
                    result = vol.in_direction(target_direction)
                    if mult_direction is not None:
                        result *= vol.in_direction(mult_direction)
            return result

        if vol.dim == 1:
            # 2d
            yLow = get_num_pixels(vol, mp.X, mp.Low, mp.Y)
            yHigh = get_num_pixels(vol, mp.X, mp.High, mp.Y)
            xLow = get_num_pixels(vol, mp.Y, mp.Low, mp.X)
            xHigh = get_num_pixels(vol, mp.Y, mp.High, mp.X)
            result = xLow + xHigh + yLow + yHigh
        else:
            # 3d
            yLow = get_num_pixels(vol, mp.X, mp.Low, mp.Y, mp.Z)
            yHigh = get_num_pixels(vol, mp.X, mp.High, mp.Y, mp.Z)
            xLow = get_num_pixels(vol, mp.Z, mp.Low, mp.Y, mp.X)
            xHigh = get_num_pixels(vol, mp.Z, mp.High, mp.Y, mp.X)
            zLow = get_num_pixels(vol, mp.Y, mp.Low, mp.X, mp.Z)
            zHigh = get_num_pixels(vol, mp.Y, mp.Low, mp.X, mp.Z)
            result = yLow + yHigh + xLow + xHigh + zLow + zHigh

        return result * self.resolution

    def _get_chunk_communication_areas(self):

        if self.dimensions == 1 or self.is_cylindrical:
            warnings.warn("Can currently only get chunk communication area from 2d or 3d simulations",
                          RuntimeWarning)
            return

        if self.structure is None:
            self.init_sim()

        vols = self.structure.get_chunk_volumes()
        owners = self.structure.get_chunk_owners()

        # Union the chunk volumes that are on the same processor
        idx = 0
        result = []
        for i in range(mp.count_processors()):
            unioned_vol = vols[idx].surroundings()
            idx += 1
            while idx < len(owners) and owners[idx] == i:
                unioned_vol = unioned_vol | vols[idx].surroundings()
                idx += 1
            result.append(self._get_chunk_communication_area(unioned_vol))

        return result

    def get_max_chunk_communication_area(self):
        return max(self._get_chunk_communication_areas())

    def get_avg_chunk_communication_area(self):
        return sum(self._get_chunk_communication_areas()) / mp.count_processors()

    def get_estimated_costs(self):
        return [self.structure.estimated_cost(i) for i in range(mp.count_processors())]

    def set_materials(self, geometry=None, default_material=None):
        """
        This can be called in a step function, and is useful for changing the geometry or
        default material as a function of time.
        """
        if self.fields:
            self.fields.remove_susceptibilities()

        absorbers = [bl for bl in self.boundary_layers if type(bl) is Absorber]

        # Since we are about to overwrite self.structure, SWIG will garbage
        # collect it. However, that's not what we want because we're just
        # passing self.structure into create_structure_and_set_materials for
        # the "set_materials" half of that function. The return value will be
        # the same structure we passed in. We tell SWIG to disown (and not
        # delete) the current self.structure. SWIG will properly take ownership
        # of the returned self.structure (which is the same structure as
        # before).
        self.structure.this.disown()

        self.structure = mp.create_structure_and_set_materials(
            self.cell_size,
            self.dft_data_list,
            self.pml_vols1,
            self.pml_vols2,
            self.pml_vols3,
            self.absorber_vols,
            self.gv,
            mp.boundary_region(),
            mp.symmetry(),
            self.num_chunks,
            self.Courant,
            self.eps_averaging,
            self.subpixel_tol,
            self.subpixel_maxeval,
            geometry if geometry is not None else self.geometry,
            self.geometry_center,
            self.ensure_periodicity and not not self.k_point,
            default_material if default_material else self.default_material,
            absorbers,
            self.extra_materials,
            self.split_chunks_evenly,
            True,
            self.structure
        )

    def dump_structure(self, fname):
        """
        Dumps the structure to the file `fname`.
        """
        if self.structure is None:
            raise ValueError("Fields must be initialized before calling dump_structure")
        self.structure.dump(fname)

    def load_structure(self, fname):
        """
        Loads a structure from the file `fname`. A file name to load can also be passed to
        the `Simulation` constructor via the `load_structure` keyword argument.
        """
        if self.structure is None:
            raise ValueError("Fields must be initialized before calling load_structure")
        self.structure.load(fname)

    def dump_chunk_layout(self, fname):
        """
        Dumps the chunk layout to file `fname`.
        """
        if self.structure is None:
            raise ValueError("Fields must be initialized before calling load_structure")
        self.structure.dump_chunk_layout(fname)

    def load_chunk_layout(self, br, source):
        if self.structure is None:
            raise ValueError("Fields must be initialized before calling load_structure")

        if isinstance(source, Simulation):
            vols = source.structure.get_chunk_volumes()
            self.structure.load_chunk_layout(vols, br)
        else:
            self.structure.load_chunk_layout(source, br)

    def init_sim(self):
        if self._is_initialized:
            return

        materials = [g.material for g in self.geometry if isinstance(g.material, mp.Medium)]
        if isinstance(self.default_material, mp.Medium):
            materials.append(self.default_material)
        for med in materials:
            if ((med.epsilon_diag.x < 1 and med.epsilon_diag.x > -mp.inf) or
                (med.epsilon_diag.y < 1 and med.epsilon_diag.y > -mp.inf) or
                (med.epsilon_diag.z < 1 and med.epsilon_diag.z > -mp.inf)):

                eps_warning = ("Epsilon < 1 may require adjusting the Courant parameter. " +
                               "See the 'Numerical Stability' entry under the 'Materials' " +
                               "section of the documentation")
                warnings.warn(eps_warning, RuntimeWarning)

        if self.structure is None:
            self._init_structure(self.k_point)

        self.fields = mp.fields(
            self.structure,
            self.m if self.is_cylindrical else 0,
            self.k_point.z if self.special_kz and self.k_point else 0,
            not self.accurate_fields_near_cylorigin
        )

        if self.force_all_components and self.dimensions != 1:
            self.fields.require_component(mp.Ez)
            self.fields.require_component(mp.Hz)

        def use_real(self):
            cond1 = self.is_cylindrical and self.m != 0
            cond2 = any([s.phase.imag for s in self.symmetries])
            cond3 = not self.k_point
            cond4 = self.special_kz and self.k_point.x == 0 and self.k_point.y == 0
            cond5 = not (cond3 or cond4 or self.k_point == Vector3())
            return not (self.force_complex_fields or cond1 or cond2 or cond5)

        if use_real(self):
            self.fields.use_real_fields()
        elif mp.cvar.verbosity > 0:
            print("Meep: using complex fields.")

        if self.k_point:
            v = Vector3(self.k_point.x, self.k_point.y) if self.special_kz else self.k_point
            self.fields.use_bloch(py_v3_to_vec(self.dimensions, v, self.is_cylindrical))

        for s in self.sources:
            self.add_source(s)

        for hook in self.init_sim_hooks:
            hook()

        self._is_initialized = True

    def init_fields(self):
        warnings.warn('init_fields is deprecated. Please use init_sim instead', DeprecationWarning)
        self.init_sim()

    def initialize_field(self, cmpnt, amp_func):
        """
        Initialize the component `c` fields using the function `func` which has a single
        argument, a `Vector3` giving a position and returns a complex number for the value
        of the field at that point.
        """
        if self.fields is None:
            self.init_sim()
        self.fields.initialize_field(cmpnt, amp_func)

    def require_dimensions(self):
        if self.structure is None:
            mp.set_dimensions(self._infer_dimensions(self.k_point))

    def has_mu(self):

        def _has_mu(medium):
            if not isinstance(medium, mp.Medium):
                return False
            return medium.mu_diag != mp.Vector3(1, 1, 1) or medium.mu_offdiag != mp.Vector3(0j, 0j, 0j)

        for go in self.geometry:
            if _has_mu(go.material):
                return True

        for mat in self.extra_materials:
            if _has_mu(mat):
                return True

        return _has_mu(self.default_material)

    def get_estimated_memory_usage(self):
        if self.fields is None:
            self.collect_stats = True
            self.init_sim()

        if self.fragment_stats is None:
            self.fragment_stats = self._compute_fragment_stats(self.structure.user_volume)

        is_complex = (self.k_point and self.k_point != mp.Vector3(0, 0, 0)) or self.force_complex_fields
        realnums_per_grid_point = 1 if self.dimensions == 1 else 3
        E_realnums = self.fragment_stats.num_pixels_in_box * (2 if is_complex else 1) * realnums_per_grid_point
        H_realnums = self.fragment_stats.num_pixels_in_box * (2 if is_complex else 1) * realnums_per_grid_point
        D_realnums = self.fragment_stats.num_pixels_in_box * (2 if is_complex else 1) * realnums_per_grid_point
        chi1inv_realnums = self.fragment_stats.num_pixels_in_box * 9

        Mu_realnums = 0
        if self.has_mu():
            Mu_realnums = chi1inv_realnums + H_realnums

        dft_realnums = self.fragment_stats.num_dft_pixels * 2
        dispersive_realnums = self.fragment_stats.num_susceptibility_pixels * 6 * (2 if is_complex else 1)

        total_realnums = (E_realnums + H_realnums + D_realnums + Mu_realnums +
                          dft_realnums + dispersive_realnums)

        total_bytes = total_realnums * mp.get_realnum_size()

        return total_bytes

    def meep_time(self):
        """
        Return the current simulation time in simulation time units (e.g. during a run
        function). This is not the wall-clock time.

        Occasionally, e.g. for termination conditions of the form $time < T?$, it is
        desirable to round the time to single precision in order to avoid small
        differences in roundoff error from making your results different by one timestep
        from machine to machine (a difference much bigger than roundoff error); in this
        case you can call `Simulation.round_time()` instead, which returns the time
        rounded to single precision.
        """
        if self.fields is None:
            self.init_sim()
        return self.fields.time()

    def round_time(self):
        if self.fields is None:
            self.init_sim()

        return self.fields.round_time()

    def phase_in_material(self, structure, time):
        """
        `newstructure` should be the `structure` field of another `Simulation` object with
        the same cell size and resolution.   Over the next time period `phasetime` (in the
        current simulation's time units), the current structure (ε, μ, and conductivity)
        will be gradually changed to `newstructure`. In particular, at each timestep it
        linearly interpolates between the old structure and the new structure. After
        `phasetime` has elapsed, the structure will remain equal to `newstructure`. This
        is demonstrated in the following image for two [Cylinder](#cylinder) objects (the
        simulation script is in
        [examples/phase_in_material.py](https://github.com/NanoComp/meep/blob/master/python/examples/phase_in_material.py)).

        ![](images/phase-in-material.png)
        """
        if self.fields is None:
            self.init_sim()

        return self.fields.phase_in_material(structure, time)

    def set_boundary(self, side, direction, condition):
        """
        Sets the condition of the boundary on the specified side in the specified
        direction. See the [Constants (Enumerated Types)](#constants-enumerated-types)
        section for valid `side`, `direction`, and `boundary_condition` values.
        """
        if self.fields is None:
            self.init_sim()

        self.fields.set_boundary(side, direction, condition)

    def get_field_point(self, c, pt):
        """
        Given a `component` or `derived_component` constant `c` and a `Vector3` `pt`,
        returns the value of that component at that point.
        """
        v3 = py_v3_to_vec(self.dimensions, pt, self.is_cylindrical)
        return self.fields.get_field_from_comp(c, v3)

    def get_epsilon_point(self, pt, frequency=0, omega=0):
        """
        Given a frequency `frequency` and a `Vector3` `pt`, returns the average eigenvalue
        of the permittivity tensor at that location and frequency. If `frequency` is
        non-zero, the result is complex valued; otherwise it is the real,
        frequency-independent part of ε (the $\omega\to\infty$ limit).
        """
        v3 = py_v3_to_vec(self.dimensions, pt, self.is_cylindrical)
        if omega != 0:
            frequency = omega
            warnings.warn("get_epsilon_point: omega has been deprecated; use frequency instead", RuntimeWarning)
        return self.fields.get_eps(v3,frequency)

    def get_filename_prefix(self):
        """
        Return the current prefix string that is prepended, by default, to all file names.

        If you don't want to use any prefix, then you should set `filename_prefix` to the
        empty string `''`.

        In addition to the filename prefix, you can also specify that all the output files
        be written into a newly-created directory (if it does not yet exist). This is done
        by calling `Simulation.use_output_directory([dirname])`
        """
        if isinstance(self.filename_prefix, str):
            return self.filename_prefix
        elif self.filename_prefix is None:
            _, filename = os.path.split(sys.argv[0])

            if filename == 'ipykernel_launcher.py' or filename == '__main__.py':
                return ''
            else:
                return re.sub(r'\.py$', '', filename)
        else:
            raise TypeError("Expected a string for filename_prefix, or None for the default.")

    def use_output_directory(self, dname=''):
        """
        Put output in a subdirectory, which is created if necessary. If the optional
        argument dirname is specified, that is the name of the directory. Otherwise, the
        directory name is the current Python file name with `".py"` replaced by `"-out"`:
        e.g. `test.py` implies a directory of `"test-out"`.
        """
        if not dname:
            dname = self.get_filename_prefix() + '-out'

        closure = {'trashed': False}

        def hook():
            if mp.cvar.verbosity > 0:
                print("Meep: using output directory '{}'".format(dname))
            self.fields.set_output_directory(dname)
            if not closure['trashed']:
                mp.trash_output_directory(dname)
            closure['trashed'] = True

        self.init_sim_hooks.append(hook)

        if self.fields is not None:
            hook()
        self.filename_prefix = None

        return dname

    def _run_until(self, cond, step_funcs):
        self.interactive = False
        if self.fields is None:
            self.init_sim()

        if not isinstance(cond, list):
            cond = [cond]

        self.progress = False
        for i in range(len(cond)):
            if isinstance(cond[i], numbers.Number):
                stop_time = cond[i]
                t0 = self.round_time()

                def stop_cond(sim):
                    return sim.round_time() >= t0 + stop_time

                cond[i] = stop_cond

                step_funcs = list(step_funcs)
                step_funcs.append(display_progress(t0, t0 + stop_time, self.progress_interval))

                if do_progress:
                    self.progress = FloatProgress(value=t0, min=t0, max=t0 + stop_time, description="0% done ")
                    display(self.progress)
            else:
                assert callable(cond[i]), "Stopping condition {} is not an integer or a function".format(cond[i])

        while not any([x(self) for x in cond]):
            for func in step_funcs:
                _eval_step_func(self, func, 'step')
            self.fields.step()

        # Translating the recursive scheme version of run-until into an iterative version
        # (because python isn't tail-call-optimized) means we need one extra iteration to
        # be the same as scheme.
        for func in step_funcs:
            _eval_step_func(self, func, 'step')

        for func in step_funcs:
            _eval_step_func(self, func, 'finish')

        if do_progress and self.progress:
            self.progress.value = t0 + stop_time
            self.progress.description = "100% done "

        if mp.cvar.verbosity > 0:
            print("run {} finished at t = {} ({} timesteps)".format(self.run_index, self.meep_time(), self.fields.t))
        self.run_index += 1

    def _run_sources_until(self, cond, step_funcs):
        if self.fields is None:
            self.init_sim()

        if not isinstance(cond, list):
            cond = [cond]

        ts = self.fields.last_source_time()
        new_conds = []
        for i in range(len(cond)):
            if isinstance(cond[i], numbers.Number):
                new_conds.append((ts - self.round_time()) + cond[i])
            else:
                def f(sim):
                    return cond[i](sim) and sim.round_time() >= ts
                new_conds.append(f)

        self._run_until(new_conds, step_funcs)

    def _run_sources(self, step_funcs):
        """
        Lower level function called by `run_k_points` that runs a simulation for a single
        *k* point `k_point` and returns a `Harminv` instance. Useful when you need to
        access more `Harminv` data than just the frequencies.
        """
        self._run_sources_until(self, 0, step_funcs)

    def run_k_point(self, t, k):
        """
        Lower level function called by `run_k_points` that runs a simulation for a single
        *k* point `k_point` and returns a `Harminv` instance. Useful when you need to
        access more `Harminv` data than just the frequencies.
        """
        components = [s.component for s in self.sources]
        pts = [s.center for s in self.sources]

        src_freqs_min = min([s.src.frequency - 1 / s.src.width / 2 if isinstance(s.src, mp.GaussianSource) else mp.inf
                             for s in self.sources])
        fmin = max(0, src_freqs_min)

        fmax = max([s.src.frequency + 1 / s.src.width / 2 if isinstance(s.src, mp.GaussianSource) else 0
                    for s in self.sources])

        if not components or fmin > fmax:
            raise ValueError("Running with k_points requires a 'GaussianSource' source")

        self.change_k_point(k)
        self.restart_fields()

        h = Harminv(components[0], pts[0], 0.5 * (fmin + fmax), fmax - fmin)
        self.run(after_sources(h), until_after_sources=t)

        return h

    def run_k_points(self, t, k_points):
        """
        Given a list of `Vector3`, `k_points` of *k* vectors, runs a simulation for each
        *k* point (i.e. specifying Bloch-periodic boundary conditions) and extracts the
        eigen-frequencies, and returns a list of the complex frequencies. In particular,
        you should have specified one or more Gaussian sources. It will run the simulation
        until the sources are turned off plus an additional $t$ time units. It will run
        [Harminv](#harminv) at the same point/component as the first Gaussian source and
        look for modes in the union of the frequency ranges for all sources. Returns a
        list of lists of frequencies (one list of frequencies for each *k*). Also prints
        out a comma-delimited list of frequencies, prefixed by `freqs:`, and their
        imaginary parts, prefixed by `freqs-im:`. See [Tutorial/Resonant Modes and
        Transmission in a Waveguide
        Cavity](Python_Tutorials/Resonant_Modes_and_Transmission_in_a_Waveguide_Cavity.md).
        """
        k_index = 0
        all_freqs = []

        for k in k_points:
            k_index += 1
            harminv = self.run_k_point(t, k)
            freqs = [complex(m.freq, m.decay) for m in harminv.modes]

            print("freqs:, {}, {}, {}, {}, ".format(k_index, k.x, k.y, k.z), end='')
            print(', '.join([str(f.real) for f in freqs]))
            print("freqs-im:, {}, {}, {}, {}, ".format(k_index, k.x, k.y, k.z), end='')
            print(', '.join([str(f.imag) for f in freqs]))

            all_freqs.append(freqs)

        return all_freqs

    def set_epsilon(self, eps):
        if self.fields is None:
            self.init_sim()

        self.structure.set_epsilon(eps, self.eps_averaging, self.subpixel_tol, self.subpixel_maxeval)

    def add_source(self, src):
        if self.fields is None:
            self.init_sim()

        where = Volume(src.center, src.size, dims=self.dimensions,
                       is_cylindrical=self.is_cylindrical).swigobj

        if isinstance(src, EigenModeSource):
            if src.direction < 0:
                direction = self.fields.normal_direction(where)
            else:
                direction = src.direction

            eig_vol = Volume(src.eig_lattice_center, src.eig_lattice_size, self.dimensions,
                             is_cylindrical=self.is_cylindrical).swigobj

            add_eig_src_args = [
                src.component,
                src.src.swigobj,
                direction,
                where,
                eig_vol,
                src.eig_band,
                py_v3_to_vec(self.dimensions, src.eig_kpoint, is_cylindrical=self.is_cylindrical),
                src.eig_match_freq,
                src.eig_parity,
                src.eig_resolution,
                src.eig_tolerance,
                src.amplitude
            ]
            add_eig_src = functools.partial(self.fields.add_eigenmode_source, *add_eig_src_args)

            if src.amp_func is None:
                add_eig_src()
            else:
                add_eig_src(src.amp_func)
        else:
            add_vol_src_args = [src.component, src.src.swigobj, where]
            add_vol_src = functools.partial(self.fields.add_volume_source, *add_vol_src_args)

            if src.amp_func_file:
                fname_dset = src.amp_func_file.rsplit(':', 1)
                if len(fname_dset) != 2:
                    err_msg = "Expected a string of the form 'h5filename:dataset'. Got '{}'"
                    raise ValueError(err_msg.format(src.amp_func_file))

                fname, dset = fname_dset
                if not fname.endswith('.h5'):
                    fname += '.h5'

                add_vol_src(fname, dset, src.amplitude * 1.0)
            elif src.amp_func:
                add_vol_src(src.amp_func, src.amplitude * 1.0)
            elif src.amp_data is not None:
                add_vol_src(src.amp_data, src.amplitude * 1.0)
            else:
                add_vol_src(src.amplitude * 1.0)

    def _evaluate_dft_objects(self):
        for dft in self.dft_objects:
            if dft.swigobj is None:
                dft.swigobj = dft.func(*dft.args)

    def add_dft_fields(self, *args, **kwargs):
        """
        Given a list of field components `cs`, compute the Fourier transform of these
        fields for `nfreq` equally spaced frequencies covering the frequency range
        `fcen-df/2` to `fcen+df/2` or an array/list `freq` for arbitrarily spaced
        frequencies over the `Volume` specified by `where` (default to the entire cell).
        The volume can also be specified via the `center` and `size` arguments. The
        default routine interpolates the Fourier transformed fields at the center of each
        voxel within the specified volume. Alternatively, the exact Fourier transformed
        fields evaluated at each corresponding Yee grid point is available by setting
        `yee_grid` to `True`.
        """
        components = args[0]
        args = fix_dft_args(args, 1)
        freq = args[1]
        where = kwargs.get('where', None)
        center = kwargs.get('center', None)
        size = kwargs.get('size', None)
        yee_grid = kwargs.get('yee_grid', False)
        center_v3 = Vector3(*center) if center is not None else None
        size_v3 = Vector3(*size) if size is not None else None
        use_centered_grid = not yee_grid
        dftf = DftFields(self._add_dft_fields, [components, where, center_v3, size_v3, freq, use_centered_grid])
        self.dft_objects.append(dftf)
        return dftf

    def _add_dft_fields(self, components, where, center, size, freq, use_centered_grid):
        if self.fields is None:
            self.init_sim()
        try:
            where = self._volume_from_kwargs(where, center, size)
        except ValueError:
            where = self.fields.total_volume()
        return self.fields.add_dft_fields(components, where, freq, use_centered_grid)

    def output_dft(self, dft_fields, fname):
        """
        Output the Fourier-transformed fields in `dft_fields` (created by
        `add_dft_fields`) to an HDF5 file with name `fname` (does *not* include the `.h5`
        suffix).
        """
        if self.fields is None:
            self.init_sim()

        if hasattr(dft_fields, 'swigobj'):
            dft_fields_swigobj = dft_fields.swigobj
        else:
            dft_fields_swigobj = dft_fields

        self.fields.output_dft(dft_fields_swigobj, fname)

    def get_dft_data(self, dft_chunk):
        n = mp._get_dft_data_size(dft_chunk)
        arr = np.zeros(n, np.complex128)
        mp._get_dft_data(dft_chunk, arr)
        return arr

    def add_near2far(self, *args, **kwargs):
        """
        add_near2far(fcen, df, nfreq, freq, Near2FarRegions..., nperiods=1)

        Add a bunch of `Near2FarRegion`s to the current simulation (initializing the
        fields if they have not yet been initialized), telling Meep to accumulate the
        appropriate field Fourier transforms for `nfreq` equally spaced frequencies
        covering the frequency range `fcen-df/2` to `fcen+df/2` or an array/list `freq`
        for arbitrarily spaced frequencies. Return a `near2far` object, which you can pass
        to the functions below to get the far fields.
        """
        args = fix_dft_args(args, 0)
        freq = args[0]
        near2fars = args[1:]
        nperiods = kwargs.get('nperiods', 1)
        n2f = DftNear2Far(self._add_near2far, [freq, nperiods, near2fars])
        self.dft_objects.append(n2f)
        return n2f

    def _add_near2far(self, freq, nperiods, near2fars):
        if self.fields is None:
            self.init_sim()
        return self._add_fluxish_stuff(self.fields.add_dft_near2far, freq, near2fars, nperiods)

    def add_energy(self, *args):
        """
        `add_energy(fcen, df, nfreq, freq, EnergyRegions...)`

        Add a bunch of `EnergyRegion`s to the current simulation (initializing the fields
        if they have not yet been initialized), telling Meep to accumulate the appropriate
        field Fourier transforms for `nfreq` equally spaced frequencies covering the
        frequency range `fcen-df/2` to `fcen+df/2` or an array/list `freq` for arbitrarily
        spaced frequencies. Return an *energy object*, which you can pass to the functions
        below to get the energy spectrum, etcetera.
        """
        args = fix_dft_args(args, 0)
        freq = args[0]
        energys = args[1:]
        en = DftEnergy(self._add_energy, [freq, energys])
        self.dft_objects.append(en)
        return en

    def _add_energy(self, freq, energys):
        if self.fields is None:
            self.init_sim()
        return self._add_fluxish_stuff(self.fields.add_dft_energy, freq, energys)

    def _display_energy(self, name, func, energys):
        if energys:
            freqs = get_energy_freqs(energys[0])
            display_csv(self, "{}-energy".format(name), zip(freqs, *[func(f) for f in energys]))

    def display_electric_energy(self, *energys):
        """
        Given a number of energy objects, this displays a comma-separated table of
        frequencies and energy density spectra for the electric fields prefixed by
        "electric_energy1:" or similar (where the number is incremented after each run).
        All of the energy should be for the same `fcen`/`df`/`nfreq` or `freq`. The first
        column are the frequencies, and subsequent columns are the energy density spectra.
        """
        self._display_energy('electric', get_electric_energy, energys)

    def display_magnetic_energy(self, *energys):
        """
        Given a number of energy objects, this displays a comma-separated table of
        frequencies and energy density spectra for the magnetic fields prefixed by
        "magnetic_energy1:" or similar (where the number is incremented after each run).
        All of the energy should be for the same `fcen`/`df`/`nfreq` or `freq`. The first
        column are the frequencies, and subsequent columns are the energy density spectra.
        """
        self._display_energy('magnetic', get_magnetic_energy, energys)

    def display_total_energy(self, *energys):
        """
        Given a number of energy objects, this displays a comma-separated table of
        frequencies and energy density spectra for the total fields "total_energy1:" or
        similar (where the number is incremented after each run). All of the energy should
        be for the same `fcen`/`df`/`nfreq` or `freq`. The first column are the
        frequencies, and subsequent columns are the energy density spectra.
        """
        self._display_energy('total', get_total_energy, energys)

    def load_energy(self, fname, energy):
        """
        Load the Fourier-transformed fields into the given energy object (replacing any
        values currently there) from an HDF5 file of the given `filename` without the
        ".h5" suffix (the current filename-prefix is prepended automatically). You must
        load from a file that was saved by `save_energy` in a simulation of the same
        dimensions for both the cell and the energy regions with the same number of
        processors.
        """
        if self.fields is None:
            self.init_sim()
        energy.load_hdf5(self.fields, fname, '', self.get_filename_prefix())

    def save_energy(self, fname, energy):
        """
        Save the Fourier-transformed fields corresponding to the given energy object in an
        HDF5 file of the given `filename` without the ".h5" suffix (the current
        filename-prefix is prepended automatically).
        """
        if self.fields is None:
            self.init_sim()
        energy.save_hdf5(self.fields, fname, '', self.get_filename_prefix())

    def load_minus_energy(self, fname, energy):
        """
        As `load_energy`, but negates the Fourier-transformed fields after they are
        loaded. This means that they will be *subtracted* from any future field Fourier
        transforms that are accumulated.
        """
        self.load_energy(fname, energy)
        energy.scale_dfts(-1.0)

    def get_farfield(self, near2far, x):
        """
        Given a `Vector3` point `x` which can lie anywhere outside the near-field surface,
        including outside the cell and a `near2far` object, returns the computed
        (Fourier-transformed) "far" fields at `x` as list of length 6`nfreq`, consisting
        of fields
        (E<sub>x</sub><sup>1</sup>,E<sub>y</sub><sup>1</sup>,E<sub>z</sub><sup>1</sup>,H<sub>x</sub><sup>1</sup>,H<sub>y</sub><sup>1</sup>,H<sub>z</sub><sup>1</sup>,E<sub>x</sub><sup>2</sup>,E<sub>y</sub><sup>2</sup>,E<sub>z</sub><sup>2</sup>,H<sub>x</sub><sup>2</sup>,H<sub>y</sub><sup>2</sup>,H<sub>z</sub><sup>2</sup>,...)
        for the frequencies 1,2,…,`nfreq`.
        """
        return mp._get_farfield(near2far.swigobj, py_v3_to_vec(self.dimensions, x, is_cylindrical=self.is_cylindrical))

    def get_farfields(self, near2far, resolution, where=None, center=None, size=None):
        """
        Like `output_farfields` but returns a dictionary of NumPy arrays instead of
        writing to a file. The dictionary keys are `Ex`, `Ey`, `Ez`, `Hx`, `Hy`, `Hz`.
        Each array has the same shape as described in `output_farfields`.

        Note that far fields have the same units and scaling as the *Fourier transforms*
        of the fields, and hence cannot be directly compared to time-domain fields. In
        practice, it is easiest to use the far fields in computations where overall
        scaling (units) cancel out or are irrelevant, e.g. to compute the fraction of the
        far fields in one region vs. another region.
        """
        if self.fields is None:
            self.init_sim()
        vol = self._volume_from_kwargs(where, center, size)
        self.fields.am_now_working_on(mp.GetFarfieldsTime)
        result = mp._get_farfields_array(near2far.swigobj, vol, resolution)
        self.fields.finished_working()
        res_ex = complexarray(result[0], result[1])
        res_ey = complexarray(result[2], result[3])
        res_ez = complexarray(result[4], result[5])
        res_hx = complexarray(result[6], result[7])
        res_hy = complexarray(result[8], result[9])
        res_hz = complexarray(result[10], result[11])
        return {
            'Ex': res_ex,
            'Ey': res_ey,
            'Ez': res_ez,
            'Hx': res_hx,
            'Hy': res_hy,
            'Hz': res_hz,
        }

    def output_farfields(self, near2far, fname, resolution, where=None, center=None, size=None):
        """
        Given an HDF5 file name `fname` (does *not* include the `.h5` suffix), a `Volume`
        given by `where` (may be 0d, 1d, 2d, or 3d), and a `resolution` (in grid points /
        distance unit), outputs the far fields in `where` (which may lie *outside* the
        cell) in a grid with the given resolution (which may differ from the FDTD grid
        resolution) to the HDF5 file as a set of twelve array datasets `ex.r`, `ex.i`,
        ..., `hz.r`, `hz.i`, giving the real and imaginary parts of the
        Fourier-transformed $E$ and $H$ fields on this grid. Each dataset is an
        nx&#215;ny&#215;nz&#215;nfreq 4d array of space&#215;frequency although dimensions
        that =1 are omitted. The volume can optionally be specified via `center` and
        `size`.
        """
        if self.fields is None:
            self.init_sim()
        vol = self._volume_from_kwargs(where, center, size)
        self.fields.am_now_working_on(mp.GetFarfieldsTime)
        near2far.save_farfields(fname, self.get_filename_prefix(), vol, resolution)
        self.fields.finished_working()

    def load_near2far(self, fname, near2far):
        """
        Load the Fourier-transformed fields into the given `near2far` object (replacing
        any values currently there) from an HDF5 file of the given `filename` without the
        ".h5" suffix (the current filename-prefix is prepended automatically). You must
        load from a file that was saved by `save_near2far` in a simulation of *the same
        dimensions* for both the cell and the near2far regions with the same number of
        processors.
        """
        if self.fields is None:
            self.init_sim()
        near2far.load_hdf5(self.fields, fname, '', self.get_filename_prefix())

    def save_near2far(self, fname, near2far):
        """
        Save the Fourier-transformed fields corresponding to the given `near2far` object
        in an HDF5 file of the given `filename` (without the ".h5" suffix). The current
        filename-prefix is prepended automatically.
        """
        if self.fields is None:
            self.init_sim()
        near2far.save_hdf5(self.fields, fname, '', self.get_filename_prefix())

    def load_minus_near2far(self, fname, near2far):
        """
        As `load_near2far`, but negates the Fourier-transformed fields after they are
        loaded. This means that they will be *subtracted* from any future field Fourier
        transforms that are accumulated.
        """
        self.load_near2far(fname, n2f)
        near2far.scale_dfts(-1.0)

    def get_near2far_data(self, near2far):
        """
        Get the Fourier-transformed fields corresponding to the given `near2far` object as
        a `NearToFarData`, which is just a named tuple of NumPy arrays. Note that this
        object is only useful for passing to `load_near2far_data` below and should be
        considered opaque.
        """
        return NearToFarData(F=self.get_dft_data(near2far.F))

    def load_near2far_data(self, near2far, n2fdata):
        """
        Load the Fourier-transformed fields into the `near2far` object (replacing any
        values currently there) from the `NearToFarData` object `n2fdata`. You must load
        from an object that was created by `get_near2far_data` in a simulation of the same
        dimensions (for both the cell and the flux regions) with the same number of
        processors.
        """
        mp._load_dft_data(near2far.F, n2fdata.F)

    def load_minus_near2far_data(self, near2far, n2fdata):
        """
        As `load_near2far_data`, but negates the Fourier-transformed fields after they are
        loaded. This means that they will be *subtracted* from any future field Fourier
        transforms that are accumulated.
        """
        self.load_near2far_data(near2far, n2fdata)
        near2far.scale_dfts(complex(-1.0))

    def add_force(self, *args):
        """
        `add_force(fcen, df, nfreq, freq, ForceRegions...)`

        Add a bunch of `ForceRegion`s to the current simulation (initializing the fields
        if they have not yet been initialized), telling Meep to accumulate the appropriate
        field Fourier transforms for `nfreq` equally spaced frequencies covering the
        frequency range `fcen-df/2` to `fcen+df/2` or an array/list `freq` for arbitrarily
        spaced frequencies. Return a `force`object, which you can pass to the functions
        below to get the force spectrum, etcetera.
        """
        args = fix_dft_args(args, 0)
        freq = args[0]
        forces = args[1:]
        force = DftForce(self._add_force, [freq, forces])
        self.dft_objects.append(force)
        return force

    def _add_force(self, freq, forces):
        if self.fields is None:
            self.init_sim()
        return self._add_fluxish_stuff(self.fields.add_dft_force, freq, forces)

    def display_forces(self, *forces):
        """
        Given a number of force objects, this displays a comma-separated table of
        frequencies and force spectra, prefixed by "force1:" or similar (where the number
        is incremented after each run). All of the forces should be for the same
        `fcen`/`df`/`nfreq` or `freq`. The first column are the frequencies, and
        subsequent columns are the force spectra.
        """
        force_freqs = get_force_freqs(forces[0])
        display_csv(self, 'force', zip(force_freqs, *[get_forces(f) for f in forces]))

    def load_force(self, fname, force):
        """
        Load the Fourier-transformed fields into the given force object (replacing any
        values currently there) from an HDF5 file of the given `filename` without the
        ".h5" suffix (the current filename-prefix is prepended automatically). You must
        load from a file that was saved by `save_force` in a simulation of the same
        dimensions for both the cell and the force regions with the same number of
        processors.
        """
        if self.fields is None:
            self.init_sim()
        force.load_hdf5(self.fields, fname, '', self.get_filename_prefix())

    def save_force(self, fname, force):
        """
        Save the Fourier-transformed fields corresponding to the given force object in an
        HDF5 file of the given `filename` without the ".h5" suffix (the current
        filename-prefix is prepended automatically).
        """
        if self.fields is None:
            self.init_sim()
        force.save_hdf5(self.fields, fname, '', self.get_filename_prefix())

    def load_minus_force(self, fname, force):
        """
        As `load_force`, but negates the Fourier-transformed fields after they are loaded.
        This means that they will be *subtracted* from any future field Fourier transforms
        that are accumulated.
        """
        self.load_force(fname, force)
        force.scale_dfts(-1.0)

    def get_force_data(self, force):
        """
        Get the Fourier-transformed fields corresponding to the given force object as a
        `ForceData`, which is just a named tuple of NumPy arrays. Note that this object is
        only useful for passing to `load_force_data` below and should be considered
        opaque.
        """
        return ForceData(offdiag1=self.get_dft_data(force.offdiag1),
                         offdiag2=self.get_dft_data(force.offdiag2),
                         diag=self.get_dft_data(force.diag))

    def load_force_data(self, force, fdata):
        """
        Load the Fourier-transformed fields into the given force object (replacing any
        values currently there) from the `ForceData` object `fdata`. You must load from an
        object that was created by `get_force_data` in a simulation of the same dimensions
        (for both the cell and the flux regions) with the same number of processors.
        """
        mp._load_dft_data(force.offdiag1, fdata.offdiag1)
        mp._load_dft_data(force.offdiag2, fdata.offdiag2)
        mp._load_dft_data(force.diag, fdata.diag)

    def load_minus_force_data(self, force, fdata):
        """
        As `load_force_data`, but negates the Fourier-transformed fields after they are
        loaded. This means that they will be *subtracted* from any future field Fourier
        transforms that are accumulated.
        """
        self.load_force_data(force, fdata)
        force.scale_dfts(complex(-1.0))

    def add_flux(self, *args):
        """
        Add a bunch of `FluxRegion`s to the current simulation (initializing the fields if
        they have not yet been initialized), telling Meep to accumulate the appropriate
        field Fourier transforms for `nfreq` equally spaced frequencies covering the
        frequency range `fcen-df/2` to `fcen+df/2` or an array/list `freq` for arbitrarily
        spaced frequencies. Return a *flux object*, which you can pass to the functions
        below to get the flux spectrum, etcetera.
        """
        args = fix_dft_args(args, 0)
        freq = args[0]
        fluxes = args[1:]
        flux = DftFlux(self._add_flux, [freq, fluxes])
        self.dft_objects.append(flux)
        return flux

    def _add_flux(self, freq, fluxes):
        if self.fields is None:
            self.init_sim()
        return self._add_fluxish_stuff(self.fields.add_dft_flux, freq, fluxes)

    def add_mode_monitor(self, *args):
        """
        Similar to `add_flux`, but for use with `get_eigenmode_coefficients`.
        """
        args = fix_dft_args(args, 0)
        freq = args[0]
        fluxes = args[1:]
        flux = DftFlux(self._add_mode_monitor, [freq, fluxes])
        self.dft_objects.append(flux)
        return flux

    def _add_mode_monitor(self, freq, fluxes):
        if self.fields is None:
            self.init_sim()

        if len(fluxes) != 1:
            raise ValueError("add_mode_monitor expected just one ModeRegion. Got {}".format(len(fluxes)))

        region = fluxes[0]
        v = mp.Volume(region.center, region.size, dims=self.dimensions, is_cylindrical=self.is_cylindrical)
        d0 = region.direction
        d = self.fields.normal_direction(v.swigobj) if d0 < 0 else d0

        return self.fields.add_mode_monitor(d, v.swigobj, freq)

    def add_eigenmode(self, *args):
        warnings.warn('add_eigenmode is deprecated. Please use add_mode_monitor instead.', DeprecationWarning)
        return self.add_mode_monitor(args)

    def display_fluxes(self, *fluxes):
        """
        Given a number of flux objects, this displays a comma-separated table of
        frequencies and flux spectra, prefixed by "flux1:" or similar (where the number is
        incremented after each run). All of the fluxes should be for the same
        `fcen`/`df`/`nfreq` or `freq`. The first column are the frequencies, and
        subsequent columns are the flux spectra.
        """
        display_csv(self, 'flux', zip(get_flux_freqs(fluxes[0]), *[get_fluxes(f) for f in fluxes]))

    def load_flux(self, fname, flux):
        """
        Load the Fourier-transformed fields into the given flux object (replacing any
        values currently there) from an HDF5 file of the given `filename` without the
        ".h5" suffix (the current filename-prefix is prepended automatically). You must
        load from a file that was saved by `save_flux` in a simulation of the same
        dimensions (for both the cell and the flux regions) with the same number of
        processors.
        """
        if self.fields is None:
            self.init_sim()

        flux.load_hdf5(self.fields, fname, '', self.get_filename_prefix())

    load_mode = load_flux

    def save_flux(self, fname, flux):
        """
        Save the Fourier-transformed fields corresponding to the given flux object in an
        HDF5 file of the given `filename` without the ".h5" suffix (the current
        filename-prefix is prepended automatically).
        """
        if self.fields is None:
            self.init_sim()

        flux.save_hdf5(self.fields, fname, '', self.get_filename_prefix())

    save_mode = save_flux

    def load_minus_flux(self, fname, flux):
        """
        As `load_flux`, but negates the Fourier-transformed fields after they are loaded.
        This means that they will be *subtracted* from any future field Fourier transforms
        that are accumulated.
        """
        self.load_flux(fname, flux)
        flux.scale_dfts(complex(-1.0))

    load_minus_mode = load_minus_flux

    def get_flux_data(self, flux):
        """
        Get the Fourier-transformed fields corresponding to the given flux object as a
        `FluxData`, which is just a named tuple of NumPy arrays. Note that this object is
        only useful for passing to `load_flux_data` below and should be considered opaque.
        """
        return FluxData(E=self.get_dft_data(flux.E), H=self.get_dft_data(flux.H))

    get_mode_data = get_flux_data

    def load_flux_data(self, flux, fdata):
        """
        Load the Fourier-transformed fields into the given flux object (replacing any
        values currently there) from the `FluxData` object `fdata`. You must load from an
        object that was created by `get_flux_data` in a simulation of the same dimensions
        (for both the cell and the flux regions) with the same number of processors.
        """
        mp._load_dft_data(flux.E, fdata.E)
        mp._load_dft_data(flux.H, fdata.H)

    load_mode_data = load_flux_data

    def load_minus_flux_data(self, flux, fdata):
        """
        As `load_flux_data`, but negates the Fourier-transformed fields after they are
        loaded. This means that they will be *subtracted* from any future field Fourier
        transforms that are accumulated.
        """
        self.load_flux_data(flux, fdata)
        flux.scale_dfts(complex(-1.0))

    load_minus_mode_data = load_minus_flux_data

    def flux_in_box(self, d, box=None, center=None, size=None):
        """
        Given a `direction` constant, and a `mp.Volume`, returns the flux (the integral of
        $\Re [\mathbf{E}^* \times \mathbf{H}]$) in that volume. Most commonly, you specify
        a volume that is a plane or a line, and a direction perpendicular to it, e.g.
        `flux_in_box(d=mp.X,mp.Volume(center=mp.Vector3(0,0,0),size=mp.Vector3(0,1,1)))`.
        If the `center` and `size` arguments are provided instead of `box`, Meep will
        construct the appropriate volume for you.
        """
        if self.fields is None:
            raise RuntimeError('Fields must be initialized before using flux_in_box')

        box = self._volume_from_kwargs(box, center, size)

        return self.fields.flux_in_box(d, box)

    def electric_energy_in_box(self, box=None, center=None, size=None):
        """
        Given a `mp.Volume`, returns the integral of the electric-field energy
        $\mathbf{E}^* \cdot \mathbf{D}/2$ in the given volume. If the volume has zero size
        along a dimension, a lower-dimensional integral is used. If the `center` and
        `size` arguments are provided instead of `box`, Meep will construct the
        appropriate volume for you. Note: in cylindrical coordinates $(r,\phi,z)$, the
        integrand is
        [multiplied](https://en.wikipedia.org/wiki/Cylindrical_coordinate_system#Line_and_volume_elements)
        by the circumference $2\pi r$, or equivalently the integral is over an annular
        volume.
        """
        if self.fields is None:
            raise RuntimeError('Fields must be initialized before using electric_energy_in_box')

        box = self._volume_from_kwargs(box, center, size)

        return self.fields.electric_energy_in_box(box)

    def magnetic_energy_in_box(self, box=None, center=None, size=None):
        """
        Given a `mp.Volume`, returns the integral of the magnetic-field energy
        $\mathbf{H}^* \cdot \mathbf{B}/2$ in the given volume. If the volume has zero size
        along a dimension, a lower-dimensional integral is used. If the `center` and
        `size` arguments are provided instead of `box`, Meep will construct the
        appropriate volume for you. Note: in cylindrical coordinates $(r,\phi,z)$, the
        integrand is
        [multiplied](https://en.wikipedia.org/wiki/Cylindrical_coordinate_system#Line_and_volume_elements)
        by the circumference $2\pi r$, or equivalently the integral is over an annular
        volume.
        """
        if self.fields is None:
            raise RuntimeError('Fields must be initialized before using magnetic_energy_in_box')

        box = self._volume_from_kwargs(box, center, size)

        return self.fields.magnetic_energy_in_box(box)

    def field_energy_in_box(self, box=None, center=None, size=None):
        """
        Given a `mp.Volume`, returns the integral of the electric- and magnetic-field
        energy $\mathbf{E}^* \cdot \mathbf{D}/2 + \mathbf{H}^* \cdot \mathbf{B}/2$ in the
        given volume. If the volume has zero size along a dimension, a lower-dimensional
        integral is used. If the `center` and `size` arguments are provided instead of
        `box`, Meep will construct the appropriate volume for you. Note: in cylindrical
        coordinates $(r,\phi,z)$, the integrand is
        [multiplied](https://en.wikipedia.org/wiki/Cylindrical_coordinate_system#Line_and_volume_elements)
        by the circumference $2\pi r$, or equivalently the integral is over an annular
        volume.
        """
        if self.fields is None:
            raise RuntimeError('Fields must be initialized before using field_energy_in_box')

        box = self._volume_from_kwargs(box, center, size)

        return self.fields.field_energy_in_box(box)

    def modal_volume_in_box(self, box=None, center=None, size=None):
        """
        Given a `mp.Volume`, returns the instantaneous modal volume according to the
        Purcell-effect definition: integral (ε|E|<sup>2</sup>) / maximum
        (ε|E|<sup>2</sup>). If no volume argument is provided, the entire cell is used by
        default. If the `center` and `size` arguments are provided instead of `box`, Meep
        will construct the appropriate volume for you.

        Note that if you are at a fixed frequency and you use complex fields (via
        Bloch-periodic boundary conditions or `fields_complex=True`), then one half of the
        flux or energy integrals above corresponds to the time average of the flux or
        energy for a simulation with real fields.

        Often, you want the integration box to be the entire cell. A useful function to
        return this box, which you can then use for the `box` arguments above, is
        `Simulation.total_volume()`.

        One versatile feature is that you can supply an arbitrary function
        $f(\mathbf{x},c_1,c_2,\ldots)$ of position $\mathbf{x}$ and various field
        components $c_1,\ldots$ and ask Meep to integrate it over a given volume, find its
        maximum, or output it (via `output_field_function`, described later). This is done
        via the functions:
        """
        if self.fields is None:
            raise RuntimeError('Fields must be initialized before using modal_volume_in_box')

        try:
            box = self._volume_from_kwargs(box, center, size)
        except ValueError:
            box = self.fields.total_volume()

        return self.fields.modal_volume_in_box(box)

    def solve_cw(self, tol=1e-8, maxiters=10000, L=2):
        if self.fields is None:
            raise RuntimeError('Fields must be initialized before using solve_cw')
        self._evaluate_dft_objects()
        return self.fields.solve_cw(tol, maxiters, L)

    def solve_eigfreq(self, tol=1e-7, maxiters=100, guessfreq=None, cwtol=None, cwmaxiters=10000, L=10):
        if self.fields is None:
            raise RuntimeError('Fields must be initialized before using solve_cw')
        if cwtol is None:
            cwtol = tol * 1e-3 # solve CW problems much more accurately than eigenvalue tolerance
        self._evaluate_dft_objects()
        eigfreq = np.array(0, dtype=np.complex128)
        if guessfreq is None:
            self.fields.solve_cw(cwtol, cwmaxiters, L, eigfreq, tol, maxiters)
        else:
            self.fields.solve_cw(cwtol, cwmaxiters, guessfreq, L, eigfreq, tol, maxiters)
        return eigfreq.item()

    def _add_fluxish_stuff(self, add_dft_stuff, freq, stufflist, *args):
        vol_list = None

        for s in stufflist:
            v = Volume(center=s.center, size=s.size, dims=self.dimensions,
                       is_cylindrical=self.is_cylindrical)
            d0 = s.direction
            d = self.fields.normal_direction(v.swigobj) if d0 < 0 else d0
            c = mp.direction_component(mp.Sx, d)
            v2 = Volume(center=s.center, size=s.size, dims=self.dimensions,
                        is_cylindrical=self.is_cylindrical).swigobj
            vol_list = mp.make_volume_list(v2, c, s.weight, vol_list)

        stuff = add_dft_stuff(vol_list, freq, *args)
        vol_list.__swig_destroy__(vol_list)

        return stuff

    def output_component(self, c, h5file=None, frequency=0, omega=0):
        if self.fields is None:
            raise RuntimeError("Fields must be initialized before calling output_component")

        vol = self.fields.total_volume() if self.output_volume is None else self.output_volume
        h5 = self.output_append_h5 if h5file is None else h5file
        append = h5file is None and self.output_append_h5 is not None

        if omega != 0:
            frequency = omega
            warnings.warn("output_component: omega has been deprecated; use frequency instead", RuntimeWarning)

        self.fields.output_hdf5(c, vol, h5, append, self.output_single_precision,self.get_filename_prefix(), frequency)

        if h5file is None:
            nm = self.fields.h5file_name(mp.component_name(c), self.get_filename_prefix(), True)
            if c == mp.Dielectric:
                self.last_eps_filename = nm
            self.output_h5_hook(nm)

    def output_components(self, fname, *components):
        if self.fields is None:
            raise RuntimeError("Fields must be initialized before calling output_component")

        if self.output_append_h5 is None:
            f = self.fields.open_h5file(fname, mp.h5file.WRITE, self.get_filename_prefix(), True)
        else:
            f = None

        for c in components:
            self.output_component(c, h5file=f)
            if self.output_append_h5 is None:
                f.prevent_deadlock()

        if self.output_append_h5 is None:
            self.output_h5_hook(self.fields.h5file_name(fname, self.get_filename_prefix(), True))

    def h5topng(self, rm_h5, option, *step_funcs):
        opts = "h5topng {}".format(option)
        cmd = re.sub(r'\$EPS', self.last_eps_filename, opts)
        return convert_h5(rm_h5, cmd, *step_funcs)

    def get_array(self, component=None, vol=None, center=None, size=None, cmplx=None, arr=None, frequency=0, omega=0):
        """
        Takes as input a subregion of the cell and the field/material component. The
        method returns a NumPy array containing values of the field/material at the
        current simulation time.

        **Parameters:**

        + `vol`: `Volume`; the orthogonal subregion/slice of the computational volume. The
          return value of `get_array` has the same dimensions as the `Volume`'s `size`
          attribute. If `None` (default), then a `size` and `center` must be specified.

        + `center`, `size` : `Vector3`; if both are specified, the library will construct
          an appropriate `Volume`. This is a convenience feature and alternative to
          supplying a `Volume`.

        + `component`: field/material component (i.e., `mp.Ex`, `mp.Hy`, `mp.Sz`,
          `mp.Dielectric`, etc). Defaults to `mp.Ez`.

        + `cmplx`: `boolean`; if `True`, return complex-valued data otherwise return
          real-valued data (default).

        + `arr`: optional field to pass a pre-allocated NumPy array of the correct size,
          which will be overwritten with the field/material data instead of allocating a
          new array.  Normally, this will be the array returned from a previous call to
          `get_array` for a similar slice, allowing one to re-use `arr` (e.g., when
          fetching the same slice repeatedly at different times).

        + `frequency`: optional frequency point over which the average eigenvalue of the
          dielectric and permeability tensors are evaluated (defaults to 0).

        For convenience, the following wrappers for `get_array` over the entire cell are
        available: `get_epsilon()`, `get_mu()`, `get_hpwr()`, `get_dpwr()`,
        `get_tot_pwr()`, `get_Xfield()`, `get_Xfield_x()`, `get_Xfield_y()`,
        `get_Xfield_z()`, `get_Xfield_r()`, `get_Xfield_p()` where `X` is one of `h`, `b`,
        `e`, `d`, or `s`. The routines `get_Xfield_*` all return an array type consistent
        with the fields (real or complex). The routines `get_epsilon()` and `get_mu()`
        accept the optional `frequency` parameter (defaults to 0).

        **Note on array-slice dimensions:** The routines `get_epsilon`, `get_Xfield_z`,
        etc. use as default `size=meep.Simulation.fields.total_volume()` which for
        simulations involving Bloch-periodic boundaries (via `k_point`) will result in
        arrays that have slightly *different* dimensions than e.g.
        `get_array(center=meep.Vector3(), size=cell_size, component=meep.Dielectric`, etc.
        (i.e., the slice spans the entire cell volume `cell_size`). Neither of these
        approaches is "wrong", they are just slightly different methods of fetching the
        boundaries. The key point is that if you pass the same value for the `size`
        parameter, or use the default, the slicing routines always give you the same-size
        array for all components. You should *not* try to predict the exact size of these
        arrays; rather, you should simply rely on Meep's output.
        """
        if component is None:
            raise ValueError("component is required")
        if isinstance(component, mp.Volume) or isinstance(component, mp.volume):
            raise ValueError("The first argument must be the component")

        dim_sizes = np.zeros(3, dtype=np.uintp)

        if vol is None and center is None and size is None:
            v = self.fields.total_volume()
        else:
            v = self._volume_from_kwargs(vol, center, size)

        _, dirs = mp._get_array_slice_dimensions(self.fields, v, dim_sizes, False, True)

        dims = [s for s in dim_sizes if s != 0]

        if omega != 0:
            frequency = omega
            warnings.warn("get_array: omega has been deprecated; use frequency instead", RuntimeWarning)

        if cmplx is None:
            cmplx = frequency != 0 or (component < mp.Dielectric and not self.fields.is_real)

        if arr is not None:
            if cmplx and not np.iscomplexobj(arr):
                raise ValueError("Requested a complex slice, but provided array of type {}.".format(arr.dtype))

            for a, b in zip(arr.shape, dims):
                if a != b:
                    fmt = "Expected dimensions {}, but got {}"
                    raise ValueError(fmt.format(dims, arr.shape))

            arr = np.require(arr, requirements=['C', 'W'])

        else:
            arr = np.zeros(dims, dtype=np.complex128 if cmplx else np.float64)

        if np.iscomplexobj(arr):
            self.fields.get_complex_array_slice(v, component, arr, frequency)
        else:
            self.fields.get_array_slice(v, component, arr, frequency)

        return arr

    def get_dft_array(self, dft_obj, component, num_freq):
        """
        Returns the Fourier-transformed fields as a NumPy array.

        **Parameters:**

        + `dft_obj`: a `dft_flux`, `dft_force`, `dft_fields`, or `dft_near2far` object
          obtained from calling the appropriate `add` function (e.g., `mp.add_flux`).

        + `component`: a field component (e.g., `mp.Ez`)

        + `num_freq`: the index of the frequency: an integer in the range `0...nfreq-1`,
          where `nfreq` is the number of frequencies stored in `dft_obj` as set by the
          `nfreq` parameter to `add_dft_fields`, `add_dft_flux`, etc.
        """
        if hasattr(dft_obj, 'swigobj'):
            dft_swigobj = dft_obj.swigobj
        else:
            dft_swigobj = dft_obj

        if type(dft_swigobj) is mp.dft_fields:
            return mp.get_dft_fields_array(self.fields, dft_swigobj, component, num_freq)
        elif type(dft_swigobj) is mp.dft_flux:
            return mp.get_dft_flux_array(self.fields, dft_swigobj, component, num_freq)
        elif type(dft_swigobj) is mp.dft_force:
            return mp.get_dft_force_array(self.fields, dft_swigobj, component, num_freq)
        elif type(dft_swigobj) is mp.dft_near2far:
            return mp.get_dft_near2far_array(self.fields, dft_swigobj, component, num_freq)
        else:
            raise ValueError("Invalid type of dft object: {}".format(dft_swigobj))

    def get_source(self, component, vol=None, center=None, size=None):
        """
        Return an array of complex values of the [source](#source) amplitude for
        `component` over the given `vol` or `center`/`size`. The array has the same
        dimensions as that returned by [`get_array`](#array-slices).
        """
        if vol is None and center is None and size is None:
            v = self.fields.total_volume()
        else:
            v = self._volume_from_kwargs(vol, center, size)
        dim_sizes = np.zeros(3, dtype=np.uintp)
        mp._get_array_slice_dimensions(self.fields, v, dim_sizes, False, True)
        dims = [s for s in dim_sizes if s != 0]
        arr = np.zeros(dims, dtype=np.complex128)
        self.fields.get_source_slice(v, component ,arr)
        return arr

    # if return_pw, the return value is (points, weights) where points is a
    # mp.Vector3-valued array of the same dimensions as weights.
    # otherwise return value is 4-tuple (xtics, ytics, ztics, weights).
    def get_array_metadata(self, vol=None, center=None, size=None, dft_cell=None,
                           collapse=False, snap=False, return_pw=False):
        """
        This routine provides geometric information useful for interpreting the arrays
        returned by `get_array` or `get_dft_array` for the spatial region defined by `vol`
        or `center/size`. In both cases, the return value is a tuple `(x,y,z,w)`, where:

        + `x,y,z` are 1d NumPy arrays storing the $x,y,z$ coordinates of the points in the
          grid slice
        + `w` is an array of the same dimensions as the array returned by
          `get_array`/`get_dft_array`, whose entries are the weights in a cubature rule
          for integrating over the spatial region (with the points in the cubature rule
          being just the grid points contained in the region). Thus, if $Q(\mathbf{x})$ is
          some spatially-varying quantity whose value at the $n$th grid point is $Q_n$,
          the integral of $Q$ over the region may be approximated by the sum:

        $$ \int_{\mathcal V} Q(\mathbf{x})d\mathbf{x} \approx \sum_{n} w_n Q_n.$$

        This is a 1-, 2-, or 3-dimensional integral depending on the number of dimensions
        in which $\mathcal{V}$ has zero extent. If the $\{Q_n\}$ samples are stored in an
        array `Q` of the same dimensions as `w`, then evaluating the sum on the RHS is
        just one line: `np.sum(w*Q).`

        A convenience parameter `dft_cell` is provided as an alternative to `vol` or
        `center/size`; set `dft_cell` to a `dft_flux` or `dft_fields` object to define the
        region covered by the array. If the `dft` argument is provided then all other
        arguments (`vol`, `center`, and `size`) are ignored. If no arguments are provided,
        then the entire cell is used.
        """
        if dft_cell:
            vol, collapse = dft_cell.where, True
        if vol is None and center is None and size is None:
            v = self.fields.total_volume()
        else:
            v = self._volume_from_kwargs(vol, center, size)
        xyzw_vector = self.fields.get_array_metadata(v, collapse, snap)
        offset, tics = 0, []
        for n in range(3):
            N = int(xyzw_vector[offset])
            tics.append( xyzw_vector[offset+1:offset+1+N] )
            offset += 1+N
        wshape=[len(t) for t in tics if len(t)>1]
        weights=np.reshape(xyzw_vector[offset:],wshape)
        if return_pw:
            points=[ mp.Vector3(x,y,z) for x in tics[0] for y in tics[1] for z in tics[2] ]
            return points,weights
        return tics + [weights]

    def get_dft_array_metadata(self, dft_cell=None, vol=None, center=None, size=None):
        warnings.warn('get_dft_array_metadata is deprecated. Please use get_array_metadata instead',
                      DeprecationWarning)
        return self.get_array_metadata(vol=dft_cell.where if dft_cell is not None else vol,
                                       center=center, size=size, collapse=True)
    
    def get_array_slice_dimensions(self, component, vol=None, center=None, size=None):
        if vol is None and center is None and size is None:
            v = self.fields.total_volume()
        else:
            v = self._volume_from_kwargs(vol, center, size)
        dim_sizes = np.zeros(3, dtype=np.uintp)
<<<<<<< HEAD
        _,_ = mp._get_array_slice_dimensions(self.fields, v, dim_sizes, False, True, component)
        dims = [s for s in dim_sizes if s != 0]
        return dims
=======
        corners = []
        _,_ = mp._get_array_slice_dimensions(self.fields, v, dim_sizes, False, False, component,corners)
        dim_sizes[dim_sizes==0] = 1
        min_corner = corners[0]
        max_corner = corners[1]
        return dim_sizes, min_corner, max_corner
>>>>>>> 4b2c433f
    
    def get_eigenmode_coefficients(self, flux, bands, eig_parity=mp.NO_PARITY, eig_vol=None,
                                   eig_resolution=0, eig_tolerance=1e-12, kpoint_func=None, direction=mp.AUTOMATIC):
        """
        Given a flux object and list of band indices, return a `namedtuple` with the
        following fields:

        + `alpha`: the complex eigenmode coefficients as a 3d NumPy array of size
          (`len(bands)`, `flux.nfreqs`, `2`). The last/third dimension refers to modes
          propagating in the forward (+) or backward (-) directions.
        + `vgrp`: the group velocity as a NumPy array.
        + `kpoints`: a list of `mp.Vector3`s of the `kpoint` used in the mode calculation.
        + `kdom`: a list of `mp.Vector3`s of the mode's dominant wavevector.
        + `cscale`: a NumPy array of each mode's scaling coefficient. Useful for adjoint
          calculations.

        See [Mode Decomposition](#mode-decomposition)
        """
        if self.fields is None:
            raise ValueError("Fields must be initialized before calling get_eigenmode_coefficients")
        if eig_vol is None:
            eig_vol = flux.where
        else:
            eig_vol = self._volume_from_kwargs(vol=eig_vol)
        if direction is None or direction == mp.AUTOMATIC:
            direction = flux.normal_direction

        num_bands = len(bands)
        coeffs = np.zeros(2 * num_bands * flux.freq.size(), dtype=np.complex128)
        vgrp = np.zeros(num_bands * flux.freq.size())
        cscale = np.zeros(num_bands * flux.freq.size())

        kpoints, kdom = mp.get_eigenmode_coefficients_and_kpoints(
            self.fields,
            flux.swigobj,
            eig_vol,
            np.array(bands, dtype=np.intc),
            eig_parity,
            eig_resolution,
            eig_tolerance,
            coeffs,
            vgrp,
            kpoint_func,
            cscale,
            direction
        )

        return EigCoeffsResult(np.reshape(coeffs, (num_bands, flux.freq.size(), 2)), vgrp, kpoints, kdom, cscale)

    def get_eigenmode(self, frequency, direction, where, band_num, kpoint, eig_vol=None, match_frequency=True,
                      parity=mp.NO_PARITY, resolution=0, eigensolver_tol=1e-12):
        """
        The parameters of this routine are the same as that of
        `get_eigenmode_coefficients` or `EigenModeSource`, but this function returns an
        object that can be used to inspect the computed mode.  In particular, it returns
        an `EigenmodeData` instance with the following fields:

        + `band_num`: same as the `band_num` parameter
        + `freq`: the computed frequency, same as the `frequency` input parameter if
          `match_frequency=True`
        + `group_velocity`: the group velocity of the mode in `direction`
        + `k`: the Bloch wavevector of the mode in `direction`
        + `kdom`: the dominant planewave of mode `band_num`
        + `amplitude(point, component)`: the (complex) value of the given E or H field
          `component` (`Ex`, `Hy`, etcetera) at a particular `point` (a `Vector3`) in
          space (interpreted with Bloch-periodic boundary conditions if you give a point
          outside the original `eig_vol`).

        If `match_frequency=False` or `kpoint` is not zero in the given `direction`, the
        `frequency` input parameter is ignored.
        """

        if self.fields is None:
            raise ValueError("Fields must be initialized before calling get_eigenmode")

        where = self._volume_from_kwargs(vol=where)
        if eig_vol is None:
            eig_vol = where
        else:
            eig_vol = self._volume_from_kwargs(vol=eig_vol)

        swig_kpoint = mp.vec(kpoint.x, kpoint.y, kpoint.z)
        kdom = np.zeros(3)
        emdata = mp._get_eigenmode(self.fields, frequency, direction, where, eig_vol, band_num, swig_kpoint,
                                   match_frequency, parity, resolution, eigensolver_tol, kdom)
        Gk = mp._get_eigenmode_Gk(emdata)

        return EigenmodeData(emdata.band_num, emdata.frequency, emdata.group_velocity, Gk,
                             emdata, mp.Vector3(kdom[0], kdom[1], kdom[2]))

    def output_field_function(self, name, cs, func, real_only=False, h5file=None):
        """
        Output the field function `func` to an HDF5 file in the datasets named `name*.r`
        and `name*.i` for the real and imaginary parts. Similar to
        `integrate_field_function`, `func` is a function of position (a `Vector3`) and the
        field components corresponding to `cs`: a list of `component` constants. If
        `real_only` is True, only outputs the real part of `func`.
        """
        if self.fields is None:
            raise RuntimeError("Fields must be initialized before calling output_field_function")

        ov = self.output_volume if self.output_volume else self.fields.total_volume()
        h5 = self.output_append_h5 if h5file is None else h5file
        append = h5file is None and self.output_append_h5 is not None

        self.fields.output_hdf5(name, [cs, func], ov, h5, append, self.output_single_precision,
                                self.get_filename_prefix(), real_only)
        if h5file is None:
            self.output_h5_hook(self.fields.h5file_name(name, self.get_filename_prefix(), True))

    def _get_field_function_volume(self, where=None, center=None, size=None):
        try:
            where = self._volume_from_kwargs(where, center, size)
        except ValueError:
            where = self.fields.total_volume()

        return where

    def integrate_field_function(self, cs, func, where=None, center=None, size=None):
        """
        Returns the integral of the complex-valued function `func` over the `Volume`
        specified by `where` (defaults to entire cell) for the `meep::fields` contained in
        the `Simulation` instance that calls this method. `func` is a function of position
        (a `Vector3`, its first argument) and zero or more field components specified by
        `cs`: a list of `component` constants. `func` can be real- or complex-valued. The
        volume can optionally be specified via the `center` and `size` arguments.

        If any dimension of `where` is zero, that dimension is not integrated over. In
        this way you can specify 1d, 2d, or 3d integrals.

        Note: in cylindrical coordinates $(r,\phi,z)$, the integrand is
        [multiplied](https://en.wikipedia.org/wiki/Cylindrical_coordinate_system#Line_and_volume_elements)
        by the circumference $2\pi r$, or equivalently the integral is over an annular
        volume.
        """
        where = self._get_field_function_volume(where, center, size)
        return self.fields.integrate([cs, func], where)

    def integrate2_field_function(self, fields2, cs1, cs2, func, where=None, center=None, size=None):
        """
        Similar to `integrate_field_function`, but takes additional parameters `fields2`
        and `cs2`. `fields2` is a `meep::fields*` object similar to the global `fields`
        variable (see below) specifying the fields from another simulation. `cs1` is a
        list of components to integrate with from the `meep::fields` instance in
        `Simulation.fields`, as for `integrate_field_function`, while `cs2` is a list of
        components to integrate from `fields2`. Similar to `integrate_field_function`,
        `func` is a function that returns an number given arguments consisting of: the
        position vector, followed by the values of the components specified by `cs1` (in
        order), followed by the values of the components specified by `cs2` (in order).
        The volume can optionally be specified via the `center` and `size` arguments.

        To get two fields in memory at once for `integrate2_field_function`, the easiest
        way is to run one simulation within a given Python file, then save the results in
        another fields variable, then run a second simulation. This would look something
        like:

        ```py
        ...set up and run first simulation...
        fields2 = sim.fields # save the fields in a variable
        sim.fields = None    # prevent the fields from getting deallocated by reset-meep
        sim.reset_meep()
        ...set up and run second simulation...
        ```

        It is also possible to timestep both fields simultaneously (e.g. doing one
        timestep of one simulation then one timestep of another simulation, and so on, but
        this requires you to call much lower-level functions like `fields_step()`.
        """
        where = self._get_field_function_volume(where, center, size)
        return self.fields.integrate2(fields2, [cs1, cs2, func], where)

    def max_abs_field_function(self, cs, func, where=None, center=None, size=None):
        """
        As `integrate_field_function`, but returns the maximum absolute value of `func` in
        the volume `where` instead of its integral.

        The integration is performed by summing over the grid points with a simple
        trapezoidal rule, and the maximum is similarly over the grid points. See [Field
        Functions](Field_Functions.md) for examples of how to call
        `integrate_field_function` and `max_abs_field_function`. See [Synchronizing the
        Magnetic and Electric Fields](Synchronizing_the_Magnetic_and_Electric_Fields.md)
        if you want to do computations combining the electric and magnetic fields. The
        volume can optionally be specified via the `center` and `size` arguments.

        Occasionally, one wants to compute an integral that combines fields from two
        separate simulations (e.g. for nonlinear coupled-mode calculations). This
        functionality is supported in Meep, as long as the two simulations have the *same*
        cell, the same resolution, the same boundary conditions and symmetries (if any),
        and the same PML layers (if any).
        """
        where = self._get_field_function_volume(where, center, size)
        return self.fields.max_abs([cs, func], where)

    def change_k_point(self, k):
        """
        Change the `k_point` (the Bloch periodicity).
        """
        self.k_point = k

        if self.fields:
            needs_complex_fields = not (not self.k_point or self.k_point == mp.Vector3())

            if needs_complex_fields and self.fields.is_real:
                self.fields = None
                self._is_initialized = False
                self.init_sim()
            else:
                if self.k_point:
                    self.fields.use_bloch(py_v3_to_vec(self.dimensions, self.k_point, self.is_cylindrical))

    def change_sources(self, new_sources):
        """
        Change the list of sources in `Simulation.sources` to `new_sources`, and changes
        the sources used for the current simulation. `new_sources` must be a list of
        `Source` objects.
        """
        self.sources = new_sources
        if self.fields:
            self.fields.remove_sources()
            for s in self.sources:
                self.add_source(s)

    def reset_meep(self):
        """
        Reset all of Meep's parameters, deleting the fields, structures, etcetera, from
        memory as if you had not run any computations.
        """
        self.fields = None
        self.structure = None
        self.dft_objects = []
        self._is_initialized = False

    def restart_fields(self):
        """
        Restart the fields at time zero, with zero fields. Does *not* reset the Fourier
        transforms of the flux planes, which continue to be accumulated.
        """
        if self.fields is not None:
            self.fields.t = 0
            self.fields.zero_fields()
        else:
            self._is_initialized = False
            self.init_sim()

    def run(self, *step_funcs, **kwargs):
        """
        `run(step_functions..., until=condition/time)`

        Run the simulation until a certain time or condition, calling the given step
        functions (if any) at each timestep. The keyword argument `until` is *either* a
        number, in which case it is an additional time (in Meep units) to run for, *or* it
        is a function (of no arguments) which returns `True` when the simulation should
        stop. `until` can also be a list of stopping conditions which may include a number
        and additional functions.

        `run(step_functions..., until_after_sources=condition/time)`

        Run the simulation until all sources have turned off, calling the given step
        functions (if any) at each timestep. The keyword argument `until_after_sources` is
        either a number, in which case it is an *additional* time (in Meep units) to run
        for after the sources are off, *or* it is a function (of no arguments). In the
        latter case, the simulation runs until the sources are off *and* `condition`
        returns `True`. Like `until` above, `until_after_sources` can take a list of
        stopping conditions.
        """
        until = kwargs.pop('until', None)
        until_after_sources = kwargs.pop('until_after_sources', None)

        if self.fields is None:
            self.init_sim()

        self._evaluate_dft_objects()
        self._check_material_frequencies()

        if kwargs:
            raise ValueError("Unrecognized keyword arguments: {}".format(kwargs.keys()))

        if until_after_sources is not None:
            self._run_sources_until(until_after_sources, step_funcs)
        elif until is not None:
            self._run_until(until, step_funcs)
        else:
            raise ValueError("Invalid run configuration")

    def print_times(self):
        """
        Call after running a simulation to print the times spent on various types of work.
        Example output:

        ```
        Field time usage:
                connecting chunks: 0.0819176 s +/- 0.000428381 s
                    time stepping: 0.198949 s +/- 0.0225551 s
                    communicating: 0.410577 s +/- 0.278853 s
                outputting fields: 0.512352 s +/- 0.0238399 s
             Fourier transforming: 0.0738274 s +/- 0.0967926 s
                  everything else: 0.324933 s +/- 0.377573 s
        ```
        """
        if self.fields:
            self.fields.print_times()

    def mean_time_spent_on(self, time_sink):
        """
        Return the mean time spent by all processes for a type of work `time_sink` which
        can be one of nine integer values `0`-`8`: (`0`) connecting chunks, (`1`) time
        stepping, (`2`) boundaries, (`3`) MPI/synchronization, (`4`) field output, (`5`)
        Fourier transforming, (`6`) MPB, (`7`) near to far field transformation, and (`8`)
        other.
        """
        return self.fields.mean_time_spent_on(time_sink)

    def time_spent_on(self, time_sink):
        """
        Return a list of times spent by each process for a type of work `time_sink` which
        can be one of nine integer values `0`-`8`: (`0`) connecting chunks, (`1`) time
        stepping, (`2`) boundaries, (`3`) MPI/synchronization, (`4`) field output, (`5`)
        Fourier transforming, (`6`) MPB, (`7`) near to far field transformation, and (`8`)
        other.
        """
        return self.fields.time_spent_on(time_sink)

    def get_epsilon(self,frequency=0,omega=0):
        if omega != 0:
            frequency = omega
            warnings.warn("get_epsilon: omega has been deprecated; use frequency instead", RuntimeWarning)
        return self.get_array(component=mp.Dielectric,frequency=frequency)

    def get_mu(self):
        return self.get_array(component=mp.Permeability)

    def get_hpwr(self):
        return self.get_array(component=mp.H_EnergyDensity)

    def get_dpwr(self):
        return self.get_array(component=mp.D_EnergyDensity)

    def get_tot_pwr(self):
        return self.get_array(component=mp.EnergyDensity)

    def get_hfield(self):
        if self.is_cylindrical:
            r = self.get_array(mp.Hr, cmplx=not self.fields.is_real)
            p = self.get_array(mp.Hp, cmplx=not self.fields.is_real)
            return np.stack([r, p], axis=-1)
        else:
            x = self.get_array(mp.Hx, cmplx=not self.fields.is_real)
            y = self.get_array(mp.Hy, cmplx=not self.fields.is_real)
            z = self.get_array(mp.Hz, cmplx=not self.fields.is_real)
            return np.stack([x, y, z], axis=-1)

    def get_hfield_x(self):
        return self.get_array(mp.Hx, cmplx=not self.fields.is_real)

    def get_hfield_y(self):
        return self.get_array(mp.Hy, cmplx=not self.fields.is_real)

    def get_hfield_z(self):
        return self.get_array(mp.Hz, cmplx=not self.fields.is_real)

    def get_hfield_r(self):
        return self.get_array(mp.Hr, cmplx=not self.fields.is_real)

    def get_hfield_p(self):
        return self.get_array(mp.Hp, cmplx=not self.fields.is_real)

    def get_bfield(self):
        if self.is_cylindrical:
            r = self.get_array(mp.Br, cmplx=not self.fields.is_real)
            p = self.get_array(mp.Bp, cmplx=not self.fields.is_real)
            return np.stack([r, p], axis=-1)
        else:
            x = self.get_array(mp.Bx, cmplx=not self.fields.is_real)
            y = self.get_array(mp.By, cmplx=not self.fields.is_real)
            z = self.get_array(mp.Bz, cmplx=not self.fields.is_real)
            return np.stack([x, y, z], axis=-1)

    def get_bfield_x(self):
        return self.get_array(mp.Bx, cmplx=not self.fields.is_real)

    def get_bfield_y(self):
        return self.get_array(mp.By, cmplx=not self.fields.is_real)

    def get_bfield_z(self):
        return self.get_array(mp.Bz, cmplx=not self.fields.is_real)

    def get_bfield_r(self):
        return self.get_array(mp.Br, cmplx=not self.fields.is_real)

    def get_bfield_p(self):
        return self.get_array(mp.Bp, cmplx=not self.fields.is_real)

    def get_efield(self):
        if self.is_cylindrical:
            r = self.get_array(mp.Er, cmplx=not self.fields.is_real)
            p = self.get_array(mp.Ep, cmplx=not self.fields.is_real)
            return np.stack([r, p], axis=-1)
        else:
            x = self.get_array(mp.Ex, cmplx=not self.fields.is_real)
            y = self.get_array(mp.Ey, cmplx=not self.fields.is_real)
            z = self.get_array(mp.Ez, cmplx=not self.fields.is_real)
            return np.stack([x, y, z], axis=-1)

    def get_efield_x(self):
        return self.get_array(mp.Ex, cmplx=not self.fields.is_real)

    def get_efield_y(self):
        return self.get_array(mp.Ey, cmplx=not self.fields.is_real)

    def get_efield_z(self):
        return self.get_array(mp.Ez, cmplx=not self.fields.is_real)

    def get_efield_r(self):
        return self.get_array(mp.Er, cmplx=not self.fields.is_real)

    def get_efield_p(self):
        return self.get_array(mp.Ep, cmplx=not self.fields.is_real)

    def get_dfield(self):
        if self.is_cylindrical:
            r = self.get_array(mp.Dr, cmplx=not self.fields.is_real)
            p = self.get_array(mp.Dp, cmplx=not self.fields.is_real)
            return np.stack([r, p], axis=-1)
        else:
            x = self.get_array(mp.Dx, cmplx=not self.fields.is_real)
            y = self.get_array(mp.Dy, cmplx=not self.fields.is_real)
            z = self.get_array(mp.Dz, cmplx=not self.fields.is_real)
            return np.stack([x, y, z], axis=-1)

    def get_dfield_x(self):
        return self.get_array(mp.Dx, cmplx=not self.fields.is_real)

    def get_dfield_y(self):
        return self.get_array(mp.Dy, cmplx=not self.fields.is_real)

    def get_dfield_z(self):
        return self.get_array(mp.Dz, cmplx=not self.fields.is_real)

    def get_dfield_r(self):
        return self.get_array(mp.Dr, cmplx=not self.fields.is_real)

    def get_dfield_p(self):
        return self.get_array(mp.Dp, cmplx=not self.fields.is_real)

    def get_sfield(self):
        if self.is_cylindrical:
            r = self.get_array(mp.Sr, cmplx=not self.fields.is_real)
            p = self.get_array(mp.Sp, cmplx=not self.fields.is_real)
            return np.stack([r, p], axis=-1)
        else:
            x = self.get_array(mp.Sx, cmplx=not self.fields.is_real)
            y = self.get_array(mp.Sy, cmplx=not self.fields.is_real)
            z = self.get_array(mp.Sz, cmplx=not self.fields.is_real)
            return np.stack([x, y, z], axis=-1)

    def get_sfield_x(self):
        return self.get_array(mp.Sx, cmplx=not self.fields.is_real)

    def get_sfield_y(self):
        return self.get_array(mp.Sy, cmplx=not self.fields.is_real)

    def get_sfield_z(self):
        return self.get_array(mp.Sz, cmplx=not self.fields.is_real)

    def get_sfield_r(self):
        return self.get_array(mp.Sr, cmplx=not self.fields.is_real)

    def get_sfield_p(self):
        return self.get_array(mp.Sp, cmplx=not self.fields.is_real)


    def plot2D(self, ax=None, output_plane=None, fields=None, labels=False,
               eps_parameters=None, boundary_parameters=None,
               source_parameters=None, monitor_parameters=None,
               field_parameters=None, frequency=None,
               plot_eps_flag=True, plot_sources_flag=True,
               plot_monitors_flag=True, plot_boundaries_flag=True,
               **kwargs):
        """
        Plots a 2D cross section of the simulation domain using `matplotlib`. The plot
        includes the geometry, boundary layers, sources, and monitors. Fields can also be
        superimposed on a 2D slice. Requires [matplotlib](https://matplotlib.org). Calling
        this function would look something like:

        ```py
        sim = mp.Simulation(...)
        sim.run(...)
        field_func = lambda x: 20*np.log10(np.abs(x))
        import matplotlib.pyplot as plt
        sim.plot2D(fields=mp.Ez,
                field_parameters={'alpha':0.8, 'cmap':'RdBu', 'interpolation':'none', 'post_process':field_func},
                boundary_parameters={'hatch':'o', 'linewidth':1.5, 'facecolor':'y', 'edgecolor':'b', 'alpha':0.3})
        plt.show()
        plt.savefig('sim_domain.png')
        ```

        **Parameters:**

        * `ax`: a `matplotlib` axis object. `plot2D()` will add plot objects, like lines,
          patches, and scatter plots, to this object. If no `ax` is supplied, then the
          routine will create a new figure and grab its axis.
        * `output_plane`: a `Volume` object that specifies the plane over which to plot.
          Must be 2D and a subset of the grid volume (i.e., it should not extend beyond
          the cell).
        * `fields`: the field component (`mp.Ex`, `mp.Ey`, `mp.Ez`, `mp.Hx`, `mp.Hy`,
          `mp.Hz`) to superimpose over the simulation geometry. Default is `None`, where
          no fields are superimposed.
        * `labels`: if `True`, then labels will appear over each of the simulation
          elements.
        * `eps_parameters`: a `dict` of optional plotting parameters that override the
          default parameters for the geometry.
            - `interpolation='spline36'`: interpolation algorithm used to upsample the pixels.
            - `cmap='binary'`: the color map of the geometry
            - `alpha=1.0`: transparency of geometry
        * `boundary_parameters`: a `dict` of optional plotting parameters that override
          the default parameters for the boundary layers.
            - `alpha=1.0`: transparency of boundary layers
            - `facecolor='g'`: color of polygon face
            - `edgecolor='g'`: color of outline stroke
            - `linewidth=1`: line width of outline stroke
            - `hatch='\'`: hatching pattern
        * `source_parameters`: a `dict` of optional plotting parameters that override the
          default parameters for the sources.
            - `color='r'`: color of line and pt sources
            - `alpha=1.0`: transparency of source
            - `facecolor='none'`: color of polygon face for planar sources
            - `edgecolor='r'`: color of outline stroke for planar sources
            - `linewidth=1`: line width of outline stroke
            - `hatch='\'`: hatching pattern
            - `label_color='r'`: color of source labels
            - `label_alpha=0.3`: transparency of source label box
            - `offset=20`: distance from source center and label box
        * `monitor_parameters`: a `dict` of optional plotting parameters that override the
          default parameters for the monitors.
            - `color='g'`: color of line and point monitors
            - `alpha=1.0`: transparency of monitors
            - `facecolor='none'`: color of polygon face for planar monitors
            - `edgecolor='r'`: color of outline stroke for planar monitors
            - `linewidth=1`: line width of outline stroke
            - `hatch='\'`: hatching pattern
            - `label_color='g'`: color of source labels
            - `label_alpha=0.3`: transparency of monitor label box
            - `offset=20`: distance from monitor center and label box
        * `field_parameters`: a `dict` of optional plotting parameters that override the
          default parameters for the fields.
            - `interpolation='spline36'`: interpolation function used to upsample field pixels
            - `cmap='RdBu'`: color map for field pixels
            - `alpha=0.6`: transparency of fields
            - `post_process=np.real`: post processing function to apply to fields (must be
              a function object)
        * `frequency`: for materials with a [frequency-dependent
          permittivity](Materials.md#material-dispersion) $\varepsilon(f)$, specifies the
          frequency $f$ (in Meep units) of the real part of the permittivity to use in the
          plot. Defaults to the `frequency` parameter of the [Source](#source) object.

        """
        return vis.plot2D(self, ax=ax, output_plane=output_plane, fields=fields, labels=labels,
            eps_parameters=eps_parameters, boundary_parameters=boundary_parameters,
            source_parameters=source_parameters,monitor_parameters=monitor_parameters,
            field_parameters=field_parameters, frequency=frequency,
            plot_eps_flag=plot_eps_flag, plot_sources_flag=plot_sources_flag,
            plot_monitors_flag=plot_monitors_flag, plot_boundaries_flag=plot_boundaries_flag,
            **kwargs)


    def plot_fields(self,**kwargs):
        return vis.plot_fields(self,**kwargs)

    def plot3D(self):
        """
        Uses Mayavi to render a 3D simulation domain. The simulation object must be 3D.
        Can also be embedded in Jupyter notebooks.
        """
        return vis.plot3D(self)

    def visualize_chunks(self):
        """
        Displays an interactive image of how the cell is divided into chunks. Each
        rectangular region is a chunk, and each color represents a different processor.
        Requires [matplotlib](https://matplotlib.org).
        """
        vis.visualize_chunks(self)


def _create_boundary_region_from_boundary_layers(boundary_layers, gv):
    br = mp.boundary_region()

    for layer in boundary_layers:

        if isinstance(layer, Absorber):
            continue

        boundary_region_args = [
            mp.boundary_region.PML,
            layer.thickness,
            layer.R_asymptotic,
            layer.mean_stretch,
            mp.py_pml_profile,
            layer.pml_profile,
            1 / 3,
            1 / 4,
        ]

        if layer.direction == mp.ALL:
            d = mp.start_at_direction(gv.dim)
            loop_stop_directi = mp.stop_at_direction(gv.dim)

            while d < loop_stop_directi:
                if layer.side == mp.ALL:
                    b = mp.High
                    loop_stop_bi = mp.Low

                    while b != loop_stop_bi:
                        br += mp.boundary_region(*(boundary_region_args + [d, b]))
                        b = (b + 1) % 2
                        loop_stop_bi = mp.High
                else:
                    br += mp.boundary_region(*(boundary_region_args + [d, layer.side]))
                d += 1
        else:
            if layer.side == mp.ALL:
                b = mp.High
                loop_stop_bi = mp.Low

                while b != loop_stop_bi:
                    br += mp.boundary_region(*(boundary_region_args + [layer.direction, b]))
                    b = (b + 1) % 2
                    loop_stop_bi = mp.High
            else:
                br += mp.boundary_region(*(boundary_region_args + [layer.direction, layer.side]))
    return br


# Private step functions

def _combine_step_funcs(*step_funcs):
    def _combine(sim, todo):
        for func in step_funcs:
            _eval_step_func(sim, func, todo)
    return _combine


def _eval_step_func(sim, func, todo):
    num_args = get_num_args(func)

    if num_args != 1 and num_args != 2:
        raise ValueError("Step function '{}'' requires 1 or 2 arguments".format(func.__name__))
    elif num_args == 1:
        if todo == 'step':
            func(sim)
    elif num_args == 2:
        func(sim, todo)


def _when_true_funcs(cond, *step_funcs):
    def _true(sim, todo):
        if todo == 'finish' or cond(sim):
            for f in step_funcs:
                _eval_step_func(sim, f, todo)
    return _true


# Public step functions

def after_sources(*step_funcs):
    """
    Given zero or more step functions, evaluates them only for times after all of the
    sources have turned off.
    """
    def _after_sources(sim, todo):
        time = sim.fields.last_source_time()
        if sim.round_time() >= time:
            for func in step_funcs:
                _eval_step_func(sim, func, todo)
    return _after_sources


def after_sources_and_time(t, *step_funcs):
    """
    Given zero or more step functions, evaluates them only for times after all of the
    sources have turned off, plus an additional $T$ time units have elapsed.
    """
    def _after_s_and_t(sim, todo):
        time = sim.fields.last_source_time() + t - sim.round_time()
        if sim.round_time() >= time:
            for func in step_funcs:
                _eval_step_func(sim, func, todo)
    return _after_s_and_t


def after_time(t, *step_funcs):
    """
    Given zero or more step functions, evaluates them only for times after a $T$ time
    units have elapsed from the start of the run.
    """
    def _after_t(sim):
        return sim.round_time() >= t
    return _when_true_funcs(_after_t, *step_funcs)


def at_beginning(*step_funcs):
    """
    Given zero or more step functions, evaluates them only once, at the beginning of the
    run.
    """
    closure = {'done': False}

    def _beg(sim, todo):
        if not closure['done']:
            for f in step_funcs:
                _eval_step_func(sim, f, todo)
            closure['done'] = True
    return _beg


def at_end(*step_funcs):
    """
    Given zero or more step functions, evaluates them only once, at the end of the run.
    """
    def _end(sim, todo):
        if todo == 'finish':
            for func in step_funcs:
                _eval_step_func(sim, func, 'step')
            for func in step_funcs:
                _eval_step_func(sim, func, 'finish')
    return _end


def at_every(dt, *step_funcs):
    """
    Given zero or more step functions, evaluates them at every time interval of $dT$ units
    (rounded up to the next time step).
    """
    closure = {'tlast': 0.0}

    def _every(sim, todo):
        t = sim.round_time()
        if todo == 'finish' or t >= closure['tlast'] + dt + (-0.5 * sim.fields.dt):
            for func in step_funcs:
                _eval_step_func(sim, func, todo)
            closure['tlast'] = t
    return _every


def at_time(t, *step_funcs):
    """
    Given zero or more step functions, evaluates them only once, after a $T$ time units
    have elapsed from the start of the run.
    """
    closure = {'done': False}

    def _at_time(sim, todo):
        if not closure['done'] or todo == 'finish':
            for f in step_funcs:
                _eval_step_func(sim, f, todo)
        closure['done'] = closure['done'] or todo == 'step'
    return after_time(t, _at_time)


def before_time(t, *step_funcs):
    """
    Given zero or more step functions, evaluates them only for times before a $T$ time
    units have elapsed from the start of the run.
    """
    def _before_t(sim):
        return sim.round_time() < t
    return _when_true_funcs(_before_t, *step_funcs)


def during_sources(*step_funcs):
    """
    Given zero or more step functions, evaluates them only for times *before* all of the
    sources have turned off.
    """
    closure = {'finished': False}

    def _during_sources(sim, todo):
        time = sim.fields.last_source_time()
        if sim.round_time() < time:
            for func in step_funcs:
                _eval_step_func(sim, func, 'step')
        elif closure['finished'] is False:
            for func in step_funcs:
                _eval_step_func(sim, func, 'finish')
            closure['finished'] = True
    return _during_sources


def in_volume(v, *step_funcs):
    """
    Given zero or more step functions, modifies any output functions among them to only
    output a subset (or a superset) of the cell, corresponding to the `meep::volume* v`
    (created by the `Volume` function).
    """
    closure = {'cur_eps': ''}

    def _in_volume(sim, todo):
        v_save = sim.output_volume
        eps_save = sim.last_eps_filename

        sim.output_volume = sim._fit_volume_to_simulation(v).swigobj

        if closure['cur_eps']:
            sim.last_eps_filename = closure['cur_eps']
        for func in step_funcs:
            _eval_step_func(sim, func, todo)

        closure['cur_eps'] = sim.last_eps_filename
        sim.output_volume = v_save
        if eps_save:
            sim.last_eps_filename = eps_save
    return _in_volume


def in_point(pt, *step_funcs):
    """
    Given zero or more step functions, modifies any output functions among them to only
    output a single *point* of data, at `pt` (a `Vector3`).
    """
    v = Volume(pt)
    return in_volume(v, *step_funcs)


def to_appended(fname, *step_funcs):
    """
    Given zero or more step functions, modifies any output functions among them to
    *append* their data to datasets in a single newly-created file named `filename` (plus
    an `.h5` suffix and the current filename prefix). They append by adding an *extra
    dimension* to their datasets, corresponding to time.
    """
    closure = {'h5': None}

    def _to_appended(sim, todo):
        if closure['h5'] is None:
            closure['h5'] = sim.fields.open_h5file(fname, mp.h5file.WRITE, sim.get_filename_prefix())
        h5save = sim.output_append_h5
        sim.output_append_h5 = closure['h5']

        for func in step_funcs:
            _eval_step_func(sim, func, todo)

        if todo == 'finish':
            closure['h5'] = None
            sim.output_h5_hook(sim.fields.h5file_name(fname, sim.get_filename_prefix()))
        sim.output_append_h5 = h5save
    return _to_appended


def stop_when_fields_decayed(dt, c, pt, decay_by):
    """
    Return a `condition` function, suitable for passing to `Simulation.run` as the `until`
    or `until_after_sources` parameter, that examines the component `c` (e.g. `Ex`, etc.)
    at the point `pt` (a `Vector3`) and keeps running until its absolute value *squared*
    has decayed by at least `decay_by` from its maximum previous value. In particular, it
    keeps incrementing the run time by `dT` (in Meep units) and checks the maximum value
    over that time period &mdash; in this way, it won't be fooled just because the field
    happens to go through 0 at some instant.

    Note that, if you make `decay_by` very small, you may need to increase the `cutoff`
    property of your source(s), to decrease the amplitude of the small high-frequency
    components that are excited when the source turns off. High frequencies near the
    [Nyquist frequency](https://en.wikipedia.org/wiki/Nyquist_frequency) of the grid have
    slow group velocities and are absorbed poorly by [PML](Perfectly_Matched_Layer.md).
    """
    closure = {
        'max_abs': 0,
        'cur_max': 0,
        't0': 0,
    }

    def _stop(sim):
        fabs = abs(sim.get_field_point(c, pt)) * abs(sim.get_field_point(c, pt))
        closure['cur_max'] = max(closure['cur_max'], fabs)

        if sim.round_time() <= dt + closure['t0']:
            return False
        else:
            old_cur = closure['cur_max']
            closure['cur_max'] = 0
            closure['t0'] = sim.round_time()
            closure['max_abs'] = max(closure['max_abs'], old_cur)
            if closure['max_abs'] != 0 and mp.cvar.verbosity > 0:
                fmt = "field decay(t = {}): {} / {} = {}"
                print(fmt.format(sim.meep_time(), old_cur, closure['max_abs'], old_cur / closure['max_abs']))
            return old_cur <= closure['max_abs'] * decay_by
    return _stop


def stop_after_walltime(t):
    """
    Return a `condition` function, suitable for passing to `Simulation.run` as the `until`
    parameter. Stops the simulation after `t` seconds of wall time have passed.
    """
    start = mp.wall_time()
    def _stop_after_walltime(sim):
        if mp.wall_time() - start > t:
            return True
        return False
    return _stop_after_walltime


def stop_on_interrupt():
    """
    Return a `condition` function, suitable for passing to `Simulation.run` as the `until`
    parameter. Instead of terminating when receiving a SIGINT or SIGTERM signal from the
    system, the simulation will abort time stepping and continue executing any code that
    follows the `run` function (e.g., outputting fields).
    """
    shutting_down = [False]

    def _signal_handler(sig, frame):
        print("WARNING: System requested termination. Time stepping aborted.")
        shutting_down[0] = True

    signal.signal(signal.SIGINT, _signal_handler)
    signal.signal(signal.SIGTERM, _signal_handler)

    def _stop(sim):
        return shutting_down[0]

    return _stop


def combine_step_funcs(*step_funcs):
    """
    Given zero or more step functions, return a new step function that on each step calls
    all of the passed step functions.
    """
    return _combine_step_funcs(*step_funcs)


def synchronized_magnetic(*step_funcs):
    """
    Given zero or more step functions, return a new step function that on each step calls
    all of the passed step functions with the magnetic field synchronized in time with the
    electric field. See [Synchronizing the Magnetic and Electric
    Fields](Synchronizing_the_Magnetic_and_Electric_Fields.md).
    """
    def _sync(sim, todo):
        sim.fields.synchronize_magnetic_fields()
        for f in step_funcs:
            _eval_step_func(sim, f, todo)
        sim.fields.restore_magnetic_fields()
    return _sync


def when_true(cond, *step_funcs):
    """
    Given zero or more step functions and a condition function `condition` (a function of
    no arguments), evaluate the step functions whenever `condition` returns `True`.
    """
    return _when_true_funcs(cond, *step_funcs)


def when_false(cond, *step_funcs):
    """
    Given zero or more step functions and a condition function `condition` (a function of
    no arguments), evaluate the step functions whenever `condition` returns `False`.
    """
    return _when_true_funcs(lambda: not cond, *step_funcs)


def with_prefix(pre, *step_funcs):
    """
    Given zero or more step functions, modifies any output functions among them to prepend
    the string `prefix` to the file names (much like `filename_prefix`, above).
    """
    def _with_prefix(sim, todo):
        saved_pre = sim.filename_prefix
        sim.filename_prefix = pre + sim.get_filename_prefix()

        for f in step_funcs:
            _eval_step_func(sim, f, todo)
        sim.filename_prefix = saved_pre
    return _with_prefix


def display_csv(sim, name, data):
    for d in data:
        display_run_data(sim, name, d)


def display_progress(t0, t, dt):
    t_0 = mp.wall_time()
    closure = {'tlast': mp.wall_time()}

    def _disp(sim):
        t1 = mp.wall_time()
        if t1 - closure['tlast'] >= dt:
            msg_fmt = "Meep progress: {}/{} = {:.1f}% done in {:.1f}s, {:.1f}s to go"
            val1 = sim.meep_time() - t0
            val2 = val1 / (0.01 * t)
            val3 = t1 - t_0
            val4 = (val3 * (t / val1) - val3) if val1 != 0 else 0

            if do_progress:
                sim.progress.value = val1
                sim.progress.description = "{}% done ".format(int(val2))

            if mp.cvar.verbosity > 0:
                print(msg_fmt.format(val1, t, val2, val3, val4))
            closure['tlast'] = t1

    return _disp


def data_to_str(d):
    if type(d) is complex:
        sign = '+' if d.imag >= 0 else ''
        return "{}{}{}i".format(d.real, sign, d.imag)
    else:
        return str(d)


def display_run_data(sim, data_name, data):
    if isinstance(data, Sequence):
        data_str = [data_to_str(f) for f in data]
    else:
        data_str = [data_to_str(data)]
    print("{}{}:, {}".format(data_name, sim.run_index, ', '.join(data_str)))


def convert_h5(rm_h5, convert_cmd, *step_funcs):

    def convert(fname):
        if mp.my_rank() == 0:
            cmd = convert_cmd.split()
            cmd.append(fname)
            ret = subprocess.call(cmd)
            if ret == 0 and rm_h5:
                os.remove(fname)

    def _convert_h5(sim, todo):
        hooksave = sim.output_h5_hook
        sim.output_h5_hook = convert

        for f in step_funcs:
            _eval_step_func(sim, f, todo)

        sim.output_h5_hook = hooksave

    return _convert_h5


def output_png(compnt, options, rm_h5=True):
    """
    Output the given field component (e.g. `Ex`, etc.) as a
    [PNG](https://en.wikipedia.org/wiki/PNG) image, by first outputting the HDF5 file,
    then converting to PNG via
    [h5topng](https://github.com/NanoComp/h5utils/blob/master/README.md), then deleting
    the HDF5 file. The second argument is a string giving options to pass to h5topng (e.g.
    `"-Zc bluered"`). See also [Tutorial/Basics/Output Tips and
    Tricks](Python_Tutorials/Basics.md#output-tips-and-tricks).

    It is often useful to use the h5topng `-C` or `-A` options to overlay the dielectric
    function when outputting fields. To do this, you need to know the name of the
    dielectric-function `.h5` file which must have been previously output by
    `output_epsilon`. To make this easier, a built-in shell variable `$EPS` is provided
    which refers to the last-output dielectric-function `.h5` file. So, for example
    `output_png(mp.Ez,"-C $EPS")` will output the $E_z$ field and overlay the dielectric
    contours.

    By default, `output_png` deletes the `.h5` file when it is done. To preserve the `.h5`
    file requires `output_png(component, h5topng_options, rm_h5=False)`.
    """
    closure = {'maxabs': 0.0}

    def _output_png(sim, todo):
        if todo == 'step':
            if sim.output_volume is None:
                ov = sim.fields.total_volume()
            else:
                ov = sim.output_volume

            closure['maxabs'] = max(closure['maxabs'],
                                    sim.fields.max_abs(compnt, ov))
            convert = sim.h5topng(rm_h5, "-M {} {}".format(closure['maxabs'], options),
                                  lambda sim: sim.output_component(compnt))
            convert(sim, todo)
    return _output_png


def output_epsilon(sim,*step_func_args,**kwargs):
    """
    Given a frequency `frequency`, (provided as a keyword argument) output ε (relative
    permittivity); for an anisotropic ε tensor the output is the [harmonic
    mean](https://en.wikipedia.org/wiki/Harmonic_mean) of the ε eigenvalues. If
    `frequency` is non-zero, the output is complex; otherwise it is the real,
    frequency-independent part of ε (the $\omega\to\infty$ limit).
    """
    frequency = kwargs.pop('frequency', 0.0)
    omega = kwargs.pop('omega', 0.0)
    if omega != 0:
        frequency = omega
        warnings.warn("output_epsilon: omega has been deprecated; use frequency instead", RuntimeWarning)
    sim.output_component(mp.Dielectric,frequency=frequency)


def output_mu(sim,*step_func_args,**kwargs):
    """
    Given a frequency `frequency`, (provided as a keyword argument) output μ (relative
    permeability); for an anisotropic μ tensor the output is the [harmonic
    mean](https://en.wikipedia.org/wiki/Harmonic_mean) of the μ eigenvalues. If
    `frequency` is non-zero, the output is complex; otherwise it is the real,
    frequency-independent part of μ (the $\omega\to\infty$ limit).
    """
    frequency = kwargs.pop('frequency', 0.0)
    omega = kwargs.pop('omega', 0.0)
    if omega != 0:
        frequency = omega
        warnings.warn("output_mu: omega has been deprecated; use frequency instead", RuntimeWarning)
    sim.output_component(mp.Permeability,frequency=frequency)


def output_hpwr(sim):
    """
    Output the magnetic-field energy density $\mathbf{H}^* \cdot \mathbf{B} / 2$
    """
    sim.output_component(mp.H_EnergyDensity)


def output_dpwr(sim):
    """
    Output the electric-field energy density $\mathbf{E}^* \cdot \mathbf{D} / 2$
    """
    sim.output_component(mp.D_EnergyDensity)


def output_tot_pwr(sim):
    """
    Output the total electric and magnetic energy density. Note that you might want to
    wrap this step function in `synchronized_magnetic` to compute it more accurately. See
    [Synchronizing the Magnetic and Electric
    Fields](Synchronizing_the_Magnetic_and_Electric_Fields.md).
    """
    sim.output_component(mp.EnergyDensity)


def output_hfield(sim):
    """
    Outputs *all* the components of the field *h*, (magnetic) to an HDF5 file. That is,
    the different components are stored as different datasets within the *same* file.
    """
    sim.output_components('h', mp.Hx, mp.Hy, mp.Hz, mp.Hr, mp.Hp)


def output_hfield_x(sim):
    """
    Output the $x$ component of the field *h* (magnetic). If the field is complex, outputs
    two datasets, e.g. `ex.r` and `ex.i`, within the same HDF5 file for the real and
    imaginary parts, respectively.
    """
    sim.output_component(mp.Hx)


def output_hfield_y(sim):
    """
    Output the $y$ component of the field *h* (magnetic). If the field is complex, outputs
    two datasets, e.g. `ex.r` and `ex.i`, within the same HDF5 file for the real and
    imaginary parts, respectively.
    """
    sim.output_component(mp.Hy)


def output_hfield_z(sim):
    """
    Output the $z$ component of the field *h* (magnetic). If the field is complex, outputs
    two datasets, e.g. `ex.r` and `ex.i`, within the same HDF5 file for the real and
    imaginary parts, respectively.
    """
    sim.output_component(mp.Hz)


def output_hfield_r(sim):
    """
    Output the $r$ component of the field *h* (magnetic). If the field is complex, outputs
    two datasets, e.g. `ex.r` and `ex.i`, within the same HDF5 file for the real and
    imaginary parts, respectively.
    """
    sim.output_component(mp.Hr)


def output_hfield_p(sim):
    """
    Output the $\phi$ component of the field *h* (magnetic). If the field is complex,
    outputs two datasets, e.g. `ex.r` and `ex.i`, within the same HDF5 file for the real
    and imaginary parts, respectively.
    """
    sim.output_component(mp.Hp)


def output_bfield(sim):
    """
    Outputs *all* the components of the field *b*, (magnetic) to an HDF5 file. That is,
    the different components are stored as different datasets within the *same* file.
    """
    sim.output_components('b', mp.Bx, mp.By, mp.Bz, mp.Br, mp.Bp)


def output_bfield_x(sim):
    """
    Output the $x$ component of the field *b* (magnetic). If the field is complex, outputs
    two datasets, e.g. `ex.r` and `ex.i`, within the same HDF5 file for the real and
    imaginary parts, respectively.
    """
    sim.output_component(mp.Bx)


def output_bfield_y(sim):
    """
    Output the $y$ component of the field *b* (magnetic). If the field is complex, outputs
    two datasets, e.g. `ex.r` and `ex.i`, within the same HDF5 file for the real and
    imaginary parts, respectively.
    """
    sim.output_component(mp.By)


def output_bfield_z(sim):
    """
    Output the $z$ component of the field *b* (magnetic). If the field is complex, outputs
    two datasets, e.g. `ex.r` and `ex.i`, within the same HDF5 file for the real and
    imaginary parts, respectively.
    """
    sim.output_component(mp.Bz)


def output_bfield_r(sim):
    """
    Output the $r$ component of the field *b* (magnetic). If the field is complex, outputs
    two datasets, e.g. `ex.r` and `ex.i`, within the same HDF5 file for the real and
    imaginary parts, respectively.
    """
    sim.output_component(mp.Br)


def output_bfield_p(sim):
    """
    Output the $\phi$ component of the field *b* (magnetic). If the field is complex,
    outputs two datasets, e.g. `ex.r` and `ex.i`, within the same HDF5 file for the real
    and imaginary parts, respectively. Note that for outputting the Poynting flux, you
    might want to wrap the step function in `synchronized_magnetic` to compute it more
    accurately. See [Synchronizing the Magnetic and Electric
    Fields](Synchronizing_the_Magnetic_and_Electric_Fields.md).
    """
    sim.output_component(mp.Bp)


def output_efield(sim):
    """
    Outputs *all* the components of the field *e*, (electric) to an HDF5 file. That is,
    the different components are stored as different datasets within the *same* file.
    """
    sim.output_components('e', mp.Ex, mp.Ey, mp.Ez, mp.Er, mp.Ep)


def output_efield_x(sim):
    """
    Output the $x$ component of the field *e* (electric). If the field is complex, outputs
    two datasets, e.g. `ex.r` and `ex.i`, within the same HDF5 file for the real and
    imaginary parts, respectively.
    """
    sim.output_component(mp.Ex)


def output_efield_y(sim):
    """
    Output the $y$ component of the field *e* (electric). If the field is complex, outputs
    two datasets, e.g. `ex.r` and `ex.i`, within the same HDF5 file for the real and
    imaginary parts, respectively.
    """
    sim.output_component(mp.Ey)


def output_efield_z(sim):
    """
    Output the $z$ component of the field *e* (electric). If the field is complex, outputs
    two datasets, e.g. `ex.r` and `ex.i`, within the same HDF5 file for the real and
    imaginary parts, respectively.
    """
    sim.output_component(mp.Ez)


def output_efield_r(sim):
    """
    Output the $r$ component of the field *e* (electric). If the field is complex, outputs
    two datasets, e.g. `ex.r` and `ex.i`, within the same HDF5 file for the real and
    imaginary parts, respectively.
    """
    sim.output_component(mp.Er)


def output_efield_p(sim):
    """
    Output the $\phi$ component of the field *e* (electric). If the field is complex,
    outputs two datasets, e.g. `ex.r` and `ex.i`, within the same HDF5 file for the real
    and imaginary parts, respectively. Note that for outputting the Poynting flux, you
    might want to wrap the step function in `synchronized_magnetic` to compute it more
    accurately. See [Synchronizing the Magnetic and Electric
    Fields](Synchronizing_the_Magnetic_and_Electric_Fields.md).
    """
    sim.output_component(mp.Ep)


def output_dfield(sim):
    """
    Outputs *all* the components of the field *d*, (displacement) to an HDF5 file. That
    is, the different components are stored as different datasets within the *same* file.
    """
    sim.output_components('d', mp.Dx, mp.Dy, mp.Dz, mp.Dr, mp.Dp)


def output_dfield_x(sim):
    """
    Output the $x$ component of the field *d* (displacement). If the field is complex,
    outputs two datasets, e.g. `ex.r` and `ex.i`, within the same HDF5 file for the real
    and imaginary parts, respectively.
    """
    sim.output_component(mp.Dx)


def output_dfield_y(sim):
    """
    Output the $y$ component of the field *d* (displacement). If the field is complex,
    outputs two datasets, e.g. `ex.r` and `ex.i`, within the same HDF5 file for the real
    and imaginary parts, respectively.
    """
    sim.output_component(mp.Dy)


def output_dfield_z(sim):
    """
    Output the $z$ component of the field *d* (displacement). If the field is complex,
    outputs two datasets, e.g. `ex.r` and `ex.i`, within the same HDF5 file for the real
    and imaginary parts, respectively.
    """
    sim.output_component(mp.Dz)


def output_dfield_r(sim):
    """
    Output the $r$ component of the field *d* (displacement). If the field is complex,
    outputs two datasets, e.g. `ex.r` and `ex.i`, within the same HDF5 file for the real
    and imaginary parts, respectively.
    """
    sim.output_component(mp.Dr)


def output_dfield_p(sim):
    """
    Output the $\phi$ component of the field *d* (displacement). If the field is complex,
    outputs two datasets, e.g. `ex.r` and `ex.i`, within the same HDF5 file for the real
    and imaginary parts, respectively. Note that for outputting the Poynting flux, you
    might want to wrap the step function in `synchronized_magnetic` to compute it more
    accurately. See [Synchronizing the Magnetic and Electric
    Fields](Synchronizing_the_Magnetic_and_Electric_Fields.md).
    """
    sim.output_component(mp.Dp)


# MPB compatibility
def output_poynting(sim):
    """
    Output the Poynting flux $\mathrm{Re}\{\mathbf{E}^*\times\mathbf{H}\}$. Note that you
    might want to wrap this step function in `synchronized_magnetic` to compute it more
    accurately. See [Synchronizing the Magnetic and Electric
    Fields](Synchronizing_the_Magnetic_and_Electric_Fields.md).
    """
    sim.output_components('s', mp.Sx, mp.Sy, mp.Sz, mp.Sr, mp.Sp)


def output_poynting_x(sim):
    sim.output_component(mp.Sx)


def output_poynting_y(sim):
    sim.output_component(mp.Sy)


def output_poynting_z(sim):
    sim.output_component(mp.Sz)


def output_poynting_r(sim):
    sim.output_component(mp.Sr)


def output_poynting_p(sim):
    sim.output_component(mp.Sp)


def output_sfield(sim):
    """
    Outputs *all* the components of the field *s*, (poynting flux) to an HDF5 file. That
    is, the different components are stored as different datasets within the *same* file.
    Note that you might want to wrap this step function in `synchronized_magnetic` to
    compute it more accurately. See [Synchronizing the Magnetic and Electric
    Fields](Synchronizing_the_Magnetic_and_Electric_Fields.md).
    """
    sim.output_components('s', mp.Sx, mp.Sy, mp.Sz, mp.Sr, mp.Sp)


def output_sfield_x(sim):
    """
    Output the $x$ component of the field *s* (poynting flux). If the field is complex,
    outputs two datasets, e.g. `ex.r` and `ex.i`, within the same HDF5 file for the real
    and imaginary parts, respectively.
    """
    sim.output_component(mp.Sx)


def output_sfield_y(sim):
    """
    Output the $y$ component of the field *s* (poynting flux). If the field is complex,
    outputs two datasets, e.g. `ex.r` and `ex.i`, within the same HDF5 file for the real
    and imaginary parts, respectively.
    """
    sim.output_component(mp.Sy)


def output_sfield_z(sim):
    """
    Output the $z$ component of the field *s* (poynting flux). If the field is complex,
    outputs two datasets, e.g. `ex.r` and `ex.i`, within the same HDF5 file for the real
    and imaginary parts, respectively.
    """
    sim.output_component(mp.Sz)


def output_sfield_r(sim):
    """
    Output the $r$ component of the field *s* (poynting flux). If the field is complex,
    outputs two datasets, e.g. `ex.r` and `ex.i`, within the same HDF5 file for the real
    and imaginary parts, respectively.
    """
    sim.output_component(mp.Sr)


def output_sfield_p(sim):
    """
    Output the $\phi$ component of the field *s* (poynting flux). If the field is complex,
    outputs two datasets, e.g. `ex.r` and `ex.i`, within the same HDF5 file for the real
    and imaginary parts, respectively. Note that for outputting the Poynting flux, you
    might want to wrap the step function in `synchronized_magnetic` to compute it more
    accurately. See [Synchronizing the Magnetic and Electric
    Fields](Synchronizing_the_Magnetic_and_Electric_Fields.md).
    """
    sim.output_component(mp.Sp)


def Ldos(*args):
    """
    `Ldos(fcen, df, nfreq, freq)`

    Create an LDOS object with either frequency bandwidth `df` centered at `fcen` and
    `nfreq` equally spaced frequency points or an array/list `freq` for arbitrarily spaced
    frequencies. This can be passed to the `dft_ldos` step function below as a keyword
    argument.
    """
    args = fix_dft_args(args, 0)
    freq = args[0]

    return mp._dft_ldos(freq)


def dft_ldos(*args, **kwargs):
    """
    `dft_ldos(fcen=None, df=None, nfreq=None, freq=None, ldos=None)`

    Compute the power spectrum of the sources (usually a single point dipole source),
    normalized to correspond to the LDOS, in either a frequency bandwidth `df` centered at
    `fcen` and `nfreq` equally spaced frequency points or an array/list `freq` for
    arbitrarily spaced frequencies. One can also pass in an `Ldos` object as
    `dft_ldos(ldos=my_Ldos)`.

    The resulting spectrum is outputted as comma-delimited text, prefixed by `ldos:,`, and
    is also stored in the `ldos_data` variable of the `Simulation` object after the `run`
    is complete.
    """
    ldos = kwargs.get('ldos', None)
    if ldos is None:
        args = fix_dft_args(args, 0)
        freq = args[0]
        if isinstance(freq, (np.ndarray,list)):
            ldos = mp._dft_ldos(freq)
        else:
            raise TypeError("dft_ldos only accepts freq_min,freq_max,nfreq (3 numbers) or freq (array/list) or ldos (keyword argument)")

    def _ldos(sim, todo):
        if todo == 'step':
            ldos.update(sim.fields)
        else:
            sim.ldos_data = mp._dft_ldos_ldos(ldos)
            sim.ldos_Fdata = mp._dft_ldos_F(ldos)
            sim.ldos_Jdata = mp._dft_ldos_J(ldos)
            display_csv(sim, 'ldos', zip(mp.get_ldos_freqs(ldos), sim.ldos_data))
    return _ldos


def scale_flux_fields(s, flux):
    """
    Scale the Fourier-transformed fields in `flux` by the complex number `s`. e.g.
    `load_minus_flux` is equivalent to `load_flux` followed by `scale_flux_fields` with
    `s=-1`.
    """
    flux.scale_dfts(s)


def get_ldos_freqs(l):
    """
    Given an LDOS object, returns a list of the frequencies that it is computing the
    spectrum for.
    """
    return [l.freq[i] for i in range(l.freq.size())]


def get_flux_freqs(f):
    """
    Given a flux object, returns a list of the frequencies that it is computing the
    spectrum for.
    """
    return [f.freq[i] for i in range(f.freq.size())]


def get_fluxes(f):
    """
    Given a flux object, returns a list of the current flux spectrum that it has
    accumulated.
    """
    return f.flux()


def scale_force_fields(s, force):
    force.scale_dfts(s)


def get_eigenmode_freqs(f):
    """
    Given a flux object, returns a list of the frequencies that it is computing the
    spectrum for.
    """
    return [f.freq[i] for i in range(f.freq.size())]


def get_force_freqs(f):
    """
    Given a force object, returns a list of the frequencies that it is computing the
    spectrum for.
    """
    return [f.freq[i] for i in range(f.freq.size())]


def get_forces(f):
    """
    Given a force object, returns a list of the current force spectrum that it has
    accumulated.
    """
    return f.force()


def scale_near2far_fields(s, near2far):
    """
    Scale the Fourier-transformed fields in `near2far` by the complex number `s`. e.g.
    `load_minus_near2far` is equivalent to `load_near2far` followed by
    `scale_near2far_fields` with `s=-1`.
    """
    n2f.scale_dfts(s)


def get_near2far_freqs(f):
    """
    Given a `near2far` object, returns a list of the frequencies that it is computing the
    spectrum for.
    """
    return [f.freq[i] for i in range(f.freq.size())]


def scale_energy_fields(s, ef):
    df.scale_dfts(s)


def get_energy_freqs(f):
    """
    Given an energy object, returns a list of the frequencies that it is computing the
    spectrum for.
    """
    return [f.freq[i] for i in range(f.freq.size())]


def get_electric_energy(f):
    """
    Given an energy object, returns a list of the current energy density spectrum for the
    electric fields that it has accumulated.
    """
    return f.electric()


def get_magnetic_energy(f):
    """
    Given an energy object, returns a list of the current energy density spectrum for the
    magnetic fields that it has accumulated.
    """
    return f.magnetic()


def get_total_energy(f):
    """
    Given an energy object, returns a list of the current energy density spectrum for the
    total fields that it has accumulated.
    """
    return f.total()


def interpolate(n, nums):
    """
    Given a list of numbers or `Vector3`s `nums`, linearly interpolates between them to
    add `n` new evenly-spaced values between each pair of consecutive values in the
    original list.
    """
    res = []
    if isinstance(nums[0], mp.Vector3):
        for low, high in zip(nums, nums[1:]):
            x = np.linspace(low.x, high.x, n + 1, endpoint=False).tolist()
            y = np.linspace(low.y, high.y, n + 1, endpoint=False).tolist()
            z = np.linspace(low.z, high.z, n + 1, endpoint=False).tolist()

            for i in range(len(x)):
                res.append(mp.Vector3(x[i], y[i], z[i]))
    else:
        for low, high in zip(nums, nums[1:]):
            res.extend(np.linspace(low, high, n + 1, endpoint=False).tolist())

    return res + [nums[-1]]


# extract center and size of a meep::volume
def get_center_and_size(vol):
    """
    Utility function that takes a `meep::volume` `vol` and returns the center and size of
    the volume as a tuple of `Vector3`.
    """
    rmin = vol.get_min_corner()
    rmax = vol.get_max_corner()
    v3rmin = mp.Vector3(rmin.x(), rmin.y(), rmin.z())
    v3rmax = mp.Vector3(rmax.x(), rmax.y(), rmax.z())

    if vol.dim == mp.D2:
        v3rmin.z = 0
        v3rmax.z = 0
    elif vol.dim == mp.D1:
        v3rmin.x = 0
        v3rmin.y = 0
        v3rmin.y = 0
        v3rmax.y = 0

    center = 0.5 * (v3rmin + v3rmax)
    size = v3rmax - v3rmin
    return center, size

def GDSII_layers(fname):
    """
    Returns a list of integer-valued layer indices for the layers present in
    the specified GDSII file.

    ```python
    mp.GDSII_layers('python/examples/coupler.gds')
    Out[2]: [0, 1, 2, 3, 4, 5, 31, 32]
    ```
    """
    return list(mp.get_GDSII_layers(fname))

def GDSII_vol(fname, layer, zmin, zmax):
    """
    Returns a `mp.Volume` read from a GDSII file `fname` on layer number `layer` with
    `zmin` and `zmax` (default 0). This function is useful for creating a `FluxRegion`
    from a GDSII file as follows:

    ```python
    fr = mp.FluxRegion(volume=mp.GDSII_vol(fname, layer, zmin, zmax))
    ```
    """
    meep_vol = mp.get_GDSII_volume(fname, layer, zmin, zmax)
    dims = meep_vol.dim + 1
    is_cyl = False

    if dims == 4:
        # cylindrical
        dims = 2
        is_cyl = True

    center, size = get_center_and_size(meep_vol)

    return Volume(center, size, dims, is_cyl)


def GDSII_prisms(material, fname, layer=-1, zmin=0.0, zmax=0.0):
    """
    Returns a list of `GeometricObject`s with `material` (`mp.Medium`) on layer number
    `layer` of a GDSII file `fname` with `zmin` and `zmax` (default 0).
    """
    return mp.get_GDSII_prisms(material, fname, layer, zmin, zmax)


def complexarray(re, im):
    z = im * 1j
    z += re
    return z


def quiet(quietval=True):
    """
    Meep ordinarily prints various diagnostic and progress information to standard output.
    This output can be suppressed by calling this function with `True` (the default). The
    output can be enabled again by passing `False`. This sets a global variable, so the
    value will persist across runs within the same script.
    """
    mp.cvar.verbosity = int(not quietval)

def verbosity(v=1):
    """
    Given a number `v`, specify the degree of Meep's output: `0` is quiet mode, `1` (the
    default) is ordinary output, `2` is extra debugging output, and `3` is all debugging
    output.
    """
    mp.cvar.verbosity = v

def get_num_groups():
    # Lazy import
    from mpi4py import MPI
    comm = MPI.COMM_WORLD

    return comm.allreduce(int(mp.my_rank() == 0), op=MPI.SUM)

def get_group_masters():
    # Lazy import
    from mpi4py import MPI
    comm = MPI.COMM_WORLD
    num_workers = comm.Get_size()
    num_groups = mp.get_num_groups

    # Check if current worker is a group master
    is_group_master = True if mp.my_rank() == 0 else False
    group_master_idx = np.zeros((num_workers,),dtype=np.bool)

    # Formulate send and receive packets
    smsg = [np.array([is_group_master]),([1]*num_workers, [0]*num_workers)]
    rmsg = [group_master_idx,([1]*num_workers, list(range(num_workers)))]

    # Send and receive
    comm.Alltoallv(smsg, rmsg)

    # get rank of each group master
    group_masters = np.arange(num_workers)[group_master_idx] # rank index of each group leader

    return group_masters

def merge_subgroup_data(data):
    # Lazy import
    from mpi4py import MPI
    comm = MPI.COMM_WORLD
    num_workers = comm.Get_size()
    num_groups = get_num_groups()

    # Initialize new input and output datasets
    input=np.array(data,copy=True,order='F')
    shape=input.shape
    size=input.size
    out_shape=shape + (num_groups,)
    output=np.zeros(out_shape,input.dtype,order='F')

    # Get group masters
    group_masters = get_group_masters()

    # Specify how much talking each proc will do. Only group masters send data.
    if mp.my_rank() == 0:
        scount = np.array([size] * num_workers)
    else:
        scount = np.array([0] * num_workers)
    rcount = np.array([0] * num_workers)
    rcount[group_masters] = size

    # Specify array mapping
    sdsp = [0] * num_workers
    rdsp = [0] * num_workers
    buf_idx = 0
    for grpidx in group_masters:
        rdsp[grpidx] = buf_idx # offset group leader worker by size of each count
        buf_idx += size

    # Formulate send and receive packets
    smsg = [input, (scount, sdsp)]
    rmsg = [output, (rcount, rdsp)]

    # Send and receive
    comm.Alltoallv(smsg, rmsg)

    return output<|MERGE_RESOLUTION|>--- conflicted
+++ resolved
@@ -3175,18 +3175,12 @@
         else:
             v = self._volume_from_kwargs(vol, center, size)
         dim_sizes = np.zeros(3, dtype=np.uintp)
-<<<<<<< HEAD
-        _,_ = mp._get_array_slice_dimensions(self.fields, v, dim_sizes, False, True, component)
-        dims = [s for s in dim_sizes if s != 0]
-        return dims
-=======
         corners = []
         _,_ = mp._get_array_slice_dimensions(self.fields, v, dim_sizes, False, False, component,corners)
         dim_sizes[dim_sizes==0] = 1
         min_corner = corners[0]
         max_corner = corners[1]
         return dim_sizes, min_corner, max_corner
->>>>>>> 4b2c433f
     
     def get_eigenmode_coefficients(self, flux, bands, eig_parity=mp.NO_PARITY, eig_vol=None,
                                    eig_resolution=0, eig_tolerance=1e-12, kpoint_func=None, direction=mp.AUTOMATIC):
