--- conflicted
+++ resolved
@@ -18,11 +18,7 @@
 
 import meep as mp
 from meep.geom import Vector3, init_do_averaging
-<<<<<<< HEAD
-from meep.source import EigenModeSource, check_positive, IndexedSource
-=======
-from meep.source import EigenModeSource, GaussianBeamSource, check_positive
->>>>>>> a673d01e
+from meep.source import EigenModeSource, GaussianBeamSource, IndexedSource, check_positive
 import meep.visualization as vis
 from meep.verbosity_mgr import Verbosity
 
