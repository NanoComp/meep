--- conflicted
+++ resolved
@@ -56,12 +56,6 @@
 import numpy as onp
 
 from . import utils
-<<<<<<< HEAD
-=======
-
-# The frequency axis in the array returned by `mp._get_gradient()`
-_GRADIENT_FREQ_AXIS = 1
->>>>>>> 02ce3a65
 
 _log_fn = print
 _norm_fn = onp.linalg.norm
@@ -168,6 +162,7 @@
     sim_run_args = {'until_after_sources' if self.until_after_sources else 'until': self._simulation_run_callback}
     self._reset_convergence_measurement(design_region_monitors)
     self.simulation.run(**sim_run_args)
+
     monitor_values = utils.gather_monitor_values(self.monitors)
     fwd_fields = utils.gather_design_region_fields(
       self.simulation,
@@ -198,11 +193,11 @@
     }
     self._reset_convergence_measurement(design_region_monitors)
     self.simulation.run(**sim_run_args)
+
     return utils.gather_design_region_fields(self.simulation, design_region_monitors, self.frequencies)
 
   def _calculate_vjps(self, fwd_fields, adj_fields, design_variable_shapes, sum_freq_partials=True):
     """Calculates the VJP for a given set of forward and adjoint fields."""
-<<<<<<< HEAD
     return utils.calculate_vjps(
       self.simulation,
       self.design_regions,
@@ -212,27 +207,6 @@
       design_variable_shapes,
       sum_freq_partials=sum_freq_partials,
     )
-=======
-    vjps = [
-      design_region.get_gradient(
-        self.simulation,
-        adj_fields[i],
-        fwd_fields[i],
-        self.frequencies,
-      ) for i, design_region in enumerate(self.design_regions)
-    ]
-    if sum_freq_partials:
-      vjps = [
-        onp.sum(vjp, axis=_GRADIENT_FREQ_AXIS).reshape(shape)
-        for vjp, shape in zip(vjps, design_variable_shapes)
-      ]
-    else:
-      vjps = [
-        vjp.reshape(shape + (-1,))
-        for vjp, shape in zip(vjps, design_variable_shapes)
-      ]
-    return vjps
->>>>>>> 02ce3a65
 
   def _initialize_callable(self) -> Callable[[List[jnp.ndarray]], jnp.ndarray]:
     """Initializes the callable JAX function and registers its VJP."""
