--- conflicted
+++ resolved
@@ -31,11 +31,7 @@
         f = sim.fields
         vol = sim._fit_volume_to_simulation(self.volume)
         # compute the gradient
-<<<<<<< HEAD
         mp._get_gradient(grad,fields_a,fields_f,vol,np.array(frequencies),geom_list,f) 
-=======
-        mp._get_gradient(grad,fields_a,fields_f,self.volume,np.array(frequencies),geom_list,f)
->>>>>>> 0472bf42
 
         return np.squeeze(grad).T
 
@@ -241,16 +237,11 @@
         self.sim.change_sources(self.adjoint_sources)
 
         # register design flux
-<<<<<<< HEAD
         self.design_region_monitors = [self.sim.add_dft_fields([mp.Ex,mp.Ey,mp.Ez],self.frequencies,where=dr.volume,yee_grid=True) for dr in self.design_regions]
 
     def adjoint_run(self,objective_idx=0):
         # set up adjoint sources and monitors
         self.prepare_adjoint_run(objective_idx)
-=======
-        # TODO use yee grid directly
-        self.design_region_monitors = [self.sim.add_dft_fields([mp.Ex,mp.Ey,mp.Ez],self.frequencies,where=dr.volume,yee_grid=False) for dr in self.design_regions]
->>>>>>> 0472bf42
 
         # Adjoint run
         self.sim.run(until_after_sources=stop_when_dft_decayed(self.sim, self.design_region_monitors, self.decay_dt, self.decay_fields, self.fcen_idx, self.decay_by, True, self.minimum_run_time))
@@ -267,13 +258,8 @@
 
     def calculate_gradient(self):
         # Iterate through all design regions and calculate gradient
-<<<<<<< HEAD
         self.gradient = [[dr.get_gradient(self.sim,self.a_E[ar][dri],self.d_E[dri],self.frequencies) for dri, dr in enumerate(self.design_regions)] for ar in range(len(self.objective_functions))]
         
-=======
-        self.gradient = [[dr.get_gradient(self.a_E[ar][dri],self.d_E[dri],self.frequencies,self.sim.geometry,self.sim.fields) for dri, dr in enumerate(self.design_regions)] for ar in range(len(self.objective_functions))]
-
->>>>>>> 0472bf42
         # Cleanup list of lists
         if len(self.gradient) == 1:
             self.gradient = self.gradient[0] # only one objective function
@@ -336,15 +322,9 @@
             self.forward_monitors = []
             for m in self.objective_arguments:
                 self.forward_monitors.append(m.register_monitors(self.frequencies))
-<<<<<<< HEAD
             
             self.sim.run(until_after_sources=stop_when_dft_decayed(self.sim, self.forward_monitors, self.decay_dt, self.decay_fields, self.fcen_idx, self.decay_by, True, self.minimum_run_time))
             
-=======
-
-            self.sim.run(until_after_sources=stop_when_dft_decayed(self.sim, self.forward_monitors, self.decay_dt, self.decay_fields, self.fcen_idx, self.decay_by, self.minimum_run_time))
-
->>>>>>> 0472bf42
             # record final objective function value
             results_list = []
             for m in self.objective_arguments:
@@ -366,13 +346,8 @@
                 self.forward_monitors.append(m.register_monitors(self.frequencies))
 
             # add monitor used to track dft convergence
-<<<<<<< HEAD
             self.sim.run(until_after_sources=stop_when_dft_decayed(self.sim, self.forward_monitors, self.decay_dt, self.decay_fields, self.fcen_idx, self.decay_by, True, self.minimum_run_time))
             
-=======
-            self.sim.run(until_after_sources=stop_when_dft_decayed(self.sim, self.forward_monitors, self.decay_dt, self.decay_fields, self.fcen_idx, self.decay_by, self.minimum_run_time))
-
->>>>>>> 0472bf42
             # record final objective function value
             results_list = []
             for m in self.objective_arguments:
@@ -430,20 +405,12 @@
     # get monitor dft output array dimensions
     dims = []
     for m in mon:
-<<<<<<< HEAD
         ci_dims = []
         for ci in c:
             comp = ci if yee_grid else mp.Dielectric
             ci_dims += [simob.get_array_slice_dimensions(comp,vol=m.where)[0]]
         dims.append(ci_dims)
     
-=======
-        xi,yi,zi,wi = simob.get_array_metadata(dft_cell=m)
-        x.append(len(xi))
-        y.append(len(yi))
-        z.append(len(zi))
-
->>>>>>> 0472bf42
     # Record data in closure so that we can persitently edit
     closure = {
         'previous_fields': [[np.ones(di,dtype=np.complex128) for di in d] for d in dims],
