import meep as mp
import numpy as np
from autograd import grad, jacobian
from collections import namedtuple

Grid = namedtuple('Grid', ['x', 'y', 'z', 'w'])
YeeDims = namedtuple('YeeDims', ['Ex', 'Ey', 'Ez'])


class DesignRegion(object):
    def __init__(
            self,
            design_parameters,
            volume=None,
            size=None,
            center=mp.Vector3(),
            MaterialGrid=None,
    ):
        self.volume = volume if volume else mp.Volume(center=center, size=size)
        self.size = self.volume.size
        self.center = self.volume.center
        self.design_parameters = design_parameters
        self.num_design_params = design_parameters.num_params
        self.MaterialGrid = MaterialGrid

    def update_design_parameters(self, design_parameters):
        self.design_parameters.update_weights(design_parameters)

    def get_gradient(self, sim, fields_a, fields_f, frequencies):
        for c in range(3):
            fields_a[c] = fields_a[c].flatten(order='C')
            fields_f[c] = fields_f[c].flatten(order='C')
        fields_a = np.concatenate(fields_a)
        fields_f = np.concatenate(fields_f)
        num_freqs = np.array(frequencies).size

        grad = np.zeros((num_freqs, self.num_design_params))  # preallocate

        geom_list = sim.geometry
        f = sim.fields
        vol = sim._fit_volume_to_simulation(self.volume)
        # compute the gradient
        sim_is_cylindrical = (sim.dimensions == mp.CYLINDRICAL) or sim.is_cylindrical
        mp._get_gradient(grad,fields_a,fields_f,vol,np.array(frequencies),geom_list,f, sim_is_cylindrical)

        return np.squeeze(grad).T


class OptimizationProblem(object):
    """Top-level class in the MEEP adjoint module.

    Intended to be instantiated from user scripts with mandatory constructor
    input arguments specifying the data required to define an adjoint-based
    optimization.

    The class knows how to do one basic thing: Given an input vector
    of design variables, compute the objective function value (forward
    calculation) and optionally its gradient (adjoint calculation).
    This is done by the __call__ method.

    """
    def __init__(
        self,
        simulation,
        objective_functions,
        objective_arguments,
        design_regions,
        frequencies=None,
        fcen=None,
        df=None,
        nf=None,
        decay_dt=50,
        decay_fields=[mp.Ez],
        decay_by=1e-6,
        decimation_factor=0,
        minimum_run_time=0,
        maximum_run_time=None,
    ):

        self.sim = simulation
        self.components = [mp.Ex,mp.Ey,mp.Ez]
        if self.sim.is_cylindrical or self.sim.dimensions == mp.CYLINDRICAL:
            self.components = [mp.Er,mp.Ep,mp.Ez]

        if isinstance(objective_functions, list):
            self.objective_functions = objective_functions
        else:
            self.objective_functions = [objective_functions]
        self.objective_arguments = objective_arguments
        self.f_bank = []  # objective function evaluation history

        if isinstance(design_regions, list):
            self.design_regions = design_regions
        else:
            self.design_regions = [design_regions]

        self.num_design_params = [
            ni.num_design_params for ni in self.design_regions
        ]
        self.num_design_regions = len(self.design_regions)

        # TODO typecheck frequency choices
        if frequencies is not None:
            self.frequencies = frequencies
            self.nf = np.array(frequencies).size
        else:
            if nf == 1:
                self.nf = nf
                self.frequencies = [fcen]
            else:
                fmax = fcen + 0.5 * df
                fmin = fcen - 0.5 * df
                dfreq = (fmax - fmin) / (nf - 1)
                self.frequencies = np.linspace(
                    fmin,
                    fmin + dfreq * nf,
                    num=nf,
                    endpoint=False,
                )
                self.nf = nf

        if self.nf == 1:
            self.fcen_idx = 0
        else:
            self.fcen_idx = int(
                np.argmin(
                    np.abs(
                        np.asarray(self.frequencies) -
                        np.mean(np.asarray(self.frequencies)))**
                    2))  # index of center frequency

        self.decay_by = decay_by
        self.decay_fields = decay_fields
        self.decay_dt = decay_dt
        self.decimation_factor = decimation_factor
        self.minimum_run_time = minimum_run_time
        self.maximum_run_time = maximum_run_time

        # store sources for finite difference estimations
        self.forward_sources = self.sim.sources

        # The optimizer has three allowable states : "INIT", "FWD", and "ADJ".
        #    INIT - The optimizer is initialized and ready to run a forward simulation
        #    FWD  - The optimizer has already run a forward simulation
        #    ADJ  - The optimizer has already run an adjoint simulation (but not yet calculated the gradient)
        self.current_state = "INIT"

        self.gradient = []

    def __call__(self, rho_vector=None, need_value=True, need_gradient=True):
        """Evaluate value and/or gradient of objective function.
        """
        if rho_vector:
            self.update_design(rho_vector=rho_vector)

        # Run forward run if requested
        if need_value and self.current_state == "INIT":
            print("Starting forward run...")
            self.forward_run()

        # Run adjoint simulation and calculate gradient if requested
        if need_gradient:
            if self.current_state == "INIT":
                # we need to run a forward run before an adjoint run
                print("Starting forward run...")
                self.forward_run()
                print("Starting adjoint run...")
                self.a_E = []
                self.adjoint_run()
                print("Calculating gradient...")
                self.calculate_gradient()
            elif self.current_state == "FWD":
                print("Starting adjoint run...")
                self.a_E = []
                self.adjoint_run()
                print("Calculating gradient...")
                self.calculate_gradient()
            else:
                raise ValueError("Incorrect solver state detected: {}".format(
                    self.current_state))

        return self.f0, self.gradient

    def get_fdf_funcs(self):
        """construct callable functions for objective function value and gradient

        Returns
        -------
        2-tuple (f_func, df_func) of standalone (non-class-method) callables, where
            f_func(beta) = objective function value for design variables beta
           df_func(beta) = objective function gradient for design variables beta
        """
        def _f(x=None):
            (fq, _) = self.__call__(rho_vector=x, need_gradient=False)
            return fq

        def _df(x=None):
            (_, df) = self.__call__(need_value=False)
            return df

        return _f, _df

    def prepare_forward_run(self):
        # prepare forward run
        self.sim.reset_meep()

        # add forward sources
        self.sim.change_sources(self.forward_sources)

        # register user specified monitors
        self.forward_monitors = [
        ]  # save reference to monitors so we can track dft convergence
        for m in self.objective_arguments:
            self.forward_monitors.append(m.register_monitors(self.frequencies))

        # register design region
        self.design_region_monitors = [
            self.sim.add_dft_fields(
                self.components,
                self.frequencies,
                where=dr.volume,
                yee_grid=True,
                decimation_factor=self.decimation_factor,
            ) for dr in self.design_regions
        ]

        # store design region voxel parameters
        self.design_grids = []
        if self.sim.is_cylindrical or self.sim.dimensions == mp.CYLINDRICAL:
            YeeDims = namedtuple('YeeDims', ['Er','Ep','Ez'])
        else:
            YeeDims = namedtuple('YeeDims', ['Ex','Ey','Ez'])
        for drm in self.design_region_monitors:
            s = [
                self.sim.get_array_slice_dimensions(c, vol=drm.where)[0]
                for c in self.components
            ]
            self.design_grids += [YeeDims(*s)]

    def forward_run(self):
        # set up monitors
        self.prepare_forward_run()

        # Forward run
        self.sim.run(until_after_sources=stop_when_dft_decayed(
            self.sim,
            self.design_region_monitors,
            self.decay_dt,
            self.decay_fields,
            self.fcen_idx,
            self.decay_by,
            True,
            self.minimum_run_time,
            self.maximum_run_time,
        ))

        # record objective quantities from user specified monitors
        self.results_list = []
        for m in self.objective_arguments:
            self.results_list.append(m())

        # evaluate objectives
        self.f0 = [fi(*self.results_list) for fi in self.objective_functions]
        if len(self.f0) == 1:
            self.f0 = self.f0[0]

        # Store forward fields for each set of design variables in array (x,y,z,field_components,frequencies)
        self.d_E = [[
            np.zeros((self.nf, c[0], c[1], c[2]), dtype=np.complex128)
            for c in dg
        ] for dg in self.design_grids]
        for nb, dgm in enumerate(self.design_region_monitors):
            for ic, c in enumerate(self.components):
                for f in range(self.nf):
                    self.d_E[nb][ic][f, :, :, :] = atleast_3d(
                        self.sim.get_dft_array(dgm, c, f))

        # store objective function evaluation in memory
        self.f_bank.append(self.f0)

        # update solver's current state
        self.current_state = "FWD"

    def prepare_adjoint_run(self):
        # Compute adjoint sources
        self.adjoint_sources = [[]
                                for i in range(len(self.objective_functions))]
        for ar in range(len(self.objective_functions)):
            for mi, m in enumerate(self.objective_arguments):
                dJ = jacobian(self.objective_functions[ar],
                              mi)(*self.results_list)
                # get gradient of objective w.r.t. monitor
                if np.any(dJ):
                    self.adjoint_sources[ar] += m.place_adjoint_source(
                        dJ)  # place the appropriate adjoint sources

    def adjoint_run(self):
        # set up adjoint sources and monitors
        self.prepare_adjoint_run()
<<<<<<< HEAD
        if self.sim.is_cylindrical or self.sim.dimensions == mp.CYLINDRICAL:
            self.sim.m = -self.sim.m
=======
        if self.sim.k_point: self.sim.k_point *= -1
>>>>>>> cdae1a83
        for ar in range(len(self.objective_functions)):
            # Reset the fields
            self.sim.reset_meep()

            # Update the sources
            self.sim.change_sources(self.adjoint_sources[ar])

            # register design flux
            self.design_region_monitors = [
                self.sim.add_dft_fields(
                    self.components,
                    self.frequencies,
                    where=dr.volume,
                    yee_grid=True,
                    decimation_factor=self.decimation_factor,
                ) for dr in self.design_regions
            ]

            # Adjoint run
            self.sim.run(until_after_sources=stop_when_dft_decayed(
                self.sim,
                self.design_region_monitors,
                self.decay_dt,
                self.decay_fields,
                self.fcen_idx,
                self.decay_by,
                True,
                self.minimum_run_time,
                self.maximum_run_time,
            ))

            # Store adjoint fields for each design set of design variables in array (x,y,z,field_components,frequencies)
            self.a_E.append([[
                np.zeros((self.nf, c[0], c[1], c[2]), dtype=np.complex128)
                for c in dg
            ] for dg in self.design_grids])
            for nb, dgm in enumerate(self.design_region_monitors):
                for ic, c in enumerate(self.components):
                    for f in range(self.nf):
                        if (self.sim.is_cylindrical or self.sim.dimensions == mp.CYLINDRICAL) and self.sim.m == 0:
                            self.a_E[ar][nb][ic][f, :, :, :] = 2 * atleast_3d(self.sim.get_dft_array(dgm, c, f))
                        else:
                            self.a_E[ar][nb][ic][f, :, :, :] = atleast_3d(self.sim.get_dft_array(dgm, c, f))
        if self.sim.is_cylindrical or self.sim.dimensions == mp.CYLINDRICAL:
            self.sim.m = -self.sim.m

        # update optimizer's state
        if self.sim.k_point: self.sim.k_point *= -1
        self.current_state = "ADJ"

    def calculate_gradient(self):
        # Iterate through all design regions and calculate gradient
        self.gradient = [[
            dr.get_gradient(
                self.sim,
                self.a_E[ar][dri],
                self.d_E[dri],
                self.frequencies,
            ) for dri, dr in enumerate(self.design_regions)
        ] for ar in range(len(self.objective_functions))]

        # Cleanup list of lists
        if len(self.gradient) == 1:
            self.gradient = self.gradient[0]  # only one objective function
            if len(self.gradient) == 1:
                self.gradient = self.gradient[
                    0]  # only one objective function and one design region
        else:
            if len(self.gradient[0]) == 1:
                self.gradient = [
                    g[0] for g in self.gradient
                ]  # multiple objective functions bu one design region
        # Return optimizer's state to initialization
        self.current_state = "INIT"

    def calculate_fd_gradient(
        self,
        num_gradients=1,
        db=1e-4,
        design_variables_idx=0,
        filter=None,
    ):
        '''
        Estimate central difference gradients.

        Parameters
        ----------
        num_gradients ... : scalar
            number of gradients to estimate. Randomly sampled from parameters.
        db ... : scalar
            finite difference step size
        design_variables_idx ... : scalar
            which design region to pull design variables from

        Returns
        -----------
        fd_gradient ... : lists
            [number of objective functions][number of gradients]

        '''
        if filter is None:
            filter = lambda x: x
        if num_gradients > self.num_design_params[design_variables_idx]:
            raise ValueError(
                "The requested number of gradients must be less than or equal to the total number of design parameters."
            )

        # cleanup simulation object
        self.sim.reset_meep()
        self.sim.change_sources(self.forward_sources)

        # preallocate result vector
        fd_gradient = []

        # randomly choose indices to loop estimate
        fd_gradient_idx = np.random.choice(
            self.num_design_params[design_variables_idx],
            num_gradients,
            replace=False,
        )

        for k in fd_gradient_idx:

            b0 = np.ones((self.num_design_params[design_variables_idx], ))
            b0[:] = (self.design_regions[design_variables_idx].
                     design_parameters.weights)
            # -------------------------------------------- #
            # left function evaluation
            # -------------------------------------------- #
            self.sim.reset_meep()

            # assign new design vector
            b0[k] -= db
            self.design_regions[design_variables_idx].update_design_parameters(
                b0)

            # initialize design monitors
            self.forward_monitors = []
            for m in self.objective_arguments:
                self.forward_monitors.append(
                    m.register_monitors(self.frequencies))

            self.sim.run(until_after_sources=stop_when_dft_decayed(
                self.sim,
                self.forward_monitors,
                self.decay_dt,
                self.decay_fields,
                self.fcen_idx,
                self.decay_by,
                True,
                self.minimum_run_time,
                self.maximum_run_time,
            ))

            # record final objective function value
            results_list = []
            for m in self.objective_arguments:
                results_list.append(m())
            fm = [fi(*results_list) for fi in self.objective_functions]

            # -------------------------------------------- #
            # right function evaluation
            # -------------------------------------------- #
            self.sim.reset_meep()

            # assign new design vector
            b0[k] += 2 * db  # central difference rule...
            self.design_regions[design_variables_idx].update_design_parameters(
                b0)

            # initialize design monitors
            self.forward_monitors = []
            for m in self.objective_arguments:
                self.forward_monitors.append(
                    m.register_monitors(self.frequencies))

            # add monitor used to track dft convergence
            self.sim.run(until_after_sources=stop_when_dft_decayed(
                self.sim,
                self.forward_monitors,
                self.decay_dt,
                self.decay_fields,
                self.fcen_idx,
                self.decay_by,
                True,
                self.minimum_run_time,
                self.maximum_run_time,
            ))

            # record final objective function value
            results_list = []
            for m in self.objective_arguments:
                results_list.append(m())
            fp = [fi(*results_list) for fi in self.objective_functions]

            # -------------------------------------------- #
            # estimate derivative
            # -------------------------------------------- #
            fd_gradient.append([
                np.squeeze((fp[fi] - fm[fi]) / (2 * db))
                for fi in range(len(self.objective_functions))
            ])

        # Cleanup singleton dimensions
        if len(fd_gradient) == 1:
            fd_gradient = fd_gradient[0]

        return fd_gradient, fd_gradient_idx

    def update_design(self, rho_vector):
        """Update the design permittivity function.

        rho_vector ....... a list of numpy arrays that maps to each design region
        """
        for bi, b in enumerate(self.design_regions):
            if np.array(rho_vector[bi]).ndim > 1:
                raise ValueError(
                    "Each vector of design variables must contain only one dimension."
                )
            b.update_design_parameters(rho_vector[bi])

        self.sim.reset_meep()
        self.current_state = "INIT"

    def get_objective_arguments(self):
        '''Return list of evaluated objective arguments.
        '''
        objective_args_evaluation = [
            m.get_evaluation() for m in self.objective_arguments
        ]
        return objective_args_evaluation

    def plot2D(self, init_opt=False, **kwargs):
        """Produce a graphical visualization of the geometry and/or fields,
           as appropriately autodetermined based on the current state of
           progress.
        """

        if init_opt:
            self.prepare_forward_run()

        self.sim.plot2D(**kwargs)


def stop_when_dft_decayed(
    simob,
    mon,
    dt,
    c,
    fcen_idx,
    decay_by,
    yee_grid=False,
    minimum_run_time=0,
    maximum_run_time=None,
):
    '''Step function that monitors the relative change in DFT fields for a list of monitors.

    mon ............. a list of monitors
    c ............... a list of components to monitor

    '''
    # get monitor dft output array dimensions
    dims = []
    for m in mon:
        ci_dims = []
        for ci in c:
            comp = ci if yee_grid else mp.Dielectric
            ci_dims += [simob.get_array_slice_dimensions(comp, vol=m.where)[0]]
        dims.append(ci_dims)

    # Record data in closure so that we can persitently edit
    closure = {'previous_fields': [[None for di in d] for d in dims], 't0': 0}

    def _stop(sim):
        if sim.round_time() <= dt + closure['t0']:
            return False
        elif maximum_run_time and sim.round_time() > maximum_run_time:
            return True
        else:
            previous_fields = closure['previous_fields']

            # Pull all the relevant frequency and spatial dft points
            relative_change = []
            current_fields = [[0 for di in d] for d in dims]
            for mi, m in enumerate(mon):
                for ic, cc in enumerate(c):
                    if isinstance(m, mp.DftFlux):
                        current_fields[mi][ic] = mp.get_fluxes(m)[fcen_idx]
                    elif isinstance(m, mp.DftFields):
                        current_fields[mi][ic] = atleast_3d(
                            sim.get_dft_array(m, cc, fcen_idx))
                    elif isinstance(m, mp.simulation.DftNear2Far):
                        current_fields[mi][ic] = atleast_3d(
                            sim.get_dft_array(m, cc, fcen_idx))
                    else:
                        raise TypeError(
                            "Monitor of type {} not supported".format(type(m)))

                    if previous_fields[mi][ic] is not None:
                        if np.sum(
                                np.abs(previous_fields[mi][ic] -
                                       current_fields[mi][ic])) == 0:
                            relative_change.append(0)
                        elif np.all(np.abs(previous_fields[mi][ic])):
                            relative_change_raw = np.abs(
                                previous_fields[mi][ic] -
                                current_fields[mi][ic]) / np.abs(
                                    previous_fields[mi][ic])
                            relative_change.append(
                                np.mean(relative_change_raw.flatten())
                            )  # average across space and frequency
                        else:
                            relative_change.append(1)
                    else:
                        relative_change.append(1)

            relative_change = np.mean(
                relative_change)  # average across monitors
            closure['previous_fields'] = current_fields
            closure['t0'] = sim.round_time()

            if mp.verbosity > 0:
                fmt = "DFT decay(t = {0:1.1f}): {1:0.4e}"
                print(fmt.format(sim.meep_time(), np.real(relative_change)))
            return relative_change <= decay_by and sim.round_time(
            ) >= minimum_run_time

    return _stop


def atleast_3d(*arys):
    from numpy import array, asanyarray, newaxis
    '''
    Modified version of numpy's `atleast_3d`

    Keeps one dimensional array data in first dimension, as
    opposed to moving it to the second dimension as numpy's
    version does. Keeps the meep dimensionality convention.

    View inputs as arrays with at least three dimensions.
    Parameters
    ----------
    arys1, arys2, ... : array_like
        One or more array-like sequences.  Non-array inputs are converted to
        arrays.  Arrays that already have three or more dimensions are
        preserved.
    Returns
    -------
    res1, res2, ... : ndarray
        An array, or list of arrays, each with ``a.ndim >= 3``.  Copies are
        avoided where possible, and views with three or more dimensions are
        returned.  For example, a 1-D array of shape ``(N,)`` becomes a view
        of shape ``(N, 1, 1)``, and a 2-D array of shape ``(M, N)`` becomes a
        view of shape ``(M, N, 1)``.
    '''
    res = []
    for ary in arys:
        ary = asanyarray(ary)
        if ary.ndim == 0:
            result = ary.reshape(1, 1, 1)
        elif ary.ndim == 1:
            result = ary[:, newaxis, newaxis]
        elif ary.ndim == 2:
            result = ary[:, :, newaxis]
        else:
            result = ary
        res.append(result)
    if len(res) == 1:
        return res[0]
    else:
        return res<|MERGE_RESOLUTION|>--- conflicted
+++ resolved
@@ -297,12 +297,12 @@
     def adjoint_run(self):
         # set up adjoint sources and monitors
         self.prepare_adjoint_run()
-<<<<<<< HEAD
+
         if self.sim.is_cylindrical or self.sim.dimensions == mp.CYLINDRICAL:
             self.sim.m = -self.sim.m
-=======
-        if self.sim.k_point: self.sim.k_point *= -1
->>>>>>> cdae1a83
+
+        if self.sim.k_point:
+            self.sim.k_point *= -1
         for ar in range(len(self.objective_functions)):
             # Reset the fields
             self.sim.reset_meep()
