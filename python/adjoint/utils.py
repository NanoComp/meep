from typing import Iterable, List, Tuple

import numpy as onp

import meep as mp

from . import ObjectiveQuantity

# Meep field components used to compute adjoint sensitivities
_ADJOINT_FIELD_COMPONENTS = [mp.Dx, mp.Dy, mp.Dz]
_ADJOINT_FIELD_COMPONENTS_CYL = [mp.Dr, mp.Dp, mp.Dz]

# The frequency axis in the array returned by `mp._get_gradient()`
_GRADIENT_FREQ_AXIS = 1

# The returned axis order from get_dft_array in cylindrical coordinates
_FREQ_AXIS = 0
_RHO_AXIS = 2
_PHI_AXIS = 3
_Z_AXIS = 1

# default finite difference step size when calculating Aᵤ
FD_DEFAULT = 1e-6

<<<<<<< HEAD
class DesignRegion(object):
    def __init__(
            self,
            design_parameters,
            volume=None,
            size=None,
            center=mp.Vector3()
    ):
        self.volume = volume if volume else mp.Volume(center=center, size=size)
=======

class DesignRegion:
    def __init__(self, design_parameters, volume=None, size=None, center=mp.Vector3()):
        self.volume = volume or mp.Volume(center=center, size=size)
>>>>>>> 9793cf5c
        self.size = self.volume.size
        self.center = self.volume.center
        self.design_parameters = design_parameters
        self.num_design_params = design_parameters.num_params

    def update_design_parameters(self, design_parameters):
        self.design_parameters.update_weights(design_parameters)

    def update_beta(self, beta):
        self.design_parameters.beta = beta

    def get_gradient(
        self, sim, fields_a, fields_f, frequencies, finite_difference_step
    ):
        num_freqs = onp.array(frequencies).size
        """We have the option to linearly scale the gradients up front
        using the scalegrad parameter (leftover from MPB API). Not
        currently needed for any existing feature (but available for
        future use)"""
        scalegrad = 1
        grad = onp.zeros((num_freqs, self.num_design_params))  # preallocate
        vol = sim._fit_volume_to_simulation(self.volume)
        # compute the gradient
        mp._get_gradient(
            grad,
            scalegrad,
            fields_a[0].swigobj,
            fields_a[1].swigobj,
            fields_a[2].swigobj,
            fields_f[0].swigobj,
            fields_f[1].swigobj,
            fields_f[2].swigobj,
            sim.gv,
            vol.swigobj,
            onp.array(frequencies),
            sim.geps,
            finite_difference_step,
        )
        return onp.squeeze(grad).T


def _check_if_cylindrical(sim):
    return sim.is_cylindrical or (sim.dimensions == mp.CYLINDRICAL)


def _compute_components(sim):
    return (
        _ADJOINT_FIELD_COMPONENTS_CYL
        if _check_if_cylindrical(sim)
        else _ADJOINT_FIELD_COMPONENTS
    )


def _make_at_least_nd(x: onp.ndarray, dims: int = 3) -> onp.ndarray:
    """Makes an array have at least the specified number of dimensions."""
    return onp.reshape(x, x.shape + onp.maximum(dims - x.ndim, 0) * (1,))


def calculate_vjps(
    simulation: mp.Simulation,
    design_regions: List[DesignRegion],
    frequencies: List[float],
    fwd_fields: List[List[onp.ndarray]],
    adj_fields: List[List[onp.ndarray]],
    design_variable_shapes: List[Tuple[int, ...]],
    sum_freq_partials: bool = True,
    finite_difference_step: float = FD_DEFAULT,
) -> List[onp.ndarray]:
    """Calculates the VJP for a given set of forward and adjoint fields."""
    vjps = [
        design_region.get_gradient(
            simulation,
            adj_fields[i],
            fwd_fields[i],
            frequencies,
            finite_difference_step,
        )
        for i, design_region in enumerate(design_regions)
    ]
    if sum_freq_partials:
        vjps = [
            onp.sum(vjp, axis=_GRADIENT_FREQ_AXIS).reshape(shape)
            for vjp, shape in zip(vjps, design_variable_shapes)
        ]
    else:
        vjps = [
            vjp.reshape(shape + (-1,))
            for vjp, shape in zip(vjps, design_variable_shapes)
        ]
    return vjps


def register_monitors(
    monitors: List[ObjectiveQuantity],
    frequencies: List[float],
) -> None:
    """Registers a list of monitors."""
    for monitor in monitors:
        monitor.register_monitors(frequencies)


def install_design_region_monitors(
    simulation: mp.Simulation,
    design_regions: List[DesignRegion],
    frequencies: List[float],
    decimation_factor: int = 0,
) -> List[mp.DftFields]:
    """Installs DFT field monitors at the design regions of the simulation."""
    return [
        [
            simulation.add_dft_fields(
                [comp],
                frequencies,
                where=design_region.volume,
                yee_grid=True,
                decimation_factor=decimation_factor,
                persist=True,
            )
            for comp in _compute_components(simulation)
        ]
        for design_region in design_regions
    ]


def gather_monitor_values(monitors: List[ObjectiveQuantity]) -> onp.ndarray:
    """Gathers the mode monitor overlap values as a rank 2 ndarray.

    Args:
      monitors: the mode monitors.

    Returns:
      a rank-2 ndarray, where the dimensions are (monitor, frequency), of dtype
      complex128.  Note that these values refer to the mode as oriented (i.e. they
      are unidirectional).
    """
    monitor_values = [monitor() for monitor in monitors]
    monitor_values = onp.array(monitor_values)
    assert monitor_values.ndim in [1, 2]
    monitor_values = _make_at_least_nd(monitor_values, 2)
    return monitor_values


def gather_design_region_fields(
    simulation: mp.Simulation,
    design_region_monitors: List[mp.DftFields],
    frequencies: List[float],
) -> List[List[onp.ndarray]]:
    """Collects the design region DFT fields from the simulation.

    Args:
     simulation: the simulation object.
     design_region_monitors: the installed design region monitors.
     frequencies: the frequencies to monitor.

    Returns:
      A list of lists.  Each entry (list) in the overall list corresponds one-to-
      one with a declared design region.  For each such contained list, the
      entries correspond to the field components that are monitored.  The entries
      are ndarrays of rank 4 with dimensions (freq, x, y, (z-or-pad)).

      The design region fields are sampled on the *Yee grid*.  This makes them
      fairly awkward to inspect directly.  Their primary use case is supporting
      gradient calculations.
    """
    design_region_fields = []
    for monitor in design_region_monitors:
        fields_by_component = []
        for component in _compute_components(simulation):
            fields_by_freq = []
            for freq_idx, _ in enumerate(frequencies):
                fields = simulation.get_dft_array(monitor, component, freq_idx)
                fields_by_freq.append(_make_at_least_nd(fields))
            fields_by_component.append(onp.stack(fields_by_freq))
        design_region_fields.append(fields_by_component)
    return design_region_fields


def validate_and_update_design(
    design_regions: List[DesignRegion], design_variables: Iterable[onp.ndarray]
) -> None:
    """Validate the design regions and variables.

    In particular the design variable should be 1,2,3-D and the design region
    shape should match the design variable shape after dimension expansion.
    The arguments are modified in place.

    Args:
      design_regions: List of mpa.DesignRegion,
      design_variables: Iterable with numpy arrays representing design variables.

    Raises:
      ValueError if the validation of dimensions fails.
    """
    for i, (design_region, design_variable) in enumerate(
        zip(design_regions, design_variables)
    ):
        if design_variable.ndim not in [1, 2, 3]:
            raise ValueError(
                f"Design variables should be 1D, 2D, or 3D, but the design variable at index {i} had a shape of {design_variable.shape}."
            )

        design_region_shape = tuple(
            int(x) for x in design_region.design_parameters.grid_size
        )
        design_variable_padded_shape = design_variable.shape + (1,) * (
            3 - design_variable.ndim
        )
        if design_variable_padded_shape != design_region_shape:
            raise ValueError(
                f"The design variable at index {i} with a shape of {design_variable.shape} is incompatible with the associated design region, which has a shape of {design_region_shape}."
            )

        design_variable = onp.asarray(design_variable, dtype=onp.float64)
        # Update the design variable in Meep
        design_region.update_design_parameters(design_variable.flatten())


def create_adjoint_sources(
    monitors: Iterable[ObjectiveQuantity], monitor_values_grad: onp.ndarray
) -> List[mp.Source]:
    monitor_values_grad = onp.asarray(
        monitor_values_grad,
        dtype=onp.complex64 if mp.is_single_precision() else onp.complex128,
    )
    if not onp.any(monitor_values_grad):
        raise RuntimeError(
            "The gradient of all monitor values is zero, which "
            "means that no adjoint sources can be placed to set "
            "up an adjoint simulation in Meep. Possible causes "
            "could be:\n\n"
            " * the forward simulation was not run for long enough "
            "to allow the input pulse(s) to reach the monitors"
            " * the monitor values are disconnected from the "
            "objective function output."
        )
    adjoint_sources = []
    for monitor_idx, monitor in enumerate(monitors):
        # `dj` for each monitor will have a shape of (num frequencies,)
        dj = onp.asarray(
            monitor_values_grad[monitor_idx],
            dtype=onp.complex64 if mp.is_single_precision() else onp.complex128,
        )
        if onp.any(dj):
            adjoint_sources += monitor.place_adjoint_source(dj)
    assert adjoint_sources
    return adjoint_sources<|MERGE_RESOLUTION|>--- conflicted
+++ resolved
@@ -22,22 +22,9 @@
 # default finite difference step size when calculating Aᵤ
 FD_DEFAULT = 1e-6
 
-<<<<<<< HEAD
-class DesignRegion(object):
-    def __init__(
-            self,
-            design_parameters,
-            volume=None,
-            size=None,
-            center=mp.Vector3()
-    ):
-        self.volume = volume if volume else mp.Volume(center=center, size=size)
-=======
-
 class DesignRegion:
     def __init__(self, design_parameters, volume=None, size=None, center=mp.Vector3()):
         self.volume = volume or mp.Volume(center=center, size=size)
->>>>>>> 9793cf5c
         self.size = self.volume.size
         self.center = self.volume.center
         self.design_parameters = design_parameters
