--- conflicted
+++ resolved
@@ -318,11 +318,7 @@
         self._monitor = self.sim.add_near2far(
             self._frequencies,
             *self.Near2FarRegions,
-<<<<<<< HEAD
-=======
-            yee_grid=True,
             decimation_factor=self.decimation_factor,
->>>>>>> ec5369e1
         )
         return self._monitor
 
