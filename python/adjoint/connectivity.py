--- conflicted
+++ resolved
@@ -4,107 +4,264 @@
 from autograd import numpy as npa
 from autograd import grad
 
-def constraint_connectivity(rho, nx, ny, nz, cond_v = 1, cond_s = 1e6, src_v=0, src_s = 1, solver=spsolve, thresh=None, p=4, need_grad=True):
-    rho = np.reshape(rho, (nz,ny,nx))
-    n = nx*ny*nz
-    
+
+def constraint_connectivity(
+    rho,
+    nx,
+    ny,
+    nz,
+    cond_v=1,
+    cond_s=1e6,
+    src_v=0,
+    src_s=1,
+    solver=spsolve,
+    thresh=None,
+    p=4,
+    need_grad=True,
+):
+    rho = np.reshape(rho, (nz, ny, nx))
+    n = nx * ny * nz
+
     if ny == 1:
-        path = nx*nz/2
-<<<<<<< HEAD
-        phi = 0.5*path*path/cond_s #estimate of warmest connected structure
-=======
-        phi = 0.5*path*path/cond_s #warmest connected structure estimate
->>>>>>> 71ddef87
+        path = nx * nz / 2
+        phi = 0.5 * path * path / cond_s  # estimate of warmest connected structure
     else:
-        path = nx*ny*nz/4
-        phi = 0.5*path*path/cond_s
+        path = nx * ny * nz / 4
+        phi = 0.5 * path * path / cond_s
     if not thresh:
         thresh = phi
-        
-    #gradient matrices
-    gx = diags([-1,1], [0,1], shape=(nx-1, nx), format='csr')
-    gy = diags([-1,1], [0,1], shape=(ny-1, ny), format='csr')
-    gz = diags([-1,1], [0, 1], shape=(nz, nz), format='csr')
-    #-div matrices
+
+    # gradient matrices
+    gx = diags([-1, 1], [0, 1], shape=(nx - 1, nx), format="csr")
+    gy = diags([-1, 1], [0, 1], shape=(ny - 1, ny), format="csr")
+    gz = diags([-1, 1], [0, 1], shape=(nz, nz), format="csr")
+    # -div matrices
     dx, dy, dz = gx.copy().transpose(), gy.copy().transpose(), gz.copy().transpose()
-    #1D -> 3D
+    # 1D -> 3D
     Ix, Iy, Iz = eye(nx), eye(ny), eye(nz)
-    gx, gy, gz = kron(Iz, kron(Iy, gx)), kron(Iz, kron(gy, Ix)), kron(gz, kron(Iy,Ix))
+    gx, gy, gz = kron(Iz, kron(Iy, gx)), kron(Iz, kron(gy, Ix)), kron(gz, kron(Iy, Ix))
     dx, dy, dz = kron(Iz, kron(Iy, dx)), kron(Iz, kron(dy, Ix)), kron(dz, kron(Iy, Ix))
-    
-    #harmonic mean as mid-point conductivity and derivatives
-    f = lambda x,y: 2*x*y/(x+y)
-    fx = lambda x,y: 2*(y/(x+y))**2
-    fy = lambda x,y: 2*(x/(x+y))**2
-    
+
+    # harmonic mean as mid-point conductivity and derivatives
+    f = lambda x, y: 2 * x * y / (x + y)
+    fx = lambda x, y: 2 * (y / (x + y)) ** 2
+    fy = lambda x, y: 2 * (x / (x + y)) ** 2
+
     cond = cond_v + (cond_s - cond_v) * rho
-    condx = [f(cond[k, j, i],cond[k, j, i+1]) for k in range(nz) for j in range(ny) for i in range(nx-1)]
-    condy = [f(cond[k, j, i],cond[k, j+1, i]) for k in range(nz) for j in range(ny-1) for i in range(nx)]
-    condz = [f(cond[k, j, i],cond[k+1, j, i]) for k in range(nz-1) for j in range(ny) for i in range(nx)]
-    condz = np.append(condz, [cond_s]*nx*ny) #conductivity at Dirichlet boundary
+    condx = [
+        f(cond[k, j, i], cond[k, j, i + 1])
+        for k in range(nz)
+        for j in range(ny)
+        for i in range(nx - 1)
+    ]
+    condy = [
+        f(cond[k, j, i], cond[k, j + 1, i])
+        for k in range(nz)
+        for j in range(ny - 1)
+        for i in range(nx)
+    ]
+    condz = [
+        f(cond[k, j, i], cond[k + 1, j, i])
+        for k in range(nz - 1)
+        for j in range(ny)
+        for i in range(nx)
+    ]
+    condz = np.append(condz, [cond_s] * nx * ny)  # conductivity at Dirichlet boundary
     condx, condy, condz = diags(condx, 0), diags(condy, 0), diags(condz, 0)
 
     src = src_v + (src_s - src_v) * rho.flatten()
-    eq = (dx @ condx @ gx + dy @ condy @ gy + dz @ condz @ gz)    
+    eq = dx @ condx @ gx + dy @ condy @ gy + dz @ condz @ gz
     if solver == spsolve:
         T = solver(eq, src)
     else:
-        T, info = (solver(eq, src)).reshape(1,-1)
-        
-    heat_func = lambda x: npa.sum(x**p)**(1/p) / thresh
+        T, info = (solver(eq, src)).reshape(1, -1)
+
+    heat_func = lambda x: npa.sum(x**p) ** (1 / p) / thresh
     heat = heat_func(T)
     if not need_grad:
-        return heat/thresh-1
+        return heat / thresh - 1
 
     dgdx = grad(heat_func)(T)
     if solver == spsolve:
-        aT = (solver(eq, dgdx)).reshape(1,-1)
+        aT = (solver(eq, dgdx)).reshape(1, -1)
     else:
-        aT, sinfo = (solver(eq, dgdx)).reshape(1,-1)
-    
-    #conductivity matrix derivative w.r.t 1st and 2nd argument of each entries (e.g. fx and fy)
-    dcondx_r = [k*(nx-1)*ny+j*(nx-1)+i for k in range(nz) for j in range(ny) for i in range(nx-1)]
-    dcondx_c1 = [k*nx*ny+j*nx+i for k in range(nz) for j in range(ny) for i in range(nx-1)]
-    dcondx_d1 = [fx(cond[k, j, i],cond[k, j, i+1]) for k in range(nz) for j in range(ny) for i in range(nx-1)]
-    dcondx1 = csc_matrix((dcondx_d1, (dcondx_r, dcondx_c1)), shape=(nz*ny*(nx-1), nx*ny*nz))
-    
-    dcondx_c2 = [k*nx*ny+j*nx+i+1 for k in range(nz) for j in range(ny) for i in range(nx-1)]
-    dcondx_d2 = [fy(cond[k, j, i],cond[k, j, i+1]) for k in range(nz) for j in range(ny) for i in range(nx-1)]
-    dcondx2 = csc_matrix((dcondx_d2, (dcondx_r, dcondx_c2)), shape=(nz*ny*(nx-1), nx*ny*nz)) 
-    
-    dcondy_r = [k*nx*(ny-1)+j*nx+i for k in range(nz) for j in range(ny-1) for i in range(nx)]
-    dcondy_c1 = [k*nx*ny+j*nx+i for k in range(nz) for j in range(ny-1) for i in range(nx)]
-    dcondy_d1 = [fx(cond[k, j, i],cond[k, j+1, i]) for k in range(nz) for j in range(ny-1) for i in range(nx)]
-    dcondy1 = csc_matrix((dcondy_d1, (dcondy_r, dcondy_c1)), shape=(nz*(ny-1)*nx, nx*ny*nz))
-    
-    dcondy_c2 = [k*nx*ny+(j+1)*nx+i for k in range(nz) for j in range(ny-1) for i in range(nx)]
-    dcondy_d2 = [fy(cond[k, j, i],cond[k, j+1, i]) for k in range(nz) for j in range(ny-1) for i in range(nx)]
-    dcondy2 = csc_matrix((dcondy_d2, (dcondy_r, dcondy_c2)), shape=(nz*(ny-1)*nx, nx*ny*nz))
-    
-    dcondz_r = [k*nx*ny+j*nx+i for k in range(nz-1) for j in range(ny) for i in range(nx)]
-    dcondz_c1 = [k*nx*ny+j*nx+i for k in range(nz-1) for j in range(ny) for i in range(nx)]
-    dcondz_d1 = [fx(cond[k, j, i],cond[k+1, j, i]) for k in range(nz-1) for j in range(ny) for i in range(nx)]
-    dcondz1 = csc_matrix((dcondz_d1, (dcondz_r, dcondz_c1)), shape=(nx*ny*nz, nx*ny*nz))
-    
-    dcondz_c2 = [(k+1)*nx*ny+j*nx+i for k in range(nz-1) for j in range(ny) for i in range(nx)]
-    dcondz_d2 = [fy(cond[k, j, i],cond[k+1, j, i]) for k in range(nz-1) for j in range(ny) for i in range(nx)]
-    dcondz2 = csc_matrix((dcondz_d2, (dcondz_r, dcondz_c2)), shape=(nx*ny*nz, nx*ny*nz))
+        aT, sinfo = (solver(eq, dgdx)).reshape(1, -1)
+
+    # conductivity matrix derivative w.r.t 1st and 2nd argument of each entries (e.g. fx and fy)
+    dcondx_r = [
+        k * (nx - 1) * ny + j * (nx - 1) + i
+        for k in range(nz)
+        for j in range(ny)
+        for i in range(nx - 1)
+    ]
+    dcondx_c1 = [
+        k * nx * ny + j * nx + i
+        for k in range(nz)
+        for j in range(ny)
+        for i in range(nx - 1)
+    ]
+    dcondx_d1 = [
+        fx(cond[k, j, i], cond[k, j, i + 1])
+        for k in range(nz)
+        for j in range(ny)
+        for i in range(nx - 1)
+    ]
+    dcondx1 = csc_matrix(
+        (dcondx_d1, (dcondx_r, dcondx_c1)), shape=(nz * ny * (nx - 1), nx * ny * nz)
+    )
+
+    dcondx_c2 = [
+        k * nx * ny + j * nx + i + 1
+        for k in range(nz)
+        for j in range(ny)
+        for i in range(nx - 1)
+    ]
+    dcondx_d2 = [
+        fy(cond[k, j, i], cond[k, j, i + 1])
+        for k in range(nz)
+        for j in range(ny)
+        for i in range(nx - 1)
+    ]
+    dcondx2 = csc_matrix(
+        (dcondx_d2, (dcondx_r, dcondx_c2)), shape=(nz * ny * (nx - 1), nx * ny * nz)
+    )
+
+    dcondy_r = [
+        k * nx * (ny - 1) + j * nx + i
+        for k in range(nz)
+        for j in range(ny - 1)
+        for i in range(nx)
+    ]
+    dcondy_c1 = [
+        k * nx * ny + j * nx + i
+        for k in range(nz)
+        for j in range(ny - 1)
+        for i in range(nx)
+    ]
+    dcondy_d1 = [
+        fx(cond[k, j, i], cond[k, j + 1, i])
+        for k in range(nz)
+        for j in range(ny - 1)
+        for i in range(nx)
+    ]
+    dcondy1 = csc_matrix(
+        (dcondy_d1, (dcondy_r, dcondy_c1)), shape=(nz * (ny - 1) * nx, nx * ny * nz)
+    )
+
+    dcondy_c2 = [
+        k * nx * ny + (j + 1) * nx + i
+        for k in range(nz)
+        for j in range(ny - 1)
+        for i in range(nx)
+    ]
+    dcondy_d2 = [
+        fy(cond[k, j, i], cond[k, j + 1, i])
+        for k in range(nz)
+        for j in range(ny - 1)
+        for i in range(nx)
+    ]
+    dcondy2 = csc_matrix(
+        (dcondy_d2, (dcondy_r, dcondy_c2)), shape=(nz * (ny - 1) * nx, nx * ny * nz)
+    )
+
+    dcondz_r = [
+        k * nx * ny + j * nx + i
+        for k in range(nz - 1)
+        for j in range(ny)
+        for i in range(nx)
+    ]
+    dcondz_c1 = [
+        k * nx * ny + j * nx + i
+        for k in range(nz - 1)
+        for j in range(ny)
+        for i in range(nx)
+    ]
+    dcondz_d1 = [
+        fx(cond[k, j, i], cond[k + 1, j, i])
+        for k in range(nz - 1)
+        for j in range(ny)
+        for i in range(nx)
+    ]
+    dcondz1 = csc_matrix(
+        (dcondz_d1, (dcondz_r, dcondz_c1)), shape=(nx * ny * nz, nx * ny * nz)
+    )
+
+    dcondz_c2 = [
+        (k + 1) * nx * ny + j * nx + i
+        for k in range(nz - 1)
+        for j in range(ny)
+        for i in range(nx)
+    ]
+    dcondz_d2 = [
+        fy(cond[k, j, i], cond[k + 1, j, i])
+        for k in range(nz - 1)
+        for j in range(ny)
+        for i in range(nx)
+    ]
+    dcondz2 = csc_matrix(
+        (dcondz_d2, (dcondz_r, dcondz_c2)), shape=(nx * ny * nz, nx * ny * nz)
+    )
 
     dcondx, dcondy, dcondz = dcondx1 + dcondx2, dcondy1 + dcondy2, dcondz1 + dcondz2
-    dAdp_x = dz @ dcondz.multiply(gz@T.reshape(-1,1)) + dy @ dcondy.multiply(gy@T.reshape(-1,1)) + dx @ dcondx.multiply(gx@T.reshape(-1,1))
-    
+    dAdp_x = (
+        dz @ dcondz.multiply(gz @ T.reshape(-1, 1))
+        + dy @ dcondy.multiply(gy @ T.reshape(-1, 1))
+        + dx @ dcondx.multiply(gx @ T.reshape(-1, 1))
+    )
+
     gradient = aT * (src_s - src_v) - (cond_s - cond_v) * (aT @ dAdp_x)
-    return T, heat/thresh - 1, gradient
-
-def cc_fd(rho, nx, ny, nz, cond_v = 1, cond_s = 1e6, src_v=0, src_s = 1, solver=spsolve, thresh=None, p=4, num_grad = 6, db = 1e-4):
-    n = nx*ny*nz
+    return T, heat / thresh - 1, gradient
+
+
+def cc_fd(
+    rho,
+    nx,
+    ny,
+    nz,
+    cond_v=1,
+    cond_s=1e6,
+    src_v=0,
+    src_s=1,
+    solver=spsolve,
+    thresh=None,
+    p=4,
+    num_grad=6,
+    db=1e-4,
+):
+    n = nx * ny * nz
     fdidx = np.random.choice(n, num_grad)
     fdgrad = []
     for k in fdidx:
-        rho[k]+=db
-        fp = constraint_connectivity(rho.reshape((nz,ny, nx)), nx, ny, nz, cond_v, cond_s, src_v, src_s, solver, thresh, p, need_grad=False)
-        rho[k]-=2*db
-        fm = constraint_connectivity(rho.reshape((nz,ny, nx)), nx, ny, nz, cond_v, cond_s, src_v, src_s, solver, thresh, p, need_grad=False)
-        fdgrad.append((fp-fm)/(2*db))
-        rho[k]+=db
+        rho[k] += db
+        fp = constraint_connectivity(
+            rho.reshape((nz, ny, nx)),
+            nx,
+            ny,
+            nz,
+            cond_v,
+            cond_s,
+            src_v,
+            src_s,
+            solver,
+            thresh,
+            p,
+            need_grad=False,
+        )
+        rho[k] -= 2 * db
+        fm = constraint_connectivity(
+            rho.reshape((nz, ny, nx)),
+            nx,
+            ny,
+            nz,
+            cond_v,
+            cond_s,
+            src_v,
+            src_s,
+            solver,
+            thresh,
+            p,
+            need_grad=False,
+        )
+        fdgrad.append((fp - fm) / (2 * db))
+        rho[k] += db
     return fdidx, fdgrad