--- conflicted
+++ resolved
@@ -508,11 +508,6 @@
 }
 
 PyObject *_get_array_slice_dimensions(meep::fields *f, const meep::volume &where, size_t dims[3],
-<<<<<<< HEAD
-                                      bool collapse_empty_dimensions, bool snap_empty_dimensions, meep::component cgrid = Centered) {
-    meep::direction dirs[3] = {meep::X, meep::X, meep::X};
-    int rank = f->get_array_slice_dimensions(where, dims, dirs, collapse_empty_dimensions, snap_empty_dimensions, NULL, 0, cgrid);
-=======
                                       bool collapse_empty_dimensions, bool snap_empty_dimensions, 
                                       meep::component cgrid = Centered, PyObject *min_max_loc = NULL) {
     meep::direction dirs[3] = {meep::X, meep::X, meep::X};
@@ -522,7 +517,6 @@
     if (!min_max_loc) min_max_loc_vec_ptr = NULL;
     
     int rank = f->get_array_slice_dimensions(where, dims, dirs, collapse_empty_dimensions, snap_empty_dimensions, min_max_loc_vec_ptr, 0, cgrid);
->>>>>>> 4b2c433f
 
     PyObject *py_dirs = PyList_New(3);
     for (Py_ssize_t i = 0; i < 3; ++i) {
@@ -1460,12 +1454,8 @@
                                                    meep::kpoint_func user_kpoint_func, void *user_kpoint_data,
                                                    double *cscale, meep::direction d);
 PyObject *_get_array_slice_dimensions(meep::fields *f, const meep::volume &where, size_t dims[3],
-<<<<<<< HEAD
-                                      bool collapse_empty_dimensions, bool snap_empty_dimensions, meep::component cgrid = Centered);
-=======
                                       bool collapse_empty_dimensions, bool snap_empty_dimensions,
                                       meep::component cgrid = Centered, PyObject *min_max_loc = NULL);
->>>>>>> 4b2c433f
 
 %ignore eps_func;
 %ignore inveps_func;
