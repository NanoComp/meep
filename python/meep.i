--- conflicted
+++ resolved
@@ -421,15 +421,10 @@
     size_t dims[3] = {1,1,1};
     std::complex<double> *dft_arr = f->get_dft_array(dft, c, num_freq, &rank, dims);
 
-<<<<<<< HEAD
-    if (rank==0 || dft_arr==NULL) // this can happen e.g. if component c vanishes by symmetry
-        return PyArray_SimpleNewFromData(0, 0, NPY_CDOUBLE, &std::complex<double>(0,0));
-=======
     if (rank==0 || dft_arr==NULL){ // this can happen e.g. if component c vanishes by symmetry
      std::complex<double> d[1] = {std::complex<double>(0,0)};
      return PyArray_SimpleNewFromData(0, 0, NPY_CDOUBLE, d);
     }
->>>>>>> 60076eed
 
     size_t length = 1;
     npy_intp *arr_dims = new npy_intp[rank];
