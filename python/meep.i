/* Copyright (C) 2005-2018 Massachusetts Institute of Technology
 *
 *  This program is free software; you can redistribute it and/or modify
 *  it under the terms of the GNU General Public License as published by
 *  the Free Software Foundation; either version 2, or (at your option)
 *  any later version.
 *
 *  This program is distributed in the hope that it will be useful,
 *  but WITHOUT ANY WARRANTY; without even the implied warranty of
 *  MERCHANTABILITY or FITNESS FOR A PARTICULAR PURPOSE.  See the
 *  GNU General Public License for more details.
 *
 *  You should have received a copy of the GNU General Public License
 *  along with this program; if not, write to the Free Software Foundation,
 *  Inc., 59 Temple Place - Suite 330, Boston, MA 02111-1307, USA.
 */

%module meep

%import "config.h"

%{
#define SWIG_FILE_WITH_INIT
#define SWIG_PYTHON_2_UNICODE

#include <complex>
#include <string>

#include "config.h"
#include "meep/vec.hpp"
#include "meep.hpp"
#include "meep/mympi.hpp"
#include "ctl-math.h"
#include "ctlgeom.h"
#include "meepgeom.hpp"

namespace meep {
    size_t dft_chunks_Ntotal(dft_chunk *dft_chunks, size_t *my_start);
    typedef std::complex<double> (*amplitude_function)(const vec &);
}

#ifdef HAVE_MPB
#include "mpb.h"

namespace meep {
    struct eigenmode_data {
        maxwell_data *mdata;
        scalar_complex *fft_data_H, *fft_data_E;
        evectmatrix H;
        int n[3];
        double s[3];
        double Gk[3];
        vec center;
        amplitude_function amp_func;
        int band_num;
        double frequency;
        double group_velocity;
    };
}
#else
namespace meep {
    struct eigenmode_data {};
}
#endif

using namespace meep;
using namespace meep_geom;

extern boolean point_in_objectp(vector3 p, GEOMETRIC_OBJECT o);
extern boolean point_in_periodic_objectp(vector3 p, GEOMETRIC_OBJECT o);
void display_geometric_object_info(int indentby, GEOMETRIC_OBJECT o);

%}

%include "numpy.i"
%include "std_vector.i"



%init %{
  import_array();
%}

%{
typedef struct {
    PyObject *func;
    int num_components;
} py_field_func_data;


#include "typemap_utils.cpp"

static PyObject *py_source_time_object() {
    // Return value: Borrowed reference
    static PyObject *source_time_object = NULL;
    if (source_time_object == NULL) {
        PyObject *source_mod = PyImport_ImportModule("meep.source");
        source_time_object = PyObject_GetAttrString(source_mod, "SourceTime");
        Py_XDECREF(source_mod);
    }
    return source_time_object;
}

static PyObject *py_meep_src_time_object() {
    // Return value: Borrowed reference
    static PyObject *src_time = NULL;
    if (src_time == NULL) {
        PyObject *meep_mod = PyImport_ImportModule("meep");
        src_time = PyObject_GetAttrString(meep_mod, "src_time");
        Py_XDECREF(meep_mod);
    }
    return src_time;
}

static double py_callback_wrap(const meep::vec &v) {
    PyObject *pyv = vec2py(v);
    PyObject *pyret = PyObject_CallFunctionObjArgs(py_callback, pyv, NULL);
    double ret = PyFloat_AsDouble(pyret);
    Py_DECREF(pyv);
    Py_XDECREF(pyret);
    return ret;
}

static std::complex<double> py_amp_func_wrap(const meep::vec &v) {
    PyObject *pyv = vec2py(v);
    PyObject *pyret = PyObject_CallFunctionObjArgs(py_amp_func, pyv, NULL);
    double real = PyComplex_RealAsDouble(pyret);
    double imag = PyComplex_ImagAsDouble(pyret);
    std::complex<double> ret(real, imag);
    Py_DECREF(pyv);
    Py_DECREF(pyret);
    return ret;
}

static std::complex<double> py_field_func_wrap(const std::complex<double> *fields,
                                               const meep::vec &loc,
                                               void *data_) {
    PyObject *pyv = vec2py(loc);

    py_field_func_data *data = (py_field_func_data *)data_;
    int len = data->num_components;

    PyObject *py_args = PyTuple_New(len + 1);
    // Increment here because PyTuple_SetItem steals a reference
    Py_INCREF(pyv);
    PyTuple_SetItem(py_args, 0, pyv);

    for (Py_ssize_t i = 1; i < len + 1; i++) {
        PyObject *cmplx = PyComplex_FromDoubles(fields[i - 1].real(), fields[i - 1].imag());
        PyTuple_SetItem(py_args, i, cmplx);
    }

    PyObject *pyret = PyObject_CallObject(data->func, py_args);

    if (!pyret) { abort_with_stack_trace(); }

    double real = PyComplex_RealAsDouble(pyret);
    double imag = PyComplex_ImagAsDouble(pyret);
    std::complex<double> ret(real, imag);
    Py_DECREF(pyv);
    Py_DECREF(pyret);
    Py_DECREF(py_args);
    return ret;
}

static std::complex<double> py_src_func_wrap(double t, void *f) {
    PyObject *py_t = PyFloat_FromDouble(t);
    PyObject *pyres = PyObject_CallFunctionObjArgs((PyObject *)f, py_t, NULL);
    double real = PyComplex_RealAsDouble(pyres);
    double imag = PyComplex_ImagAsDouble(pyres);
    std::complex<double> ret(real, imag);
    Py_DECREF(py_t);
    Py_DECREF(pyres);

    return ret;
}

static meep::vec py_kpoint_func_wrap(double freq, int mode, void *user_data) {
    PyObject *py_freq = PyFloat_FromDouble(freq);
    PyObject *py_mode = PyInteger_FromLong(mode);

    PyObject *py_result = PyObject_CallFunctionObjArgs((PyObject*)user_data, py_freq, py_mode, NULL);

    if (!py_result) {
        PyErr_PrintEx(0);
        Py_DECREF(py_freq);
        Py_DECREF(py_mode);
        return meep::vec(0, 0, 0);
    }

    vector3 v3;
    if (!pyv3_to_v3(py_result, &v3)) {
        PyErr_PrintEx(0);
        Py_DECREF(py_freq);
        Py_DECREF(py_mode);
        Py_XDECREF(py_result);
        return meep::vec(0, 0, 0);
    }

    meep::vec result(v3.x, v3.y, v3.z);

    Py_DECREF(py_freq);
    Py_DECREF(py_mode);
    Py_DECREF(py_result);

    return result;
}

static void _do_master_printf(const char* stream_name, const char* text) {
    PyObject *py_stream = PySys_GetObject((char*)stream_name); // arg is non-const on Python2

    Py_XDECREF(PyObject_CallMethod(py_stream, "write", "(s)", text));
    Py_XDECREF(PyObject_CallMethod(py_stream, "flush", NULL));
}

void py_master_printf_wrap(const char *s) {
    _do_master_printf("stdout", s);
}

void py_master_printf_stderr_wrap(const char *s) {
    _do_master_printf("stderr", s);
}

void set_ctl_printf_callback(void (*callback)(const char *s)) {
#if HAVE_CTL_PRINTF_CALLBACK
  ctl_printf_callback = callback;
#else
  (void)callback;
#endif
}

void set_mpb_printf_callback(void (*callback)(const char *s)) {
#if HAVE_MPB_PRINTF_CALLBACK
  mpb_printf_callback = callback;
#else
  (void)callback;
#endif
}

static int pyabsorber_to_absorber(PyObject *py_absorber, meep_geom::absorber *a) {

    if (!get_attr_dbl(py_absorber, &a->thickness, "thickness") ||
        !get_attr_int(py_absorber, &a->direction, "direction") ||
        !get_attr_int(py_absorber, &a->side, "side") ||
        !get_attr_dbl(py_absorber, &a->R_asymptotic, "R_asymptotic") ||
        !get_attr_dbl(py_absorber, &a->mean_stretch, "mean_stretch")) {

        return 0;
    }

    PyObject *py_pml_profile_func = PyObject_GetAttrString(py_absorber, "pml_profile");

    if (!py_pml_profile_func) {
      meep::abort("Class attribute 'pml_profile' is None\n");
    }

    a->pml_profile_data = py_pml_profile_func;

    return 1;
}

// Wrapper for Python PML profile function
double py_pml_profile(double u, void *f) {
    PyObject *func = (PyObject *)f;
    PyObject *d = PyFloat_FromDouble(u);

    PyObject *pyret = PyObject_CallFunctionObjArgs(func, d, NULL);

    if (!pyret) { abort_with_stack_trace(); }

    double ret = PyFloat_AsDouble(pyret);
    Py_XDECREF(pyret);
    Py_XDECREF(d);
    return ret;
}

PyObject *py_do_harminv(PyObject *vals, double dt, double f_min, double f_max, int maxbands,
                     double spectral_density, double Q_thresh, double rel_err_thresh,
                     double err_thresh, double rel_amp_thresh, double amp_thresh) {
    // Return value: New reference

    std::complex<double> *amp = new std::complex<double>[maxbands];
    double *freq_re = new double[maxbands];
    double *freq_im = new double[maxbands];
    double *freq_err = new double[maxbands];

    Py_ssize_t n = PyList_Size(vals);
    std::complex<double> *items = new std::complex<double>[n];

    for(int i = 0; i < n; i++) {
        Py_complex py_c = PyComplex_AsCComplex(PyList_GetItem(vals, i));
        std::complex<double> c(py_c.real, py_c.imag);
        items[i] = c;
    }

    maxbands = do_harminv(items, n, dt, f_min, f_max, maxbands, amp,
                          freq_re, freq_im, freq_err, spectral_density, Q_thresh,
                          rel_err_thresh, err_thresh, rel_amp_thresh, amp_thresh);

    PyObject *res = PyList_New(maxbands);

    for(int i = 0; i < maxbands; i++) {
        Py_complex pyfreq = {freq_re[i], freq_im[i]};
        Py_complex pyamp = {amp[i].real(), amp[i].imag()};
        Py_complex pyfreq_err = {freq_err[i], 0};

        PyObject *pyobj = Py_BuildValue("(DDD)", &pyfreq, &pyamp, &pyfreq_err);
        PyList_SetItem(res, i, pyobj);
    }

    delete[] freq_err;
    delete[] freq_im;
    delete[] freq_re;
    delete[] amp;
    delete[] items;

    return res;
}

// Wrapper around meep::dft_near2far::farfield
PyObject *_get_farfield(meep::dft_near2far *f, const meep::vec & v) {
    // Return value: New reference
    Py_ssize_t len = f->freq.size() * 6;
    PyObject *res = PyList_New(len);

    std::complex<double> *ff_arr = f->farfield(v);

    for (Py_ssize_t i = 0; i < len; i++) {
        PyList_SetItem(res, i, PyComplex_FromDoubles(ff_arr[i].real(), ff_arr[i].imag()));
    }

    delete[] ff_arr;

    return res;
}

// Wrapper around meep::dft_near2far::get_farfields_array
 PyObject *_get_farfields_array(meep::dft_near2far *n2f, const meep::volume &where,
                                double resolution) {
    // Return value: New reference
    size_t dims[4] = {1, 1, 1, 1};
    int rank = 0;
    size_t N = 1;

    // TODO: Support single precision?
    if (sizeof(realnum) == sizeof(float)) abort("Single precision not supported for get_farfields");

    meep::realnum *EH = n2f->get_farfields_array(where, rank, dims, N, resolution);

    if (!EH) return PyArray_SimpleNew(0, 0, NPY_CDOUBLE);

    // frequencies are the last dimension
    if (n2f->freq.size() > 1) dims[rank++] = n2f->freq.size();

    // Additional rank to store all 12 E/H x/y/z r/i arrays.
    rank++;
    npy_intp *arr_dims = new npy_intp[rank];
    arr_dims[0] = 12;
    for (int i = 1; i < rank; ++i) {
        arr_dims[i] = dims[i - 1];
    }

    PyObject *py_arr = PyArray_SimpleNew(rank, arr_dims, NPY_DOUBLE);
    memcpy(PyArray_DATA((PyArrayObject*)py_arr), EH, sizeof(meep::realnum) * 2 * N * 6 * n2f->freq.size());

    delete[] arr_dims;
    delete[] EH;
    return py_arr;

}

// Wrapper around meep::dft_ldos::ldos
PyObject *_dft_ldos_ldos(meep::dft_ldos *f) {
    // Return value: New reference
    Py_ssize_t len = f->freq.size();
    PyObject *res = PyList_New(len);

    double *tmp = f->ldos();

    for (Py_ssize_t i = 0; i < len; i++) {
        PyList_SetItem(res, i, PyFloat_FromDouble(tmp[i]));
    }

    delete[] tmp;

    return res;
}

// Wrapper around meep::dft_ldos_F
PyObject *_dft_ldos_F(meep::dft_ldos *f) {
    // Return value: New reference
    Py_ssize_t len = f->freq.size();
    PyObject *res = PyList_New(len);

    std::complex<double> *tmp = f->F();

    for (Py_ssize_t i = 0; i < len; i++) {
        PyList_SetItem(res, i, PyComplex_FromDoubles(tmp[i].real(), tmp[i].imag()));
    }

    delete[] tmp;

    return res;
}

// Wrapper arond meep::dft_ldos_J
PyObject *_dft_ldos_J(meep::dft_ldos *f) {
    // Return value: New reference
    Py_ssize_t len = f->freq.size();
    PyObject *res = PyList_New(len);

    std::complex<double> *tmp = f->J();

    for (Py_ssize_t i = 0; i < len; i++) {
        PyList_SetItem(res, i, PyComplex_FromDoubles(tmp[i].real(), tmp[i].imag()));
    }

    delete[] tmp;

    return res;
}

/* This is a wrapper function to fool SWIG...since our list constructor
   takes ownership of the next pointer, we have to make sure that SWIG
   does not garbage-collect volume_list objects.  We do
   this by wrapping a "helper" function around the constructor which
   does not have the %newobject SWIG attribute.   Note that we then
   need to deallocate the list explicitly in Python. */
meep::volume_list *make_volume_list(const meep::volume &v, int c,
                                    std::complex<double> weight,
                                    meep::volume_list *next) {

    return new meep::volume_list(v, c, weight, next);
}

template<typename dft_type>
PyObject *_get_dft_array(meep::fields *f, dft_type dft, meep::component c, int num_freq) {
    // Return value: New reference
    int rank;
    size_t dims[3];
    std::complex<double> *dft_arr = f->get_dft_array(dft, c, num_freq, &rank, dims);

    if (dft_arr==NULL){ // this can happen e.g. if component c vanishes by symmetry
     std::complex<double> d[1] = {std::complex<double>(0,0)};
     return PyArray_SimpleNewFromData(0, 0, NPY_CDOUBLE, d);
    }

    if (rank == 0) // singleton results
     return PyArray_SimpleNewFromData(0, 0, NPY_CDOUBLE, dft_arr);

    size_t length = 1;
    npy_intp *arr_dims = new npy_intp[rank];
    for (int i = 0; i < rank; ++i) {
        arr_dims[i] = dims[i];       // implicit size_t -> int cast, presumed safe for individual array dimensions
        length *= dims[i];
    }

    PyObject *py_arr = PyArray_SimpleNew(rank, arr_dims, NPY_CDOUBLE);
    memcpy(PyArray_DATA((PyArrayObject*)py_arr), dft_arr, sizeof(std::complex<double>) * length);
    delete[] dft_arr;
    if (arr_dims) delete[] arr_dims;

    return py_arr;
}

size_t _get_dft_data_size(meep::dft_chunk *dc) {
    size_t istart;
    return meep::dft_chunks_Ntotal(dc, &istart) / 2;
}

void _get_dft_data(meep::dft_chunk *dc, std::complex<meep::realnum> *cdata, int size) {
    size_t istart;
    size_t n = meep::dft_chunks_Ntotal(dc, &istart) / 2;
    istart /= 2;

    if (n != (size_t)size) {
        meep::abort("Total dft_chunks size does not agree with size allocated for output array.\n");
    }

    for (meep::dft_chunk *cur = dc; cur; cur = cur->next_in_dft) {
        size_t Nchunk = cur->N * cur->omega.size();
        for (size_t i = 0; i < Nchunk; ++i) {
            cdata[i + istart] = cur->dft[i];
        }
        istart += Nchunk;
    }
}

void _load_dft_data(meep::dft_chunk *dc, std::complex<meep::realnum> *cdata, int size) {
    size_t istart;
    size_t n = meep::dft_chunks_Ntotal(dc, &istart) / 2;
    istart /= 2;

    if (n != (size_t)size) {
        meep::abort("Total dft_chunks size does not agree with size allocated for output array.\n");
    }

    for (meep::dft_chunk *cur = dc; cur; cur = cur->next_in_dft) {
        size_t Nchunk = cur->N * cur->omega.size();
        for (size_t i = 0; i < Nchunk; ++i) {
            cur->dft[i] = cdata[i + istart];
        }
        istart += Nchunk;
    }
}

struct kpoint_list {
    meep::vec *kpoints;
    size_t n;
    meep::vec *kdom;
    size_t num_bands;
};

kpoint_list get_eigenmode_coefficients_and_kpoints(meep::fields *f, meep::dft_flux flux, const meep::volume &eig_vol,
                                                   int *bands, int num_bands, int parity, double eig_resolution,
                                                   double eigensolver_tol, std::complex<double> *coeffs,
                                                   double *vgrp, meep::kpoint_func user_kpoint_func,
                                                   void *user_kpoint_data, double *cscale, meep::direction d) {

    size_t num_kpoints = num_bands * flux.freq.size();
    meep::vec *kpoints = new meep::vec[num_kpoints];
    meep::vec *kdom = new meep::vec[num_kpoints];

    f->get_eigenmode_coefficients(flux, eig_vol, bands, num_bands, parity, eig_resolution, eigensolver_tol,
                                  coeffs, vgrp, user_kpoint_func, user_kpoint_data, kpoints, kdom, cscale, d);

    kpoint_list res = {kpoints, num_kpoints, kdom, num_kpoints};

    return res;
}

kpoint_list get_eigenmode_coefficients_and_kpoints(meep::fields *f, meep::dft_flux flux, const meep::volume &eig_vol,
                                                   meep::diffractedplanewave dp, int parity, double eig_resolution,
                                                   double eigensolver_tol, std::complex<double> *coeffs,
                                                   double *vgrp, meep::kpoint_func user_kpoint_func,
                                                   void *user_kpoint_data, double *cscale, meep::direction d) {

    size_t num_kpoints = flux.freq.size();
    meep::vec *kpoints = new meep::vec[num_kpoints];
    meep::vec *kdom = new meep::vec[num_kpoints];
    f->get_eigenmode_coefficients(flux, eig_vol, NULL, 1, parity, eig_resolution, eigensolver_tol,
                                  coeffs, vgrp, user_kpoint_func, user_kpoint_data, kpoints, kdom, cscale, d, &dp);

    kpoint_list res = {kpoints, num_kpoints, kdom, num_kpoints};

    return res;
}

PyObject *_get_array_slice_dimensions(meep::fields *f, const meep::volume &where, size_t dims[3],
                                      bool collapse_empty_dimensions, bool snap_empty_dimensions,
                                      meep::component cgrid = Centered, PyObject *min_max_loc = NULL) {
    // Return value: New reference
    meep::direction dirs[3] = {meep::X, meep::X, meep::X};

    meep::vec min_max_loc_vec[2];
    meep::vec* min_max_loc_vec_ptr = min_max_loc_vec;
    if (!min_max_loc) min_max_loc_vec_ptr = NULL;

    int rank = f->get_array_slice_dimensions(where, dims, dirs, collapse_empty_dimensions, snap_empty_dimensions, min_max_loc_vec_ptr, 0, cgrid);

    PyObject *py_dirs = PyList_New(3);
    for (Py_ssize_t i = 0; i < 3; ++i) {
        PyList_SetItem(py_dirs, i, PyInteger_FromLong(static_cast<int>(dirs[i])));
    }

    if (min_max_loc){
        PyObject * py_min = vec2py(min_max_loc_vec[0],true);
        PyObject * py_max = vec2py(min_max_loc_vec[1],true);
        PyList_Append(min_max_loc, py_min);
        PyList_Append(min_max_loc, py_max);
        Py_DECREF(py_min);
        Py_DECREF(py_max);
    }

    PyObject *rval = Py_BuildValue("(iO)", rank, py_dirs);
    Py_DECREF(py_dirs);
    return rval;
}

#ifdef HAVE_MPB
meep::eigenmode_data *_get_eigenmode(meep::fields *f, double frequency, meep::direction d, const meep::volume where,
                                     const meep::volume eig_vol, int band_num, const meep::vec &_kpoint,
                                     bool match_frequency, int parity, double resolution, double eigensolver_tol,
                                     double kdom[3]) {

    void *data = f->get_eigenmode(frequency, d, where, eig_vol, band_num, _kpoint, match_frequency,
                                  parity, resolution, eigensolver_tol, kdom);
    return (meep::eigenmode_data *)data;
}

PyObject *_get_eigenmode_Gk(meep::eigenmode_data *emdata) {
    // Return value: New reference
    PyObject *v3_class = py_vector3_object();
    PyObject *args = Py_BuildValue("(ddd)", emdata->Gk[0], emdata->Gk[1], emdata->Gk[2]);
    PyObject *result = PyObject_Call(v3_class, args, NULL);
    Py_DECREF(args);
    return result;
}

#else
void _get_eigenmode(meep::fields *f, double frequency, meep::direction d, const meep::volume where,
                    const meep::volume eig_vol, int band_num, const meep::vec &_kpoint,
                    bool match_frequency, int parity, double resolution, double eigensolver_tol,
                    double kdom[3]) {
    (void) f; (void) frequency; (void) d; (void) where; (void) eig_vol; (void) band_num; (void) _kpoint;
    (void) match_frequency; (void) parity; (void) resolution; (void) eigensolver_tol;
    (void) kdom;
    meep::abort("Must compile Meep with MPB for get_eigenmode");
}
#endif
%}

%numpy_typemaps(std::complex<meep::realnum>, NPY_CDOUBLE, int);
%numpy_typemaps(std::complex<double>, NPY_CDOUBLE, size_t);

%apply (std::complex<meep::realnum> *INPLACE_ARRAY1, int DIM1) {(std::complex<meep::realnum> *cdata, int size)};

// add_volume_source
%apply (std::complex<double> *INPLACE_ARRAY3, size_t DIM1, size_t DIM2, size_t DIM3) {
    (std::complex<double> *arr, size_t dim1, size_t dim2, size_t dim3)
};

// This is necessary so that SWIG wraps py_pml_profile as a SWIG function
// pointer object instead of as a built-in function
%constant double py_pml_profile(double u, void *f);
%ignore py_pml_profile;
double py_pml_profile(double u, void *f);

%constant void py_master_printf_wrap(const char *s);
%constant void py_master_printf_stderr_wrap(const char *s);
void set_ctl_printf_callback(void (*callback)(const char *s));
void set_mpb_printf_callback(void (*callback)(const char *s));

PyObject *py_do_harminv(PyObject *vals, double dt, double f_min, double f_max, int maxbands,
                     double spectral_density, double Q_thresh, double rel_err_thresh,
                     double err_thresh, double rel_amp_thresh, double amp_thresh);

PyObject *_get_farfield(meep::dft_near2far *f, const meep::vec & v);
PyObject *_get_farfields_array(meep::dft_near2far *n2f, const meep::volume &where, double resolution);
PyObject *_dft_ldos_ldos(meep::dft_ldos *f);
PyObject *_dft_ldos_F(meep::dft_ldos *f);
PyObject *_dft_ldos_J(meep::dft_ldos *f);
template<typename dft_type>
PyObject *_get_dft_array(meep::fields *f, dft_type dft, meep::component c, int num_freq);
size_t _get_dft_data_size(meep::dft_chunk *dc);
void _get_dft_data(meep::dft_chunk *dc, std::complex<meep::realnum> *cdata, int size);
void _load_dft_data(meep::dft_chunk *dc, std::complex<meep::realnum> *cdata, int size);
meep::volume_list *make_volume_list(const meep::volume &v, int c,
                                    std::complex<double> weight,
                                    meep::volume_list *next);

// Typemap suite for get_eigenmode_coefficients_and_kpoints

%typemap(out) kpoint_list {

    PyObject *py_kpoints = PyList_New($1.n);
    PyObject *py_kdom = PyList_New($1.num_bands);

    for (size_t i = 0; i < $1.n; ++i) {
        PyList_SetItem(py_kpoints, i, vec2py($1.kpoints[i], true));
    }
    for (size_t i = 0; i < $1.num_bands; ++i) {
        PyList_SetItem(py_kdom, i, vec2py($1.kdom[i], true));
    }

    $result = Py_BuildValue("(O,O)", py_kpoints, py_kdom);

    Py_DECREF(py_kpoints);
    Py_DECREF(py_kdom);
    delete[] $1.kpoints;
    delete[] $1.kdom;
}

// Typemap suite for do_harminv

%typecheck(SWIG_TYPECHECK_POINTER) PyObject *vals {
    $1 = PyList_Check($input);
}

// Typemap suite for double func(meep::vec &)

%typemap(in) double (*)(const meep::vec &) {
  if ($input == Py_None) {
    $1 = NULL;
    py_callback = NULL;
  } else {
    $1 = py_callback_wrap;
    py_callback = $input;
    Py_INCREF(py_callback);
  }
}

%typemap(freearg) double (*)(const meep::vec &) {
  Py_XDECREF(py_callback);
}

%typecheck(SWIG_TYPECHECK_POINTER) double (*)(const meep::vec &) {
  $1 = PyCallable_Check($input) || $input == Py_None;
}

// Typemap suite for amplitude function

%typecheck(SWIG_TYPECHECK_POINTER) std::complex<double> (*)(const meep::vec &) {
  $1 = $input == Py_None || PyCallable_Check($input);
}

%typemap(in) std::complex<double> (*)(const meep::vec &) {
     if ($input != Py_None) {
          $1 = py_amp_func_wrap;
          py_amp_func = $input;
          Py_INCREF(py_amp_func);
     }
     else
          $1 = NULL;
}

%typemap(freearg) std::complex<double> (*)(const meep::vec &) {
    Py_XDECREF(py_amp_func);
}

// Typemap suite for vector3

%typecheck (SWIG_TYPECHECK_POINTER) vector3 {
    $1 = PyObject_IsInstance($input, py_vector3_object());
}

%typemap(in) vector3 {
    if(!pyv3_to_v3($input, &$1)) {
        SWIG_fail;
    }
}

// Typemap suite for GEOMETRIC_OBJECT

%typemap(in) GEOMETRIC_OBJECT {
    if(!py_gobj_to_gobj($input, &$1)) {
        SWIG_fail;
    }
}

%typemap(freearg) GEOMETRIC_OBJECT {
    if($1.subclass.sphere_data || $1.subclass.cylinder_data || $1.subclass.block_data) {
        if (((material_data *)$1.material)->medium.E_susceptibilities.items) {
            delete[] ((material_data *)$1.material)->medium.E_susceptibilities.items;
        }
        if (((material_data *)$1.material)->medium.H_susceptibilities.items) {
            delete[] ((material_data *)$1.material)->medium.H_susceptibilities.items;
        }
        delete[] ((material_data *)$1.material)->design_parameters;
        delete[] ((material_data *)$1.material)->epsilon_data;
        delete (material_data *)$1.material;
        geometric_object_destroy($1);
    }
}

%typemap(out) geometric_object {
    $result = gobj_to_py_obj(&$1);

    if (!$result) {
        SWIG_fail;
    }
}

// Typemap suite for boolean

%typemap(out) boolean {
    $result = PyBool_FromLong($1);
}

// Typemap suite for geometric_object_list

%typecheck(SWIG_TYPECHECK_POINTER) geometric_object_list {
    $1 = PyList_Check($input);
}

%typemap(in) geometric_object_list {
    if(!py_list_to_gobj_list($input, &$1)) {
        SWIG_fail;
    }
}

%typemap(freearg) geometric_object_list {
    for(int i = 0; i < $1.num_items; i++) {
        if (((material_data *)$1.items[i].material)->medium.E_susceptibilities.items) {
            delete[] ((material_data *)$1.items[i].material)->medium.E_susceptibilities.items;
        }
        if (((material_data *)$1.items[i].material)->medium.H_susceptibilities.items) {
            delete[] ((material_data *)$1.items[i].material)->medium.H_susceptibilities.items;
        }
        delete[] ((material_data *)$1.items[i].material)->epsilon_data;
        delete[] ((material_data *)$1.items[i].material)->design_parameters;
        delete (material_data *)$1.items[i].material;
        geometric_object_destroy($1.items[i]);
    }
    delete[] $1.items;
}

%typemap(out) geometric_object_list {
    $result = gobj_list_to_py_list(&$1);

    if (!$result) {
        SWIG_fail;
    }
}

// Typemap suite for susceptibility_list

%typecheck(SWIG_TYPECHECK_POINTER) susceptibility_list {
    $1 = PyList_Check($input);
}

%typemap(in) susceptibility_list {
    if(!py_list_to_susceptibility_list($input, &$1)) {
        SWIG_fail;
    }
}

%typemap(freearg) susceptibility_list {
    delete[] $1.items;
}

//--------------------------------------------------
// typemaps needed for material grid
//--------------------------------------------------

%inline %{
void _get_gradient(PyObject *grad, PyObject *fields_a, PyObject *fields_f, PyObject *grid_volume, PyObject *frequencies, PyObject *py_geom_list, PyObject *f) {
    // clean the gradient array
    PyArrayObject *pao_grad = (PyArrayObject *)grad;
    if (!PyArray_Check(pao_grad)) meep::abort("grad parameter must be numpy array.");
    if (!PyArray_ISCARRAY(pao_grad)) meep::abort("Numpy grad array must be C-style contiguous.");
    if (PyArray_NDIM(pao_grad) !=2) {meep::abort("Numpy grad array must have 2 dimensions.");}
    meep::realnum * grad_c = (meep::realnum *)PyArray_DATA(pao_grad);
    int ng = PyArray_DIMS(pao_grad)[1]; // number of design parameters

    // clean the adjoint fields array
    PyArrayObject *pao_fields_a = (PyArrayObject *)fields_a;
    if (!PyArray_Check(pao_fields_a)) meep::abort("adjoint fields parameter must be numpy array.");
    if (!PyArray_ISCARRAY(pao_fields_a)) meep::abort("Numpy adjoint fields array must be C-style contiguous.");
    if (PyArray_NDIM(pao_fields_a) !=1) {meep::abort("Numpy adjoint fields array must have 1 dimension.");}
    std::complex<double> * fields_a_c = (std::complex<double> *)PyArray_DATA(pao_fields_a);

    // clean the forward fields array
    PyArrayObject *pao_fields_f = (PyArrayObject *)fields_f;
    if (!PyArray_Check(pao_fields_f)) meep::abort("forward fields parameter must be numpy array.");
    if (!PyArray_ISCARRAY(pao_fields_f)) meep::abort("Numpy forward fields array must be C-style contiguous.");
    if (PyArray_NDIM(pao_fields_f) !=1) {meep::abort("Numpy forward fields array must have 1 dimension.");}
    std::complex<double> * fields_f_c = (std::complex<double> *)PyArray_DATA(pao_fields_f);

    // scalegrad not currently used
    double scalegrad = 1.0;

    // clean the volume object
    void* where;

<<<<<<< HEAD
    PyObject* swigobj = PyObject_GetAttrString(grid_volume, "swigobj");
=======
    PyObject *swigobj = PyObject_GetAttrString(grid_volume, "swigobj");
>>>>>>> b092291a
    SWIG_ConvertPtr(swigobj,&where,NULL,NULL);
    const meep::volume* where_vol = (const meep::volume*)where;

    // clean the frequencies array
    PyArrayObject *pao_freqs = (PyArrayObject *)frequencies;
    if (!PyArray_Check(pao_freqs)) meep::abort("frequencies parameter must be numpy array.");
    if (!PyArray_ISCARRAY(pao_freqs)) meep::abort("Numpy fields array must be C-style contiguous.");
    meep::realnum* frequencies_c = (meep::realnum *)PyArray_DATA(pao_freqs);
    int nf = PyArray_DIMS(pao_freqs)[0];
    if (PyArray_DIMS(pao_grad)[0] != nf) meep::abort("Numpy grad array is allocated for %d frequencies; it should be allocated for %d.",PyArray_DIMS(pao_grad)[0],nf);

    // prepare a geometry_tree
    //TODO eventually it would be nice to store the geom tree within the structure object so we don't have to recreate it here
    geometric_object_list *l;
    l = new geometric_object_list();
    if (!py_list_to_gobj_list(py_geom_list,l)) meep::abort("Unable to convert geometry tree.");
    geom_box_tree geometry_tree = calculate_tree(*where_vol,*l);

    // clean the fields pointer
    void* f_v;
    SWIG_ConvertPtr(f,&f_v,NULL,NULL);
    meep::fields* f_c = (meep::fields *)f_v;

    // calculate the gradient
    meep_geom::material_grids_addgradient(grad_c,ng,fields_a_c,fields_f_c,frequencies_c,nf,scalegrad,*where_vol,geometry_tree,f_c);

    destroy_geom_box_tree(geometry_tree);
    delete[] l;
    Py_DECREF(swigobj);
}
%}
//--------------------------------------------------
// end typemaps needed for material grid
//--------------------------------------------------

// Typemap suite for sources

%typecheck(SWIG_TYPECHECK_POINTER) const meep::src_time & {
    int py_source_time = PyObject_IsInstance($input, py_source_time_object());
    int swig_src_time = PyObject_IsInstance($input, py_meep_src_time_object());

    $1 = py_source_time || swig_src_time;
}

%typemap(in) const meep::src_time & {
    PyObject *swig_obj = NULL;
    void *tmp_ptr = 0;
    int tmp_res = 0;

    if(PyObject_IsInstance($input, py_source_time_object())) {
        swig_obj = PyObject_GetAttrString($input, "swigobj");
    } else if(PyObject_IsInstance($input, py_meep_src_time_object())) {
        swig_obj = $input;
        Py_XINCREF(swig_obj);
    } else {
      meep::abort("Expected a meep.source.SourceTime or a meep.src_time\n");
    }

    tmp_res = SWIG_ConvertPtr(swig_obj, &tmp_ptr, $1_descriptor, 0);
    Py_XDECREF(swig_obj);

    if(!SWIG_IsOK(tmp_res)) {
        SWIG_exception_fail(SWIG_ArgError(tmp_res), "Couldn't convert Python object to meep::src_time");
    }
    $1 = reinterpret_cast<meep::src_time *>(tmp_ptr);

}

// Typemap suite for boundary_region

%typecheck(SWIG_TYPECHECK_POINTER) void *pml_profile_data {
    $1 = PyCallable_Check($input);
}

%typemap(in) void *pml_profile_data {
    $1 = (void*)$input;
}

// Typemap suite for dft_flux

%typemap(out) double* flux {
    int size = arg1->freq.size();
    $result = PyList_New(size);
    for(int i = 0; i < size; i++) {
        PyList_SetItem($result, i, PyFloat_FromDouble($1[i]));
    }

    delete[] $1;
}

// Typemap suite for dft_force

%typemap(out) double* force {
    int size = arg1->freq.size();
    $result = PyList_New(size);
    for(int i = 0; i < size; i++) {
        PyList_SetItem($result, i, PyFloat_FromDouble($1[i]));
    }

    delete[] $1;
}

// Typemap suite for material_type

%typecheck(SWIG_TYPECHECK_POINTER) material_type {
    int py_material = PyObject_IsInstance($input, py_material_object());
    int user_material = PyFunction_Check($input);
    int file_material = IsPyString($input);
    int numpy_material = PyArray_Check($input);

    $1 = py_material || user_material || file_material || numpy_material;
}

%typemap(in) material_type {
    if(!pymaterial_to_material($input, &$1)) {
        SWIG_fail;
    }
}

%typemap(freearg) material_type {
    if ($1->medium.E_susceptibilities.items) {
        delete[] $1->medium.E_susceptibilities.items;
    }
    if ($1->medium.H_susceptibilities.items) {
        delete[] $1->medium.H_susceptibilities.items;
    }
    delete[] $1->design_parameters;
    delete[] $1->epsilon_data;
    delete $1;
}

// For some reason SWIG needs the namespaced version too
%apply material_type { meep_geom::material_type };

// Typemap suite for get_array_metadata

%typecheck(SWIG_TYPECHECK_POINTER, fragment="NumPy_Fragments") double* xtics {
    $1 = is_array($input);
}
%typemap(in, fragment="NumPy_Macros") double* xtics {
    $1 = (double *)array_data($input);
}
%typecheck(SWIG_TYPECHECK_POINTER, fragment="NumPy_Fragments") double* ytics {
    $1 = is_array($input);
}
%typemap(in, fragment="NumPy_Macros") double* ytics {
    $1 = (double *)array_data($input);
}
%typecheck(SWIG_TYPECHECK_POINTER, fragment="NumPy_Fragments") double* ztics {
    $1 = is_array($input);
}
%typemap(in, fragment="NumPy_Macros") double* ztics {
    $1 = (double *)array_data($input);
}
%typecheck(SWIG_TYPECHECK_POINTER, fragment="NumPy_Fragments") double* weights {
    $1 = is_array($input);
}
%typemap(in, fragment="NumPy_Macros") double* weights {
    $1 = (double *)array_data($input);
}

// Typemap suite for array_slice

%typecheck(SWIG_TYPECHECK_POINTER, fragment="NumPy_Fragments") size_t dims[3] {
    $1 = is_array($input);
}

%typemap(in, fragment="NumPy_Macros") size_t dims[3] {
    $1 = (size_t *)array_data($input);
}

%typecheck(SWIG_TYPECHECK_POINTER, fragment="NumPy_Fragments") double* slice {
    $1 = is_array($input);
}

%typemap(in, fragment="NumPy_Macros") double* slice {
    $1 = (double *)array_data($input);
}

%typecheck(SWIG_TYPECHECK_POINTER, fragment="NumPy_Fragments") std::complex<double>* slice {
    $1 = is_array($input);
}

%typemap(in) std::complex<double>* slice {
    $1 = (std::complex<double> *)array_data($input);
}

%typecheck(SWIG_TYPECHECK_POINTER) meep::component {
    $1 = PyInteger_Check($input) && PyInteger_AsLong($input) < 100;
}

%typemap(in) meep::component {
    $1 = static_cast<meep::component>(PyInteger_AsLong($input));
}

%typecheck(SWIG_TYPECHECK_POINTER) meep::derived_component {
    $1 = PyInteger_Check($input) && PyInteger_AsLong($input) >= 100;
}

%typemap(in) meep::derived_component {
    $1 = static_cast<meep::derived_component>(PyInteger_AsLong($input));
}


%typemap(freearg) std::complex<double> (*)(const meep::vec &) {
    Py_XDECREF(py_amp_func);
}

%typecheck(SWIG_TYPECHECK_POINTER) PyObject *min_max_loc {
    $1 = PyList_Check($input);
}

%apply int INPLACE_ARRAY1[ANY] { int [3] };
%apply double INPLACE_ARRAY1[ANY] { double [3] };

// typemap for solve_cw:

%typecheck(SWIG_TYPECHECK_POINTER, fragment="NumPy_Fragments") std::complex<double>* eigfreq {
    $1 = is_array($input);
}

%typemap(in) std::complex<double>* eigfreq {
    $1 = (std::complex<double> *)array_data($input);
}

// typemaps for diffractedplanewave

%typecheck(SWIG_TYPECHECK_POINTER, fragment="NumPy_Fragments") double axis[3] {
    $1 = is_array($input);
}

%typemap(in) double axis[3] {
     $1 = (double *)array_data($input);
}

// typemaps for gaussianbeam

%typecheck(SWIG_TYPECHECK_POINTER, fragment="NumPy_Fragments") std::complex<double> E0[3] {
    $1 = is_array($input);
}

%typemap(in) std::complex<double> E0[3] {
     $1 = (std::complex<double> *)array_data($input);
}

//--------------------------------------------------
// typemaps needed for get_eigenmode_coefficients
//--------------------------------------------------
%apply (int *IN_ARRAY1, int DIM1) {(int *bands, int num_bands)};

%typecheck(SWIG_TYPECHECK_POINTER, fragment="NumPy_Fragments") std::complex<double>* coeffs {
    $1 = is_array($input);
}

%typemap(in, fragment="NumPy_Macros") std::complex<double>* coeffs {
    $1 = (std::complex<double> *)array_data($input);
}

%typecheck(SWIG_TYPECHECK_POINTER, fragment="NumPy_Fragments") double* vgrp {
    $1 = is_array($input);
}

%typemap(in, fragment="NumPy_Macros") double* vgrp {
    $1 = (double *)array_data($input);
}

%typecheck(SWIG_TYPECHECK_POINTER, fragment="NumPy_Fragments") double* cscale {
    $1 = is_array($input);
}

%typemap(in, fragment="NumPy_Macros") double* cscale {
    $1 = (double *)array_data($input);
}

//--------------------------------------------------
// end typemaps for get_eigenmode_coefficients
//--------------------------------------------------

//--------------------------------------------------
// typemaps needed for add_dft_fields
//--------------------------------------------------

%apply (const double* IN_ARRAY1, size_t DIM1) {(const double* freq, size_t Nfreq)}

%typecheck(SWIG_TYPECHECK_POINTER) const volume where {
    int py_material = PyObject_IsInstance($input, py_volume_object());
    $1 = py_material;
}

%typecheck(SWIG_TYPECHECK_POINTER) meep::component *components {
    $1 = PyList_Check($input);
}

%typemap(in) (meep::component *components, int num_components) {
    if (!PyList_Check($input)) {
        meep::abort("Expected a list");
    }
    $2 = PyList_Size($input);
    $1 = new meep::component[$2];

    for (Py_ssize_t i = 0; i < $2; i++) {
        $1[i] = (meep::component)PyInteger_AsLong(PyList_GetItem($input, i));
    }
}

%typemap(freearg) (meep::component *components, int num_components) {
    delete[] $1;
}
//--------------------------------------------------
// end typemaps for add_dft_fields
//--------------------------------------------------

// typemap suite for field functions

%typecheck(SWIG_TYPECHECK_POINTER) (int num_fields, const meep::component *components,
                                    meep::field_function fun, void *fun_data_) {
    $1 = PySequence_Check($input) &&
         PySequence_Check(PyList_GetItem($input, 0)) &&
         PyCallable_Check(PyList_GetItem($input, 1));
}
%typemap(in) (int num_fields, const meep::component *components, meep::field_function fun, void *fun_data_)
    (py_field_func_data tmp_data) {

    if (!PySequence_Check($input)) {
        meep::abort("Expected a sequence");
    }

    PyObject *cs = PyList_GetItem($input, 0);

    if (!PySequence_Check(cs)) {
        meep::abort("Expected first item in list to be a list");
    }

    PyObject *func = PyList_GetItem($input, 1);

    if (!PyCallable_Check(func)) {
        meep::abort("Expected a function");
    }

    $1 = PyList_Size(cs);
    $2 = new meep::component[$1];

    for (Py_ssize_t i = 0; i < $1; i++) {
        $2[i] = (meep::component)PyInteger_AsLong(PyList_GetItem(cs, i));
    }

    $3 = py_field_func_wrap;

    tmp_data.num_components = $1;
    tmp_data.func = func;
    Py_INCREF(tmp_data.func);
    $4 = &tmp_data;
}

%typemap(freearg) (int num_fields, const meep::component *components, meep::field_function fun, void *fun_data_) {
    delete[] $2;
    Py_XDECREF(tmp_data$argnum.func);
}

// integrate2
%typecheck(SWIG_TYPECHECK_POINTER) (int num_fields1, const meep::component *components1, int num_fields2,
                                    const meep::component *components2, meep::field_function integrand,
                                    void *integrand_data_) {
    $1 = PySequence_Check($input) &&
         PySequence_Check(PyList_GetItem($input, 0)) &&
         PySequence_Check(PyList_GetItem($input, 1)) &&
         PyCallable_Check(PyList_GetItem($input, 2));
}

%typemap(in) (int num_fields1, const meep::component *components1, int num_fields2,
              const meep::component *components2, meep::field_function integrand,
              void *integrand_data_) (py_field_func_data data) {

    if (!PySequence_Check($input)) {
        meep::abort("Expected a sequence");
    }

    PyObject *cs1 = PyList_GetItem($input, 0);

    if (!PySequence_Check(cs1)) {
        meep::abort("Expected 1st item in list to be a sequence");
    }

    PyObject *cs2 = PyList_GetItem($input, 1);

    if (!PySequence_Check(cs2)) {
        meep::abort("Expected 2nd item in list to be a sequence");
    }

    PyObject *func = PyList_GetItem($input, 2);

    if (!PyCallable_Check(func)) {
        meep::abort("Expected 3rd item in list to be a function");
    }

    $1 = PyList_Size(cs1);
    $3 = PyList_Size(cs2);

    $2 = new meep::component[$1];
    $4 = new meep::component[$3];

    for (Py_ssize_t i = 0; i < $1; i++) {
        $2[i] = (meep::component)PyInteger_AsLong(PyList_GetItem(cs1, i));
    }

    for (Py_ssize_t i = 0; i < $3; i++) {
        $4[i] = (meep::component)PyInteger_AsLong(PyList_GetItem(cs2, i));
    }

    $5 = py_field_func_wrap;

    data.num_components = $1 + $3;
    data.func = func;
    Py_INCREF(func);
    $6 = &data;
}

%typemap(freearg) (int num_fields1, const meep::component *components1, int num_fields2,
                   const meep::component *components2, meep::field_function integrand, void *integrand_data_) {
    if ($2) {
        delete[] $2;
    }
    if ($4) {
        delete[] $4;
    }
    Py_XDECREF(data$argnum.func);
}

// Typemap suite for absorber_list

%typecheck(SWIG_TYPECHECK_POINTER) meep_geom::absorber_list {
    $1 = PySequence_Check($input);
}

%typemap(in) meep_geom::absorber_list {

    Py_ssize_t len = PyList_Size($input);

    if (len == 0) {
        $1 = 0;
    } else {
        $1 = create_absorber_list();

        for (Py_ssize_t i = 0; i < len; i++) {
            absorber a;
            PyObject *py_absorber = PyList_GetItem($input, i);

            if (!pyabsorber_to_absorber(py_absorber, &a)) {
                SWIG_fail;
            }

            add_absorbing_layer($1, a.thickness, a.direction, a.side,
                                a.R_asymptotic, a.mean_stretch, py_pml_profile,
                                a.pml_profile_data);
            Py_DECREF((PyObject *)a.pml_profile_data);
        }
    }
}

%typemap(freearg) meep_geom::absorber_list {
    if ($1) {
        destroy_absorber_list($1);
    }
}

// Typemap suite for material_type_list

%typecheck(SWIG_TYPECHECK_POINTER) material_type_list {
    $1 = PySequence_Check($input);
}

%typemap(in) material_type_list {
    Py_ssize_t len = PyList_Size($input);

    if (len == 0) {
        $1 = material_type_list();
    } else {
        material_type_list mtl;
        mtl.num_items = len;
        mtl.items = new material_type[len];
        for (Py_ssize_t i = 0; i < len; i++) {
            PyObject *py_material = PyList_GetItem($input, i);
            if (!pymaterial_to_material(py_material, &mtl.items[i])) {
                SWIG_fail;
            }
        }
        $1 = mtl;
    }
}

%typemap(freearg) material_type_list {
    if ($1.num_items != 0) {
        for (int i = 0; i < $1.num_items; i++) {
            if ($1.items[i]->medium.E_susceptibilities.items) {
                delete[] $1.items[i]->medium.E_susceptibilities.items;
            }
            if ($1.items[i]->medium.H_susceptibilities.items) {
                delete[] $1.items[i]->medium.H_susceptibilities.items;
            }
            delete[] $1.items[i]->design_parameters;
            delete[] $1.items[i]->epsilon_data;
        }
        delete[] $1.items;
    }
}

// For some reason SWIG needs the namespaced version too
%apply material_type_list { meep_geom::material_type_list };

// Typemap suite for custom_src_time

%typecheck(SWIG_TYPECHECK_POINTER) (std::complex<double> (*func)(double t, void *), void *data) {
    $1 = PyFunction_Check($input);
}

%typemap(in) (std::complex<double> (*func)(double t, void *), void *data) {
  $1 = py_src_func_wrap;
  $2 = (void *)$input;
}

// Typemap suite for kpoint_func

%typecheck(SWIG_TYPECHECK_POINTER) (meep::kpoint_func user_kpoint_func, void *user_kpoint_data) {
    $1 = PyFunction_Check($input) || $input == Py_None;
}

%typemap(in) (meep::kpoint_func user_kpoint_func, void *user_kpoint_data) {
    if ($input == Py_None) {
        $1 = NULL;
        $2 = NULL;
    }
    else {
        $1 = py_kpoint_func_wrap;
        $2 = (void*)$input;
    }
}

%apply double *flux {
    double *electric,
    double *magnetic,
    double *total
};

%exception {
  try {
    $action
  } catch (std::runtime_error &e) {
    PyErr_SetString(PyExc_RuntimeError, e.what());
    SWIG_fail;
  }
}

// Tells Python to take ownership of the h5file* this function returns so that
// it gets garbage collected and the file gets closed.
%newobject meep::fields::open_h5file;

%newobject _get_eigenmode;

%rename(_vec) meep::vec::vec;
%rename(_dft_ldos) meep::dft_ldos::dft_ldos;

// Rename python builtins
%rename(br_apply) meep::boundary_region::apply;
%rename(_is) meep::dft_chunk::is;
%rename(Meep_None) meep::None;

// Operator renaming
%rename(boundary_region_assign) meep::boundary_region::operator=;

%rename(get_field_from_comp) meep::fields::get_field(component, const vec &) const;

%feature("python:cdefaultargs") meep::fields::add_eigenmode_source;

%feature("immutable") meep::fields_chunk::connections;
%feature("immutable") meep::fields_chunk::num_connections;

%ignore susceptibility_equal;
%ignore susceptibility_list_equal;
%ignore medium_struct_equal;
%ignore material_gc;
%ignore material_type_equal;
%ignore is_variable;
%ignore is_variable;
%ignore is_file;
%ignore is_file;
%ignore is_medium;
%ignore is_medium;
%ignore is_metal;
%ignore meep::infinity;

%ignore std::vector<meep::volume>::vector(size_type);
%ignore std::vector<meep::volume>::resize;
%ignore std::vector<meep_geom::dft_data>::vector(size_type);
%ignore std::vector<meep_geom::dft_data>::resize;

// template instantiations
%template(get_dft_flux_array) _get_dft_array<meep::dft_flux>;
%template(get_dft_fields_array) _get_dft_array<meep::dft_fields>;
%template(get_dft_force_array) _get_dft_array<meep::dft_force>;
%template(get_dft_near2far_array) _get_dft_array<meep::dft_near2far>;
%template(FragmentStatsVector) std::vector<meep_geom::fragment_stats>;
%template(DftDataVector) std::vector<meep_geom::dft_data>;
%template(VolumeVector) std::vector<meep::volume>;
%template(GridVolumeVector) std::vector<meep::grid_volume>;
%template(IntVector) std::vector<int>;
%template(DoubleVector) std::vector<double>;

%include "vec.i"
%include "meep.hpp"
%include "meep/mympi.hpp"
%include "meepgeom.hpp"

%include "typemaps.i"
%template(near_src_data) std::vector<meep::sourcedata>;


%include "std_complex.i"

%template(ComplexVector) std::vector<std::complex<double> >;

std::vector<struct meep::sourcedata> meep::dft_near2far::near_sourcedata(const meep::vec &x, std::vector<std::complex<double> > dJ);


struct vector3 {
    double x;
    double y;
    double z;
};

struct geom_box {
    vector3 low;
    vector3 high;
};

%rename(is_point_in_object) point_in_objectp(vector3 p, GEOMETRIC_OBJECT o);
%rename(is_point_in_periodic_object) point_in_periodic_objectp(vector3 p, GEOMETRIC_OBJECT o);

#ifdef HAVE_MPB
namespace meep {
struct eigenmode_data {
    maxwell_data *mdata;
    scalar_complex *fft_data_H, *fft_data_E;
    evectmatrix H;
    int n[3];
    double s[3];
    double Gk[3];
    vec center;
    amplitude_function amp_func;
    int band_num;
    double frequency;
    double group_velocity;
};
}

meep::eigenmode_data *_get_eigenmode(meep::fields *f, double frequency, meep::direction d, const meep::volume where,
                                     const meep::volume eig_vol, int band_num, const meep::vec &_kpoint,
                                     bool match_frequency, int parity, double resolution, double eigensolver_tol,
                                     double kdom[3]);
PyObject *_get_eigenmode_Gk(meep::eigenmode_data *emdata);

%extend meep::eigenmode_data {
    ~eigenmode_data() {
        meep::destroy_eigenmode_data($self);
    }
}

#else
void _get_eigenmode(meep::fields *f, double frequency, meep::direction d, const meep::volume where,
                    const meep::volume eig_vol, int band_num, const meep::vec &_kpoint,
                    bool match_frequency, int parity, double resolution, double eigensolver_tol,
                    double kdom[3]);
#endif // HAVE_MPB

%extend meep::fields {
  bool is_periodic(boundary_side side, direction dir) {
    return $self->boundaries[side][dir] == meep::Periodic;
  }
}

extern boolean point_in_objectp(vector3 p, GEOMETRIC_OBJECT o);
extern boolean point_in_periodic_objectp(vector3 p, GEOMETRIC_OBJECT o);
void display_geometric_object_info(int indentby, GEOMETRIC_OBJECT o);
kpoint_list get_eigenmode_coefficients_and_kpoints(meep::fields *f, meep::dft_flux flux,
                                                   const meep::volume &eig_vol, int *bands, int num_bands,
                                                   int parity, double eig_resolution, double eigensolver_tol,
                                                   std::complex<double> *coeffs, double *vgrp,
                                                   meep::kpoint_func user_kpoint_func, void *user_kpoint_data,
                                                   double *cscale, meep::direction d);
kpoint_list get_eigenmode_coefficients_and_kpoints(meep::fields *f, meep::dft_flux flux,
                                                   const meep::volume &eig_vol, meep::diffractedplanewave dp,
                                                   int parity, double eig_resolution, double eigensolver_tol,
                                                   std::complex<double> *coeffs, double *vgrp,
                                                   meep::kpoint_func user_kpoint_func, void *user_kpoint_data,
                                                   double *cscale, meep::direction d);
PyObject *_get_array_slice_dimensions(meep::fields *f, const meep::volume &where, size_t dims[3],
                                      bool collapse_empty_dimensions, bool snap_empty_dimensions,
                                      meep::component cgrid = Centered, PyObject *min_max_loc = NULL);

%ignore eps_func;
%ignore inveps_func;

%pythoncode %{
    AUTOMATIC = -1
    CYLINDRICAL = -2
    ALL = -1
    ALL_COMPONENTS = Dielectric

    # MPB definitions
    NO_PARITY = 0
    EVEN_Z = 1
    ODD_Z = 2
    EVEN_Y = 4
    ODD_Y = 8
    TE = EVEN_Z
    TM = ODD_Z
    PREV_PARITY = -1

    inf = 1.0e20

    from .geom import (
        Block,
        Cone,
        Cylinder,
        DrudeSusceptibility,
        Ellipsoid,
        FreqRange,
        GeometricObject,
        GyrotropicDrudeSusceptibility,
        GyrotropicLorentzianSusceptibility,
        GyrotropicSaturatedSusceptibility,
        Lattice,
        LorentzianSusceptibility,
        MaterialGrid,
        Matrix,
        Medium,
        MultilevelAtom,
        NoisyDrudeSusceptibility,
        NoisyLorentzianSusceptibility,
        Prism,
        Sphere,
        Susceptibility,
        Transition,
        Vector3,
        Wedge,
        check_nonnegative,
        geometric_object_duplicates,
        geometric_objects_duplicates,
        geometric_objects_lattice_duplicates,
        cartesian_to_lattice,
        lattice_to_cartesian,
        lattice_to_reciprocal,
        reciprocal_to_lattice,
        cartesian_to_reciprocal,
        reciprocal_to_cartesian,
        find_root_deriv,
        get_rotation_matrix,
    )
    from .simulation import (
        Absorber,
        Ldos,
        EnergyRegion,
        FluxRegion,
        ForceRegion,
        Harminv,
        Identity,
        Mirror,
        ModeRegion,
        Near2FarRegion,
        PML,
        Rotate2,
        Rotate4,
        Simulation,
        Symmetry,
        DftObj,
        DftFlux,
        DftForce,
        DftNear2Far,
        DftEnergy,
        DftFields,
        Volume,
        DiffractedPlanewave,
        after_sources,
        after_sources_and_time,
        after_time,
        at_beginning,
        at_end,
        at_every,
        at_time,
        before_time,
        combine_step_funcs,
        complexarray,
        dft_ldos,
        display_progress,
        during_sources,
        GDSII_layers,
        GDSII_prisms,
        GDSII_vol,
        get_center_and_size,
        get_eigenmode_freqs,
        get_electric_energy,
        get_energy_freqs,
        get_flux_freqs,
        get_fluxes,
        get_force_freqs,
        get_forces,
        get_group_masters,
        get_ldos_freqs,
        get_magnetic_energy,
        get_near2far_freqs,
        get_num_groups,
        get_total_energy,
        in_point,
        in_volume,
        interpolate,
        merge_subgroup_data,
        output_epsilon,
        output_mu,
        output_hpwr,
        output_dpwr,
        output_tot_pwr,
        output_bfield,
        output_bfield_x,
        output_bfield_y,
        output_bfield_z,
        output_bfield_r,
        output_bfield_p,
        output_dfield,
        output_dfield_x,
        output_dfield_y,
        output_dfield_z,
        output_dfield_r,
        output_dfield_p,
        output_efield,
        output_efield_x,
        output_efield_y,
        output_efield_z,
        output_efield_r,
        output_efield_p,
        output_hfield,
        output_hfield_x,
        output_hfield_y,
        output_hfield_z,
        output_hfield_r,
        output_hfield_p,
        output_png,
        output_poynting,
        output_poynting_x,
        output_poynting_y,
        output_poynting_z,
        output_poynting_r,
        output_poynting_p,
        output_sfield,
        output_sfield_x,
        output_sfield_y,
        output_sfield_z,
        output_sfield_r,
        output_sfield_p,
        py_v3_to_vec,
        quiet,
        scale_energy_fields,
        scale_flux_fields,
        scale_force_fields,
        scale_near2far_fields,
        stop_after_walltime,
        stop_on_interrupt,
        stop_when_fields_decayed,
        synchronized_magnetic,
        to_appended,
        vec,
        verbosity,
        when_true,
        when_false,
        with_prefix
    )
    from .source import (
        ContinuousSource,
        CustomSource,
        EigenModeSource,
        GaussianSource,
        Source,
        SourceTime,
        check_positive,
        GaussianBeamSource,
    )
    from .visualization import (
        plot2D,
        plot3D,
        plot_fields,
        Animate2D
    )

    if with_mpi():
        try:
            from mpi4py import MPI
        except ImportError as e:
            print('\n**\n** failed to load python MPI module (mpi4py)\n**', e, '\n**\n')
            pass
        else:
            # this variable reference is needed for lazy initialization of MPI
            comm = MPI.COMM_WORLD
            if am_master():
                Procs=comm.Get_size()
                (Major,Minor)=MPI.Get_version();
                print('Using MPI version {}.{}, {} processes'.format(Major, Minor, Procs));

            if not am_master():
                import os
                import sys
                saved_stdout = sys.stdout
                sys.stdout = open(os.devnull, 'w')

    vacuum = Medium(epsilon=1)
    air = Medium(epsilon=1)
    metal = Medium(epsilon=-inf)
    perfect_electric_conductor = Medium(epsilon=-inf)
    perfect_magnetic_conductor = Medium(mu=-inf)
    _t_start = wall_time()

    def report_elapsed_time():
        print("\nElapsed run time = {:.4f} s".format(wall_time() - _t_start))

    import atexit
    atexit.register(report_elapsed_time)
%}

%newobject create_structure_and_set_materials;
%inline %{

size_t get_realnum_size() {
  return sizeof(meep::realnum);
}

meep::structure *create_structure_and_set_materials(vector3 cell_size,
                                                    std::vector<meep_geom::dft_data> dft_data_list_,
                                                    std::vector<meep::volume> pml_1d_vols_,
                                                    std::vector<meep::volume> pml_2d_vols_,
                                                    std::vector<meep::volume> pml_3d_vols_,
                                                    std::vector<meep::volume> absorber_vols_,
                                                    meep::grid_volume &gv,
                                                    const meep::boundary_region &br,
                                                    const meep::symmetry &sym,
                                                    int num_chunks,
                                                    double Courant,
                                                    bool use_anisotropic_averaging,
                                                    double tol,
                                                    int maxeval,
                                                    geometric_object_list gobj_list,
                                                    vector3 center,
                                                    bool _ensure_periodicity,
                                                    meep_geom::material_type _default_material,
                                                    meep_geom::absorber_list alist,
                                                    meep_geom::material_type_list extra_materials,
                                                    bool split_chunks_evenly,
                                                    bool set_materials,
                                                    meep::structure *existing_s) {
    // Initialize fragment_stats static members (used for creating chunks in choose_chunkdivision)
    meep_geom::fragment_stats::geom = gobj_list;
    meep_geom::fragment_stats::dft_data_list = dft_data_list_;
    meep_geom::fragment_stats::pml_1d_vols = pml_1d_vols_;
    meep_geom::fragment_stats::pml_2d_vols = pml_2d_vols_;
    meep_geom::fragment_stats::pml_3d_vols = pml_3d_vols_;
    meep_geom::fragment_stats::absorber_vols = absorber_vols_;
    meep_geom::fragment_stats::tol = tol;
    meep_geom::fragment_stats::maxeval = maxeval;
    meep_geom::fragment_stats::resolution = gv.a;
    meep_geom::fragment_stats::dims = gv.dim;
    meep_geom::fragment_stats::split_chunks_evenly = split_chunks_evenly;
    meep_geom::fragment_stats::init_libctl(_default_material, _ensure_periodicity,
                                           &gv, cell_size, center, &gobj_list);
    meep::structure *s;
    if (existing_s) {
      s = existing_s;
    }
    else {
      s = new meep::structure(gv, NULL, br, sym, num_chunks, Courant,
                              use_anisotropic_averaging, tol, maxeval);
    }
    s->shared_chunks = true;

    if (set_materials) {
      meep_geom::set_materials_from_geometry(s, gobj_list, center, use_anisotropic_averaging, tol,
                                             maxeval, _ensure_periodicity, _default_material,
                                             alist, extra_materials);
    }

    if (meep::verbosity > 1 && !split_chunks_evenly && set_materials) {
      int num_procs = meep::count_processors();
      double *costs = new double[num_procs];
      for (int i = 0; i < num_procs; i++)
        costs[i] = 0;
      for (int i = 0; i < s->num_chunks; i++)
        costs[s->chunks[i]->n_proc()] += s->chunks[i]->gv.get_cost();
      double sum = 0, sumsq = 0;
      master_printf("estimated costs per process: ");
      for (int i = 0; i < num_procs; i++) {
        double cost = costs[i];
        sum += cost;
        sumsq += cost*cost;
        master_printf("%g%s", cost, i == num_procs - 1 ? "\n" : ", ");
      }
      delete[] costs;
      double mean = sum / num_procs;
      double stddev = sumsq - num_procs * mean * mean;
      stddev = num_procs == 1 || stddev <= 0 ? 0.0 : sqrt(stddev / (num_procs - 1));
      master_printf("estimated cost mean = %g, stddev = %g\n", mean, stddev);
    }

    // Return params to default state
    meep_geom::fragment_stats::resolution = 0;
    meep_geom::fragment_stats::split_chunks_evenly = false;

    return s;
}
%}

<|MERGE_RESOLUTION|>--- conflicted
+++ resolved
@@ -853,11 +853,8 @@
     // clean the volume object
     void* where;
 
-<<<<<<< HEAD
-    PyObject* swigobj = PyObject_GetAttrString(grid_volume, "swigobj");
-=======
+
     PyObject *swigobj = PyObject_GetAttrString(grid_volume, "swigobj");
->>>>>>> b092291a
     SWIG_ConvertPtr(swigobj,&where,NULL,NULL);
     const meep::volume* where_vol = (const meep::volume*)where;
 
