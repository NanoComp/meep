--- conflicted
+++ resolved
@@ -621,11 +621,7 @@
 
 #------------------------------------------------------------------
 # gold (Au)
-<<<<<<< HEAD
-# fit to E.D. Palik, Handbook of Optical Constants, Academic Press, 1985 
-=======
 # fit to E.D. Palik, Handbook of Optical Constants, Academic Press, 1985
->>>>>>> e9202274
 
 Au_visible_frq0 = 1/(0.0473629248511456*um_scale)
 Au_visible_gam0 = 1/(0.255476199605166*um_scale)
@@ -644,11 +640,7 @@
 ## WARNING: unstable; field divergence may occur
 
 # silver (Au)
-<<<<<<< HEAD
-# fit to E.D. Palik, Handbook of Optical Constants, Academic Press, 1985 
-=======
 # fit to E.D. Palik, Handbook of Optical Constants, Academic Press, 1985
->>>>>>> e9202274
 
 Ag_visible_frq0 = 1/(0.142050162130618*um_scale)
 Ag_visible_gam0 = 1/(18.0357292925015*um_scale)
@@ -667,11 +659,7 @@
 ## WARNING: unstable; field divergence may occur
 
 # aluminum (Al)
-<<<<<<< HEAD
-# fit to E.D. Palik, Handbook of Optical Constants, Academic Press, 1985 
-=======
 # fit to E.D. Palik, Handbook of Optical Constants, Academic Press, 1985
->>>>>>> e9202274
 
 Al_visible_frq0 = 1/(0.0625841659042985*um_scale)
 Al_visible_gam0 = 1/(0.606007002962666*um_scale)
@@ -688,11 +676,7 @@
 
 #------------------------------------------------------------------
 # chroimium (Cr)
-<<<<<<< HEAD
-# fit to E.D. Palik, Handbook of Optical Constants, Academic Press, 1985 
-=======
 # fit to E.D. Palik, Handbook of Optical Constants, Academic Press, 1985
->>>>>>> e9202274
 
 Cr_visible_frq0 = 1/(0.118410119507342*um_scale)
 Cr_visible_gam0 = 1/(0.628596264869804*um_scale)
@@ -711,11 +695,7 @@
 ## WARNING: unstable; field divergence may occur
 
 # titanium (Ti)
-<<<<<<< HEAD
-# fit to E.D. Palik, Handbook of Optical Constants, Academic Press, 1985 
-=======
 # fit to E.D. Palik, Handbook of Optical Constants, Academic Press, 1985
->>>>>>> e9202274
 
 Ti_visible_frq0 = 1/(0.101331651921602*um_scale)
 Ti_visible_gam0 = 1/(0.365743382258719*um_scale)
