--- conflicted
+++ resolved
@@ -26,15 +26,10 @@
   - (CPPFLAGS=-I${HOME}/local/include LDFLAGS=-L${HOME}/local/lib GEN_CTL_IO=${HOME}/local/bin/gen-ctl-io sh autogen.sh --verbose --enable-maintainer-mode --prefix=$HOME/local --with-libctl=$HOME/local/share/libctl --with-mpi --with-python)
   - make distclean
   - mkdir build
-  - (cd build && CPPFLAGS=-I${HOME}/local/include LDFLAGS=-L${HOME}/local/lib GEN_CTL_IO=${HOME}/local/bin/gen-ctl-io ../configure --verbose --enable-maintainer-mode --prefix=$HOME/local --with-libctl=$HOME/local/share/libctl --with-mpi --with-python && make && make check && make install)
+  - (cd build && CPPFLAGS=-I${HOME}/local/include LDFLAGS=-L${HOME}/local/lib GEN_CTL_IO=${HOME}/local/bin/gen-ctl-io PYTHON=${HOME}/miniconda3/bin/python ../configure --enable-maintainer-mode --prefix=$HOME/local --with-libctl=$HOME/local/share/libctl --with-python)
   # Build and test pymeep with python 3.6
-<<<<<<< HEAD
 #  - pushd python && make clean && make && make check && make install && popd
 after_script:
    - cat test-suite.log
    - cat python/test-suite.log
-   - cat python/tests/test-suite.log
-=======
-  - (CPPFLAGS=-I${HOME}/local/include LDFLAGS=-L${HOME}/local/lib GEN_CTL_IO=${HOME}/local/bin/gen-ctl-io PYTHON=${HOME}/miniconda3/bin/python ../configure --enable-maintainer-mode --prefix=$HOME/local --with-libctl=$HOME/local/share/libctl --with-python)
-  - pushd python && make clean && make && make check && make install && popd
->>>>>>> 3b2e5b60
+   - cat python/tests/test-suite.log