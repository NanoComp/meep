// -*- C++ -*-
/* Copyright (C) 2005-2019 Massachusetts Institute of Technology
%
%  This program is free software; you can redistribute it and/or modify
%  it under the terms of the GNU General Public License as published by
%  the Free Software Foundation; either version 2, or (at your option)
%  any later version.
%
%  This program is distributed in the hope that it will be useful,
%  but WITHOUT ANY WARRANTY; without even the implied warranty of
%  MERCHANTABILITY or FITNESS FOR A PARTICULAR PURPOSE.  See the
%  GNU General Public License for more details.
%
%  You should have received a copy of the GNU General Public License
%  along with this program; if not, write to the Free Software Foundation,
%  Inc., 59 Temple Place - Suite 330, Boston, MA 02111-1307, USA.
*/

#ifndef MEEP_VEC_H
#define MEEP_VEC_H

#include <complex>
#include <vector>
#include <stddef.h>

namespace meep {

const int NUM_FIELD_COMPONENTS = 20;
const int NUM_FIELD_TYPES = 8;

enum component {
  Ex = 0,
  Ey,
  Er,
  Ep,
  Ez,
  Hx,
  Hy,
  Hr,
  Hp,
  Hz,
  Dx,
  Dy,
  Dr,
  Dp,
  Dz,
  Bx,
  By,
  Br,
  Bp,
  Bz,
  Dielectric,
  Permeability,
  NO_COMPONENT
};
#define Centered Dielectric // better name for centered "dielectric" grid
enum derived_component {
  Sx = 100,
  Sy,
  Sr,
  Sp,
  Sz,
  EnergyDensity,
  D_EnergyDensity,
  H_EnergyDensity
};
enum ndim { D1 = 0, D2, D3, Dcyl };
enum field_type {
  E_stuff = 0,
  H_stuff = 1,
  D_stuff = 2,
  B_stuff = 3,
  PE_stuff = 4,
  PH_stuff = 5,
  WE_stuff = 6,
  WH_stuff = 7
};
enum boundary_side { High = 0, Low };
enum direction { X = 0, Y, Z, R, P, NO_DIRECTION };
struct signed_direction {
  signed_direction(direction dd = X, bool f = false, std::complex<double> ph = 1.0) {
    d = dd;
    flipped = f;
    phase = ph;
  };
  signed_direction(const signed_direction &sd) {
    d = sd.d;
    flipped = sd.flipped;
    phase = sd.phase;
  }
  signed_direction operator*(std::complex<double> ph);
  bool operator==(const signed_direction &sd) const {
    return (d == sd.d && flipped == sd.flipped && phase == sd.phase);
  }
  bool operator!=(const signed_direction &sd) const { return !(*this == sd); }
  direction d;
  bool flipped;
  std::complex<double> phase;
};

inline int number_of_directions(ndim dim) { return (int)(dim + 1 - 2 * (dim == Dcyl)); }

inline direction start_at_direction(ndim dim) {
  return (direction)(((dim == D1) || (dim == Dcyl)) ? 2 : 0);
}

inline direction stop_at_direction(ndim dim) { return (direction)(dim + 1 + 2 * (dim == D1)); }

component first_field_component(field_type ft);

#define FOR_FIELD_TYPES(ft)                                                                        \
  for (meep::field_type ft = meep::E_stuff; ft <= meep::WH_stuff; ft = (meep::field_type)(ft + 1))
#define FOR_ELECTRIC_COMPONENTS(c)                                                                 \
  for (meep::component c = meep::Ex; c < meep::Hx; c = (meep::component)(c + 1))
#define FOR_MAGNETIC_COMPONENTS(c)                                                                 \
  for (meep::component c = meep::Hz; c > meep::Ez; c = (meep::component)(c - 1))
#define FOR_B_COMPONENTS(c)                                                                        \
  for (meep::component c = meep::Bz; c > meep::Dz; c = (meep::component)(c - 1))
#define FOR_H_AND_B(h, b)                                                                          \
  for (meep::component h = meep::Hx, b = meep::Bx; h <= meep::Hz;                                  \
       h = (meep::component)(h + 1), b = (meep::component)(b + 1))
#define FOR_D_COMPONENTS(c)                                                                        \
  for (meep::component c = meep::Dz; c > meep::Hz; c = (meep::component)(c - 1))
#define FOR_E_AND_D(e, d)                                                                          \
  for (meep::component e = meep::Ex, d = meep::Dx; e <= meep::Ez;                                  \
       e = (meep::component)(e + 1), d = (component)(d + 1))
#define FOR_E_AND_H(c)                                                                             \
  for (meep::component c = meep::Ex; c < meep::Dx; c = (meep::component)(c + 1))
#define FOR_D_AND_B(c)                                                                             \
  for (meep::component c = meep::Dx; c < meep::Dielectric; c = (meep::component)(c + 1))
#define FOR_FT_COMPONENTS(ft, c)                                                                   \
  for (meep::component c = meep::first_field_component(ft),                                        \
                       loop_cstop = meep::component(meep::first_field_component(ft) + 5);          \
       c < loop_cstop; c = meep::component(c + 1))
#define FOR_COMPONENTS(c)                                                                          \
  for (meep::component c = meep::Ex, loop_stop_co = meep::Ey; c != loop_stop_co;                   \
       c = (meep::component)((c + 1) % meep::NUM_FIELD_COMPONENTS), loop_stop_co = meep::Ex)
#define FOR_DIRECTIONS(d)                                                                          \
  for (meep::direction d = meep::X, loop_stop_di = meep::Y; d != loop_stop_di;                     \
       d = (meep::direction)((d + 1) % 5), loop_stop_di = meep::X)
#define FOR_SIDES(s)                                                                               \
  for (meep::boundary_side s = meep::High, loop_stop_bi = meep::Low; s != loop_stop_bi;            \
       s = (meep::boundary_side)((s + 1) % 2), loop_stop_bi = meep::High)

// only loop over directions where we have coordinates
#define LOOP_OVER_DIRECTIONS(dim, d)                                                               \
  for (meep::direction d = meep::start_at_direction(dim),                                          \
                       loop_stop_directi = meep::stop_at_direction(dim);                           \
       d < loop_stop_directi; d = (meep::direction)(d + 1))

// loop over all directions in which we might have fields
#define LOOP_OVER_FIELD_DIRECTIONS(dim, d)                                                         \
  for (meep::direction d = dim == meep::Dcyl ? meep::Z : meep::X;                                  \
       d < (dim == meep::Dcyl ? meep::NO_DIRECTION : meep::R); d = meep::direction(d + 1))

// loop over indices idx from is to ie (inclusive) in gv
#define LOOP_OVER_IVECS(gv, is, ie, idx)                                                           \
  for (ptrdiff_t loop_is1 = (is).yucky_val(0), loop_is2 = (is).yucky_val(1),                       \
                 loop_is3 = (is).yucky_val(2), loop_n1 = ((ie).yucky_val(0) - loop_is1) / 2 + 1,   \
                 loop_n2 = ((ie).yucky_val(1) - loop_is2) / 2 + 1,                                 \
                 loop_n3 = ((ie).yucky_val(2) - loop_is3) / 2 + 1,                                 \
                 loop_d1 = (gv).yucky_direction(0), loop_d2 = (gv).yucky_direction(1),             \
                 loop_d3 = (gv).yucky_direction(2),                                                \
                 loop_s1 = (gv).stride((meep::direction)loop_d1),                                  \
                 loop_s2 = (gv).stride((meep::direction)loop_d2),                                  \
                 loop_s3 = (gv).stride((meep::direction)loop_d3),                                  \
                 idx0 = (is - (gv).little_corner()).yucky_val(0) / 2 * loop_s1 +                   \
                        (is - (gv).little_corner()).yucky_val(1) / 2 * loop_s2 +                   \
                        (is - (gv).little_corner()).yucky_val(2) / 2 * loop_s3,                    \
                 loop_i1 = 0;                                                                      \
       loop_i1 < loop_n1; loop_i1++)                                                               \
    for (int loop_i2 = 0; loop_i2 < loop_n2; loop_i2++)                                            \
      for (ptrdiff_t idx = idx0 + loop_i1 * loop_s1 + loop_i2 * loop_s2, loop_i3 = 0;              \
           loop_i3 < loop_n3; loop_i3++, idx += loop_s3)

#define LOOP_OVER_VOL(gv, c, idx)                                                                  \
  LOOP_OVER_IVECS(gv, (gv).little_corner() + (gv).iyee_shift(c),                                   \
                  (gv).big_corner() + (gv).iyee_shift(c), idx)

#define LOOP_OVER_VOL_OWNED(gv, c, idx)                                                            \
  LOOP_OVER_IVECS(gv, (gv).little_owned_corner(c), (gv).big_corner(), idx)

#define LOOP_OVER_VOL_OWNED0(gv, c, idx)                                                           \
  LOOP_OVER_IVECS(gv, (gv).little_owned_corner0(c), (gv).big_corner(), idx)

#define LOOP_OVER_VOL_NOTOWNED(gv, c, idx)                                                         \
  for (ivec loop_notowned_is((gv).dim, 0), loop_notowned_ie((gv).dim, 0);                          \
       loop_notowned_is == zero_ivec((gv).dim);)                                                   \
    for (int loop_ibound = 0;                                                                      \
         (gv).get_boundary_icorners(c, loop_ibound, &loop_notowned_is, &loop_notowned_ie);         \
         loop_ibound++)                                                                            \
  LOOP_OVER_IVECS(gv, loop_notowned_is, loop_notowned_ie, idx)

#define LOOPS_ARE_STRIDE1(gv) ((gv).stride((gv).yucky_direction(2)) == 1)

// The following work identically to the LOOP_* macros above,
// but assume that the inner loop is stride-1: LOOPS_ARE_STRIDE1(gv) *must*
// be true.  These are useful in allowing gcc to auto-vectorize the inner
// loop, since gcc's vectorizer requires the array stride to be known at
// compile time.  Note that stride-1 loops are the most common case in Meep.
// Note that we also specify _Pragma("ivdep"), which is a hint to
// compilers like icc (and hopefully gcc at some point) that the loop
// iterations don't have data dependencies.  This means that you
// should only use these macros where that is true!  (Basically,
// all of this is here to support performance hacks of step_generic.)

#if !defined(__INTEL_COMPILER) && !defined(__clang__) && (defined(__GNUC__) || defined(__GNUG__))
#define IVDEP _Pragma("GCC ivdep")
#elif defined(__INTEL_COMPILER)
#define IVDEP _Pragma("ivdep")
#else
#define IVDEP
#endif

// loop over indices idx from is to ie (inclusive) in gv
#define S1LOOP_OVER_IVECS(gv, is, ie, idx)                                                         \
  for (ptrdiff_t loop_is1 = (is).yucky_val(0), loop_is2 = (is).yucky_val(1),                       \
                 loop_is3 = (is).yucky_val(2), loop_n1 = ((ie).yucky_val(0) - loop_is1) / 2 + 1,   \
                 loop_n2 = ((ie).yucky_val(1) - loop_is2) / 2 + 1,                                 \
                 loop_n3 = ((ie).yucky_val(2) - loop_is3) / 2 + 1,                                 \
                 loop_d1 = (gv).yucky_direction(0), loop_d2 = (gv).yucky_direction(1),             \
                 loop_s1 = (gv).stride((meep::direction)loop_d1),                                  \
                 loop_s2 = (gv).stride((meep::direction)loop_d2), loop_s3 = 1,                     \
                 idx0 = (is - (gv).little_corner()).yucky_val(0) / 2 * loop_s1 +                   \
                        (is - (gv).little_corner()).yucky_val(1) / 2 * loop_s2 +                   \
                        (is - (gv).little_corner()).yucky_val(2) / 2 * loop_s3,                    \
                 loop_i1 = 0;                                                                      \
       loop_i1 < loop_n1; loop_i1++)                                                               \
    for (int loop_i2 = 0; loop_i2 < loop_n2; loop_i2++)                                            \
      IVDEP                                                                                        \
  for (ptrdiff_t idx = idx0 + loop_i1 * loop_s1 + loop_i2 * loop_s2, loop_i3 = 0;                  \
       loop_i3 < loop_n3; loop_i3++, idx++)

#define S1LOOP_OVER_VOL(gv, c, idx)                                                                \
  S1LOOP_OVER_IVECS(gv, (gv).little_corner() + (gv).iyee_shift(c),                                 \
                    (gv).big_corner() + (gv).iyee_shift(c), idx)

#define S1LOOP_OVER_VOL_OWNED(gv, c, idx)                                                          \
  S1LOOP_OVER_IVECS(gv, (gv).little_owned_corner(c), (gv).big_corner(), idx)

#define S1LOOP_OVER_VOL_OWNED0(gv, c, idx)                                                         \
  S1LOOP_OVER_IVECS(gv, (gv).little_owned_corner0(c), (gv).big_corner(), idx)

#define S1LOOP_OVER_VOL_NOTOWNED(gv, c, idx)                                                       \
  for (ivec loop_notowned_is((gv).dim, 0), loop_notowned_ie((gv).dim, 0);                          \
       loop_notowned_is == meep::zero_ivec((gv).dim);)                                             \
    for (int loop_ibound = 0;                                                                      \
         (gv).get_boundary_icorners(c, loop_ibound, &loop_notowned_is, &loop_notowned_ie);         \
         loop_ibound++)                                                                            \
  S1LOOP_OVER_IVECS(gv, loop_notowned_is, loop_notowned_ie, idx)

#define IVEC_LOOP_AT_BOUNDARY                                                                      \
  ((loop_s1 != 0 && (loop_i1 == 0 || loop_i1 == loop_n1 - 1)) ||                                   \
   (loop_s2 != 0 && (loop_i2 == 0 || loop_i2 == loop_n2 - 1)) ||                                   \
   (loop_s3 != 0 && (loop_i3 == 0 || loop_i3 == loop_n3 - 1)))

#define IVEC_LOOP_ILOC(gv, iloc)                                                                   \
  ivec iloc((gv).dim);                                                                             \
  iloc.set_direction(direction(loop_d1), loop_is1 + 2 * loop_i1);                                  \
  iloc.set_direction(direction(loop_d2), loop_is2 + 2 * loop_i2);                                  \
  iloc.set_direction(direction(loop_d3), loop_is3 + 2 * loop_i3)

#define IVEC_LOOP_LOC(gv, loc)                                                                     \
  vec loc((gv).dim);                                                                               \
  loc.set_direction(direction(loop_d1), (0.5 * loop_is1 + loop_i1) * (gv).inva);                   \
  loc.set_direction(direction(loop_d2), (0.5 * loop_is2 + loop_i2) * (gv).inva);                   \
  loc.set_direction(direction(loop_d3), (0.5 * loop_is3 + loop_i3) * (gv).inva)

// integration weight for using LOOP_OVER_IVECS with field::integrate
#define IVEC_LOOP_WEIGHT1x(s0, s1, e0, e1, i, n, dir)                                              \
  ((i > 1 && i < n - 2)                                                                            \
       ? 1.0                                                                                       \
       : (i == 0 ? (s0).in_direction(meep::direction(dir))                                         \
                 : (i == 1 ? (s1).in_direction(meep::direction(dir))                               \
                           : i == n - 1                                                            \
                                 ? (e0).in_direction(meep::direction(dir))                         \
                                 : (i == n - 2 ? (e1).in_direction(meep::direction(dir)) : 1.0))))
#define IVEC_LOOP_WEIGHT1(s0, s1, e0, e1, k)                                                       \
  IVEC_LOOP_WEIGHT1x(s0, s1, e0, e1, loop_i##k, loop_n##k, loop_d##k)
#define IVEC_LOOP_WEIGHT(s0, s1, e0, e1, dV)                                                       \
  (IVEC_LOOP_WEIGHT1(s0, s1, e0, e1, 3) *                                                          \
   (IVEC_LOOP_WEIGHT1(s0, s1, e0, e1, 2) * ((dV)*IVEC_LOOP_WEIGHT1(s0, s1, e0, e1, 1))))

inline signed_direction flip(signed_direction d) {
  signed_direction d2 = d;
  d2.flipped = !d.flipped;
  return d2;
}

inline bool has_direction(ndim dim, direction d) {
  LOOP_OVER_DIRECTIONS(dim, dd) if (dd == d) return true;
  return false;
}

inline bool has_field_direction(ndim dim, direction d) {
  LOOP_OVER_FIELD_DIRECTIONS(dim, dd) if (dd == d) return true;
  return false;
}

// true if d is polar while dim is cartesian, or vice versa
inline bool coordinate_mismatch(ndim dim, direction d) {
  return (d != NO_DIRECTION && ((dim >= D1 && dim <= D3 && d != X && d != Y && d != Z) ||
                                (dim == Dcyl && d != R && d != P && d != Z)));
}

bool is_tm(component c);

extern void abort(const char *, ...); // mympi.cpp

inline bool is_electric(component c) { return c < Hx; }
inline bool is_magnetic(component c) { return c >= Hx && c < Dx; }
inline bool is_D(component c) { return c >= Dx && c < Bx; }
inline bool is_B(component c) { return c >= Bx && c < Dielectric; }
inline bool is_derived(int c) { return c >= Sx; }
inline bool is_poynting(derived_component c) { return c < EnergyDensity; }
inline bool is_energydensity(derived_component c) { return c >= EnergyDensity; }
inline field_type type(component c) {
  if (is_electric(c))
    return E_stuff;
  else if (is_magnetic(c))
    return H_stuff;
  else if (is_D(c))
    return D_stuff;
  else if (is_B(c))
    return B_stuff;
  abort("Invalid field in type.\n");
  return E_stuff; // This is never reached.
}
const char *component_name(component c);
const char *component_name(derived_component c);
const char *component_name(int c);
const char *direction_name(direction);
const char *dimension_name(ndim);

inline int component_index(component c) {
  switch (c) {
    case Ex:
    case Hx:
    case Dx:
    case Bx: return 0;
    case Ey:
    case Hy:
    case Dy:
    case By: return 1;
    case Ez:
    case Hz:
    case Dz:
    case Bz: return 2;
    case Er:
    case Hr:
    case Dr:
    case Br: return 0;
    case Ep:
    case Hp:
    case Dp:
    case Bp: return 1;
    case Dielectric:
    case Permeability:
    case NO_COMPONENT: return -1;
  }
  return -2; // This code is never reached...
}

direction component_direction(int c);
int direction_component(int c, direction d);
inline direction component_direction(component c) {
  switch (c) {
    case Ex:
    case Hx:
    case Dx:
    case Bx: return X;
    case Ey:
    case Hy:
    case Dy:
    case By: return Y;
    case Ez:
    case Hz:
    case Dz:
    case Bz: return Z;
    case Er:
    case Hr:
    case Dr:
    case Br: return R;
    case Ep:
    case Hp:
    case Dp:
    case Bp: return P;
<<<<<<< HEAD
    case Dielectric: 
    case Permeability: 
=======
    case Dielectric:
    case Permeability:
>>>>>>> 7bf065cf
    case NO_COMPONENT: return NO_DIRECTION;
  }
  return X; // This code is never reached...
}
inline direction component_direction(derived_component c) {
  switch (c) {
    case Sx: return X;
    case Sy: return Y;
    case Sz: return Z;
    case Sr: return R;
    case Sp: return P;
    case EnergyDensity:
    case D_EnergyDensity:
    case H_EnergyDensity: return NO_DIRECTION;
  }
  return X; // This code is never reached...
}
inline direction component_direction(int c) {
  if (is_derived(c))
    return component_direction(derived_component(c));
  else
    return component_direction(component(c));
}
inline component direction_component(component c, direction d) {
  component start_point;
  if (is_electric(c))
    start_point = Ex;
  else if (is_magnetic(c))
    start_point = Hx;
  else if (is_D(c))
    start_point = Dx;
  else if (is_B(c))
    start_point = Bx;
<<<<<<< HEAD
  else if (d == NO_DIRECTION && component_direction(c)==d)
=======
  else if (d == NO_DIRECTION && component_direction(c) == d)
>>>>>>> 7bf065cf
    return c;
  else
    abort("unknown field component %d", c);
  switch (d) {
    case X: return start_point;
    case Y: return (component)(start_point + 1);
    case Z: return (component)(start_point + 4);
    case R: return (component)(start_point + 2);
    case P: return (component)(start_point + 3);
    case NO_DIRECTION: abort("vector %d component in NO_DIRECTION", c);
  }
  return Ex; // This is never reached.
}
inline derived_component direction_component(derived_component c, direction d) {
  derived_component start_point;
  if (is_poynting(c))
    start_point = Sx;
  else if (is_energydensity(c) && d == NO_DIRECTION)
    return c;
  else
    abort("unknown field component %d", c);
  switch (d) {
    case X: return start_point;
    case Y: return (derived_component)(start_point + 1);
    case Z: return (derived_component)(start_point + 4);
    case R: return (derived_component)(start_point + 2);
    case P: return (derived_component)(start_point + 3);
    case NO_DIRECTION: abort("vector %d derived_component in NO_DIRECTION", c);
  }
  return Sx; // This is never reached.
}
inline int direction_component(int c, direction d) {
  if (is_derived(c))
    return int(direction_component(derived_component(c), d));
  else
    return int(direction_component(component(c), d));
}

inline component field_type_component(field_type ft, component c) {
  return direction_component(first_field_component(ft), component_direction(c));
}

inline bool coordinate_mismatch(ndim dim, component c) {
  return coordinate_mismatch(dim, component_direction(c));
}
inline bool coordinate_mismatch(ndim dim, derived_component c) {
  return coordinate_mismatch(dim, component_direction(c));
}

// cyclically shift a direction d or a component c by shift
// assumes: shift >= -99, {d, component_direction(c)} != NO_DIRECTION,
//          and has_direction(dim, {d, component_direction(c)})
inline direction cycle_direction(ndim dim, direction d, int shift) {
  int start = dim == Dcyl ? 2 : 0;
  return direction((d - start + shift + 99) % 3 + start);
}
inline component cycle_component(ndim dim, component c, int shift) {
  return direction_component(c, cycle_direction(dim, component_direction(c), shift));
}

class vec;
vec veccyl(double rr, double zz);
vec zero_vec(ndim);

class vec {
public:
  vec() { init_t(); };
  vec(ndim di) {
    init_t();
    dim = di;
  };
  vec(ndim di, double val) {
    dim = di;
    t[0] = t[1] = t[2] = t[3] = t[4] = val;
  };
  vec(double zz) {
    init_t();
    dim = D1;
    t[Z] = zz;
  };
  vec(double xx, double yy) {
    init_t();
    dim = D2;
    t[X] = xx;
    t[Y] = yy;
  };
  vec(double xx, double yy, double zz) {
    init_t();
    dim = D3;
    t[X] = xx;
    t[Y] = yy;
    t[Z] = zz;
  };
  friend vec veccyl(double rr, double zz);
  ~vec(){};

  vec operator+(const vec &a) const {
    vec result = a;
    LOOP_OVER_DIRECTIONS(dim, d) result.t[d] += t[d];
    return result;
  };

  vec operator+=(const vec &a) {
    LOOP_OVER_DIRECTIONS(dim, d) t[d] += a.t[d];
    return *this;
  };

  vec operator-(const vec &a) const {
    vec result = a;
    LOOP_OVER_DIRECTIONS(dim, d) result.t[d] = t[d] - result.t[d];
    return result;
  };

  vec operator-(void) const {
    vec result(dim);
    LOOP_OVER_DIRECTIONS(dim, d) result.t[d] = -t[d];
    return result;
  };

  vec operator-=(const vec &a) {
    LOOP_OVER_DIRECTIONS(dim, d) t[d] -= a.t[d];
    return *this;
  };

  bool operator!=(const vec &a) const {
    LOOP_OVER_DIRECTIONS(dim, d) if (t[d] != a.t[d]) return true;
    return false;
  };

  bool operator==(const vec &a) const {
    LOOP_OVER_DIRECTIONS(dim, d) if (t[d] != a.t[d]) return false;
    return true;
  };

  vec round_float(void) const {
    vec result = *this;
    LOOP_OVER_DIRECTIONS(dim, d) result.t[d] = float(result.t[d]);
    return result;
  }

  vec operator*(double s) const {
    vec result = *this;
    LOOP_OVER_DIRECTIONS(dim, d) result.t[d] *= s;
    return result;
  };

  vec operator/(double s) const {
    vec result = *this;
    LOOP_OVER_DIRECTIONS(dim, d) result.t[d] *= (1.0 / s);
    return result;
  };

  // I use & as a dot product.
  double operator&(const vec &a) const {
    double result = 0.0;
    LOOP_OVER_DIRECTIONS(dim, d) result += t[d] * a.t[d];
    return result;
  };
  ndim dim;

  double r() const { return t[R]; };
  double x() const { return t[X]; };
  double y() const { return t[Y]; };
  double z() const { return t[Z]; };
  double in_direction(direction d) const { return t[d]; };
  void set_direction(direction d, double val) { t[d] = val; };

  // pretty-print to a user-supplied buffer (if provided) or to a static internal buffer (in which
  // case not thread-safe)
  const char *str(char *buffer = 0, size_t buflen = 0);

  double project_to_boundary(direction, double boundary_loc);
  friend vec zero_vec(ndim);
  friend vec one_vec(ndim);

private:
  double t[5];
  void init_t() {
    for (int i = 0; i < 5; ++i) {
      t[i] = 0;
    }
  }
};

inline double abs(const vec &pt) { return sqrt(pt & pt); }

inline vec zero_vec(ndim di) {
  vec pt(di);
  LOOP_OVER_DIRECTIONS(di, d) pt.set_direction(d, 0.0);
  return pt;
}

inline vec one_vec(ndim di) {
  vec pt(di);
  LOOP_OVER_DIRECTIONS(di, d) pt.set_direction(d, 1.0);
  return pt;
}

inline vec unit_vec(ndim di, direction d) {
  vec pt(zero_vec(di));
  pt.set_direction(d, 1.0);
  return pt;
}

inline vec clean_vec(const vec &pt, double val_unused = 0.0) {
  vec ptc(pt.dim, val_unused);
  LOOP_OVER_DIRECTIONS(pt.dim, d) ptc.set_direction(d, pt.in_direction(d));
  return ptc;
}

inline vec veccyl(double rr, double zz) {
  vec pt(Dcyl);
  pt.t[R] = rr;
  pt.t[Z] = zz;
  return pt;
}

class ivec;
ivec iveccyl(int xx, int yy);
ivec zero_ivec(ndim);
ivec one_ivec(ndim);

class ivec {
public:
  ivec() {
    init_t();
    dim = D2;
  };
  ivec(ndim di) {
    init_t();
    dim = di;
  };
  ivec(ndim di, int val) {
    dim = di;
    t[0] = t[1] = t[2] = t[3] = t[4] = val;
  };
  ivec(int zz) {
    init_t();
    dim = D1;
    t[Z] = zz;
  };
  ivec(int xx, int yy) {
    init_t();
    dim = D2;
    t[X] = xx;
    t[Y] = yy;
  };
  ivec(int xx, int yy, int zz) {
    init_t();
    dim = D3;
    t[X] = xx;
    t[Y] = yy;
    t[Z] = zz;
  };
  friend ivec iveccyl(int xx, int yy);
  ~ivec(){};

  // Only an idiot (or a macro) would use a yucky function.  Don't be an
  // idiot.
  int yucky_val(int) const;

  ivec operator+(const ivec &a) const {
    ivec result = a;
    LOOP_OVER_DIRECTIONS(dim, d) result.t[d] += t[d];
    return result;
  };

  ivec operator+=(const ivec &a) {
    LOOP_OVER_DIRECTIONS(dim, d) t[d] += a.t[d];
    return *this;
  };

  ivec operator-(const ivec &a) const {
    ivec result = a;
    LOOP_OVER_DIRECTIONS(dim, d) result.t[d] = t[d] - result.t[d];
    return result;
  };

  ivec operator-(void) const {
    ivec result(dim);
    LOOP_OVER_DIRECTIONS(dim, d) result.t[d] = -t[d];
    return result;
  };

  ivec operator-=(const ivec &a) {
    LOOP_OVER_DIRECTIONS(dim, d) t[d] -= a.t[d];
    return *this;
  };

  bool operator!=(const ivec &a) const {
    LOOP_OVER_DIRECTIONS(dim, d) if (t[d] != a.t[d]) return true;
    return false;
  };

  bool operator==(const ivec &a) const {
    LOOP_OVER_DIRECTIONS(dim, d) if (t[d] != a.t[d]) return false;
    return true;
  };

  bool operator<=(const ivec &a) const {
    LOOP_OVER_DIRECTIONS(dim, d) if (t[d] > a.t[d]) return false;
    return true;
  };

  bool operator>=(const ivec &a) const {
    LOOP_OVER_DIRECTIONS(dim, d) if (t[d] < a.t[d]) return false;
    return true;
  };

  bool operator<(const ivec &a) const {
    LOOP_OVER_DIRECTIONS(dim, d) if (t[d] >= a.t[d]) return false;
    return true;
  };

  bool operator>(const ivec &a) const {
    LOOP_OVER_DIRECTIONS(dim, d) if (t[d] <= a.t[d]) return false;
    return true;
  };

  ivec operator*(int s) const {
    ivec result = *this;
    LOOP_OVER_DIRECTIONS(dim, d) result.t[d] *= s;
    return result;
  };

  vec operator*(double s) const {
    vec result(dim);
    LOOP_OVER_DIRECTIONS(dim, d) result.set_direction(d, t[d] * s);
    return result;
  };
  ndim dim;

  int r() const { return t[R]; };
  int x() const { return t[X]; };
  int y() const { return t[Y]; };
  int z() const { return t[Z]; };
  int in_direction(direction d) const { return t[d]; };
  void set_direction(direction d, int val) { t[d] = val; };

  // pretty-print to a user-supplied buffer (if provided) or to a static internal buffer (in which
  // case not thread-safe)
  const char *str(char *buffer = 0, size_t buflen = 0);

  ivec round_up_to_even(void) const {
    ivec result(dim);
    LOOP_OVER_DIRECTIONS(dim, d)
    result.t[d] = t[d] + (t[d] >= 0 ? t[d] : -t[d]) % 2;
    return result;
  }

  friend ivec zero_ivec(ndim);
  friend ivec one_ivec(ndim);

private:
  int t[5];
  void init_t() {
    for (int i = 0; i < 5; ++i) {
      t[i] = 0;
    }
  }
};

inline ivec zero_ivec(ndim di) {
  ivec pt;
  pt.dim = di;
  LOOP_OVER_DIRECTIONS(di, d) pt.set_direction(d, 0);
  return pt;
}

inline ivec one_ivec(ndim di) {
  ivec pt;
  pt.dim = di;
  LOOP_OVER_DIRECTIONS(di, d) pt.set_direction(d, 1);
  return pt;
}

inline ivec unit_ivec(ndim di, direction d) {
  ivec pt(zero_ivec(di));
  pt.set_direction(d, 1);
  return pt;
}

inline ivec iveccyl(int rr, int zz) {
  ivec pt(Dcyl);
  pt.t[R] = rr;
  pt.t[Z] = zz;
  return pt;
}

vec max(const vec &vec1, const vec &vec2);
vec min(const vec &vec1, const vec &vec2);
ivec max(const ivec &ivec1, const ivec &ivec2);
ivec min(const ivec &ivec1, const ivec &ivec2);
ivec max_to_all(const ivec &); // in mympi.cpp

class volume {
public:
  ndim dim;
  volume(ndim di) {
    dim = di;
    min_corner.dim = di;
    max_corner.dim = di;
  };
  volume(const vec &vec1, const vec &vec2);
  volume(const vec &pt);
  volume(const volume &vol);
  void set_direction_min(direction d, double val) { min_corner.set_direction(d, val); };
  void set_direction_max(direction d, double val) { max_corner.set_direction(d, val); };
  double in_direction_min(direction d) const { return min_corner.in_direction(d); };
  double in_direction_max(direction d) const { return max_corner.in_direction(d); };
  double in_direction(direction d) const { return in_direction_max(d) - in_direction_min(d); }
  double computational_volume() const;
  double integral_volume() const;
  double full_volume() const;
  vec center() const { return (min_corner + max_corner) * 0.5; }
  double diameter() const;
  bool contains(const vec &h) const;
  bool contains(const volume &a) const;
  volume intersect_with(const volume &a) const;
  volume operator&(const volume &a) const { return intersect_with(a); };
  volume operator|(const volume &a) const {
    return volume(min(min_corner, a.min_corner), max(max_corner, a.max_corner));
  };
  volume operator+(const vec &a) const { return volume(min_corner + a, max_corner + a); }
  volume operator+=(const vec &a) {
    min_corner += a;
    max_corner += a;
    return *this;
  }
  volume operator-(const vec &a) const { return volume(min_corner - a, max_corner - a); }
  volume operator-=(const vec &a) {
    min_corner -= a;
    max_corner -= a;
    return *this;
  }
  bool operator==(const volume &a) const {
    return (min_corner == a.min_corner && max_corner == a.max_corner);
  }
  bool operator!=(const volume &a) const { return !(*this == a); };
  volume round_float(void) const {
    return volume(min_corner.round_float(), max_corner.round_float());
  }
  bool intersects(const volume &a) const;
  bool operator&&(const volume &a) const { return intersects(a); };
  vec get_min_corner() const { return min_corner; };
  vec get_max_corner() const { return max_corner; };
  direction normal_direction() const;

private:
  vec min_corner, max_corner;
};

class grid_volume;
grid_volume volcyl(double rsize, double zsize, double a);
grid_volume volone(double zsize, double a);
grid_volume vol1d(double zsize, double a);
grid_volume voltwo(double xsize, double ysize, double a);
grid_volume vol2d(double xsize, double ysize, double a);
grid_volume vol3d(double xsize, double ysize, double zsize, double a);

class grid_volume {
public:
  grid_volume(){};

  grid_volume subvolume(ivec is, ivec ie);
  void init_subvolume(ivec is, ivec ie);

  ndim dim;
  double a, inva /* = 1/a */;

  void print() const;
  ptrdiff_t stride(direction d) const { return the_stride[d]; };
  int num_direction(direction d) const { return num[((int)d) % 3]; };
  // Only an idiot (or a macro) would use a yucky function.  Don't be an
  // idiot.
  int yucky_num(int) const;
  direction yucky_direction(int) const;
  void set_num_direction(direction d, int value);
  int nr() const { return num_direction(R); }
  int nx() const { return num_direction(X); }
  int ny() const { return num_direction(Y); }
  int nz() const { return num_direction(Z); }

  bool has_field(component c) const {
    if (dim == D1) return c == Ex || c == Hy || c == Dx || c == By;
    return (dim == Dcyl) ? component_direction(c) > Y : component_direction(c) < R;
  }
  int has_boundary(boundary_side, direction) const;

  vec dr() const;
  vec dx() const;
  vec dy() const;
  vec dz() const;

  size_t ntot() const { return the_ntot; }
  size_t nowned_min() const {
    size_t n = 1;
    LOOP_OVER_DIRECTIONS(dim, d) n *= (size_t)(num_direction(d));
    return n;
  }
  size_t nowned(component c) const;
  vec operator[](const ivec &p) const { return p * (0.5 * inva); };
  ptrdiff_t index(component, const ivec &) const;
  ivec round_vec(const vec &) const;
  void interpolate(component, const vec &, ptrdiff_t indices[8], double weights[8]) const;
  void interpolate(component, const vec &, ivec locs[8], double weights[8]) const;

  volume dV(component c, ptrdiff_t index) const;
  volume dV(const ivec &, double diameter = 1.0) const;
  bool intersect_with(const grid_volume &vol_in, grid_volume *intersection = NULL,
                      grid_volume *others = NULL, int *num_others = NULL) const;
  double rmin() const;
  double rmax() const;
  double xmin() const;
  double xmax() const;
  double ymin() const;
  double ymax() const;
  double zmin() const;
  double zmax() const;
  vec center() const;
  ivec icenter() const;
  vec loc(component, ptrdiff_t index) const;
  vec loc_at_resolution(ptrdiff_t index, double res) const;
  size_t ntot_at_resolution(double res) const;
  ivec iloc(component, ptrdiff_t index) const;

  ptrdiff_t yee_index(component c) const {
    ptrdiff_t idx = 0;
    LOOP_OVER_DIRECTIONS(dim, d)
    idx += (1 - iyee_shift(c).in_direction(d)) * stride(d);
    return idx;
  }
  vec yee_shift(component) const;
  component eps_component() const;
  void yee2cent_offsets(component c, ptrdiff_t &offset1, ptrdiff_t &offset2) const;
  void cent2yee_offsets(component c, ptrdiff_t &offset1, ptrdiff_t &offset2) const;

  double boundary_location(boundary_side, direction) const;
  ivec big_corner() const;
  ivec little_corner() const { return io; };
  vec corner(boundary_side b) const;

  bool contains(const vec &) const;
  bool contains(const ivec &) const;

  /* differs from little_owned_corner in that it doesn't count
     "ownership" of the r=0 origin for Dcyl, which is updated separately */
  ivec little_owned_corner0(component c) const {
    return ivec(little_corner() + one_ivec(dim) * 2 - iyee_shift(c));
  }

  ivec little_owned_corner(component c) const;
  bool owns(const ivec &) const;
  volume surroundings() const;
  volume interior() const;

  bool get_boundary_icorners(component c, int ib, ivec *cs, ivec *ce) const;

  friend grid_volume volcyl(double rsize, double zsize, double a);
  friend grid_volume volone(double zsize, double a);
  friend grid_volume vol1d(double zsize, double a);
  friend grid_volume voltwo(double xsize, double ysize, double a);
  friend grid_volume vol2d(double xsize, double ysize, double a);
  friend grid_volume vol3d(double xsize, double ysize, double zsize, double a);

  grid_volume split(size_t num, int which) const;
  grid_volume split_by_effort(int num, int which, int Ngv = 0, const grid_volume *v = NULL,
                              double *effort = NULL) const;
  grid_volume split_by_cost(int desired_num_chunks, int proc_num) const;
  std::vector<grid_volume> split_into_n(int n) const;
  void split_into_three(std::vector<grid_volume> &result) const;
  grid_volume split_at_fraction(bool want_high, int numer, int bestd = -1, int bestlen = 1) const;
  double get_cost() const;
  grid_volume halve(direction d) const;
  void pad_self(direction d);
  grid_volume pad(direction d) const;
  grid_volume pad() const {
    grid_volume gv(*this);
    LOOP_OVER_DIRECTIONS(dim, d)
    gv.pad_self(d);
    return gv;
  }
  ivec iyee_shift(component c) const {
    ivec out = zero_ivec(dim);
    LOOP_OVER_DIRECTIONS(dim, d)
    if (c == Dielectric || c == Permeability ||
        ((is_electric(c) || is_D(c)) && d == component_direction(c)) ||
        ((is_magnetic(c) || is_B(c)) && d != component_direction(c)))
      out.set_direction(d, 1);
    return out;
  }

  vec get_origin() const { return origin; }
  void set_origin(const vec &o);
  void set_origin(const ivec &o);
  void shift_origin(const vec &s) { set_origin(origin + s); }
  void shift_origin(const ivec &s) { set_origin(io + s); }
  void shift_origin(direction d, int s) { shift_origin(unit_ivec(dim, d) * s); }
  void set_origin(direction d, int o);
  void center_origin(void) { shift_origin(-icenter()); }
  double origin_in_direction(direction d) const { return origin.in_direction(d); }
  int iorigin_in_direction(direction d) const { return io.in_direction(d); }
  double origin_r() const { return origin.r(); }
  double origin_x() const { return origin.x(); }
  double origin_y() const { return origin.y(); }
  double origin_z() const { return origin.z(); }

private:
  grid_volume(ndim d, double ta, int na, int nb, int nc);
  ivec io;    // integer origin ... always change via set_origin etc.!
  vec origin; // cache of operator[](io), for performance
  void update_ntot();
  void set_strides();
  void num_changed() {
    update_ntot();
    set_strides();
  }
  int num[3];
  ptrdiff_t the_stride[5];
  size_t the_ntot;
};

class volume_list;

class symmetry;
symmetry identity();
symmetry rotate4(direction, const grid_volume &);
symmetry rotate2(direction, const grid_volume &);
symmetry mirror(direction, const grid_volume &);
symmetry r_to_minus_r_symmetry(double m);

class symmetry {
public:
  symmetry();
  symmetry(const symmetry &);
  ~symmetry();
  friend symmetry identity();
  friend symmetry rotate4(direction, const grid_volume &);
  friend symmetry rotate2(direction, const grid_volume &);
  friend symmetry mirror(direction, const grid_volume &);

  signed_direction transform(direction d, int n) const;
  ivec transform(const ivec &, int n) const;
  vec transform(const vec &, int n) const;
  ivec transform_unshifted(const ivec &, int n) const;
  volume transform(const volume &, int n) const;
  component transform(component, int n) const;
  std::complex<double> phase_shift(component, int n) const;
  derived_component transform(derived_component, int n) const;
  std::complex<double> phase_shift(derived_component, int n) const;
  int transform(int, int n) const;
  std::complex<double> phase_shift(int, int n) const;
  int multiplicity() const;
  bool is_primitive(const ivec &) const;

  volume_list *reduce(const volume_list *gl) const;

  symmetry operator+(const symmetry &) const;
  symmetry operator*(std::complex<double>)const;
  symmetry operator-(const symmetry &b) const { return *this + b * (-1.0); }
  symmetry operator-(void) const { return *this * (-1.0); }
  void operator=(const symmetry &);
  bool operator==(const symmetry &) const;
  bool operator!=(const symmetry &S) const { return !(*this == S); };

private:
  signed_direction S[5];
  std::complex<double> ph;
  vec symmetry_point;
  ivec i_symmetry_point;
  int g; // g is the multiplicity of the symmetry.
  symmetry *next;
  friend symmetry r_to_minus_r_symmetry(double m);
};

class volume_list {
public:
  volume_list(const volume &v, int c, std::complex<double> weight = 1.0, volume_list *next = 0)
      : v(v), c(c), weight(weight), next(next) {}
  ~volume_list() { delete next; }
  volume_list(const volume_list *vl) : v(vl->v), c(vl->c), weight(vl->weight), next(0) {
    volume_list *p = vl->next, *q = this;
    while (p) {
      q->next = new volume_list(*p);
      q = q->next;
      p = p->next;
    }
  }

  volume v;
  int c; // component or derived component associated with v (e.g. for flux)
  std::complex<double> weight;
  volume_list *next;
};

} /* namespace meep */

#endif /* MEEP_VEC_H */<|MERGE_RESOLUTION|>--- conflicted
+++ resolved
@@ -385,13 +385,8 @@
     case Hp:
     case Dp:
     case Bp: return P;
-<<<<<<< HEAD
-    case Dielectric: 
-    case Permeability: 
-=======
     case Dielectric:
     case Permeability:
->>>>>>> 7bf065cf
     case NO_COMPONENT: return NO_DIRECTION;
   }
   return X; // This code is never reached...
@@ -425,11 +420,7 @@
     start_point = Dx;
   else if (is_B(c))
     start_point = Bx;
-<<<<<<< HEAD
-  else if (d == NO_DIRECTION && component_direction(c)==d)
-=======
   else if (d == NO_DIRECTION && component_direction(c) == d)
->>>>>>> 7bf065cf
     return c;
   else
     abort("unknown field component %d", c);
