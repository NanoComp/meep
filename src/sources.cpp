/* Copyright (C) 2005-2019 Massachusetts Institute of Technology
%
%  This program is free software; you can redistribute it and/or modify
%  it under the terms of the GNU General Public License as published by
%  the Free Software Foundation; either version 2, or (at your option)
%  any later version.
%
%  This program is distributed in the hope that it will be useful,
%  but WITHOUT ANY WARRANTY; without even the implied warranty of
%  MERCHANTABILITY or FITNESS FOR A PARTICULAR PURPOSE.  See the
%  GNU General Public License for more details.
%
%  You should have received a copy of the GNU General Public License
%  along with this program; if not, write to the Free Software Foundation,
%  Inc., 59 Temple Place - Suite 330, Boston, MA 02111-1307, USA.
*/

#include <stdio.h>
#include <stdlib.h>
#include <math.h>
#include <complex>

#include "meep.hpp"
#include "meep_internals.hpp"

using namespace std;

namespace meep {

/*********************************************************************/

// this function is necessary to make equality commutative ... ugh
bool src_times_equal(const src_time &t1, const src_time &t2) {
  return t1.is_equal(t2) && t2.is_equal(t1);
}

src_time *src_time::add_to(src_time *others, src_time **added) const {
  if (others) {
    if (src_times_equal(*this, *others))
      *added = others;
    else
      others->next = add_to(others->next, added);
    return others;
  } else {
    src_time *t = clone();
    t->next = others;
    *added = t;
    return t;
  }
}

double src_time::last_time_max(double after) {
  after = max(last_time(), after);
  if (next)
    return next->last_time_max(after);
  else
    return after;
}

gaussian_src_time::gaussian_src_time(double f, double fwidth, double s) {
  freq = f;
  width = 1.0 / fwidth;
  peak_time = width * s;
  cutoff = width * s;

  // this is to make last_source_time as small as possible
  while (exp(-cutoff * cutoff / (2 * width * width)) < 1e-100)
    cutoff *= 0.9;
  cutoff = float(cutoff); // don't make cutoff sensitive to roundoff error
}

gaussian_src_time::gaussian_src_time(double f, double w, double st, double et) {
  freq = f;
  width = w;
  peak_time = 0.5 * (st + et);
  cutoff = (et - st) * 0.5;

  // this is to make last_source_time as small as possible
  while (exp(-cutoff * cutoff / (2 * width * width)) < 1e-100)
    cutoff *= 0.9;
  cutoff = float(cutoff); // don't make cutoff sensitive to roundoff error
}

complex<double> gaussian_src_time::dipole(double time) const {
  double tt = time - peak_time;
  if (float(fabs(tt)) > cutoff) return 0.0;

  // correction factor so that current amplitude (= d(dipole)/dt) is
  // ~ 1 near the peak of the Gaussian.
  complex<double> amp = 1.0 / complex<double>(0, -2 * pi * freq);

  return exp(-tt * tt / (2 * width * width)) * polar(1.0, -2 * pi * freq * tt) * amp;
}

// (1/\sqrt{2*pi}) \int e^{i\omega t} G(t) dt
// where G(t) is the *current* envelope, i.e. the time derivative
// of the dipole envelope
<<<<<<< HEAD
std::complex<double> gaussian_src_time::fourier_transform(const double omega)
{ double omega0=2.0*pi*freq;
  double delta=(omega-omega0)*width;
  return width * polar(1.0,omega0*peak_time) * exp(-0.5*delta*delta);
=======
std::complex<double> gaussian_src_time::fourier_transform(const double f) {
  double omega = 2.0 * pi * f;
  double omega0 = 2.0 * pi * freq;
  double delta = (omega - omega0) * width;
  return width * polar(1.0, omega * peak_time) * exp(-0.5 * delta * delta);
>>>>>>> 47204b53
}

bool gaussian_src_time::is_equal(const src_time &t) const {
  const gaussian_src_time *tp = dynamic_cast<const gaussian_src_time *>(&t);
  if (tp)
    return (tp->freq == freq && tp->width == width && tp->peak_time == peak_time &&
            tp->cutoff == cutoff);
  else
    return 0;
}

complex<double> continuous_src_time::dipole(double time) const {
  float rtime = float(time);
  if (rtime < start_time || rtime > end_time) return 0.0;

  // correction factor so that current amplitude (= d(dipole)/dt) is 1.
  complex<double> amp = 1.0 / (complex<double>(0, -1.0) * (2 * pi) * freq);

  if (width == 0.0)
    return exp(complex<double>(0, -1.0) * (2 * pi) * freq * time) * amp;
  else {
    double ts = (time - start_time) / width - slowness;
    double te = (end_time - time) / width - slowness;

    return exp(complex<double>(0, -1.0) * (2 * pi) * freq * time) * amp *
           (1.0 + tanh(ts))   // goes from 0 to 2
           * (1.0 + tanh(te)) // goes from 2 to 0
           * 0.25;
  }
}

bool continuous_src_time::is_equal(const src_time &t) const {
  const continuous_src_time *tp = dynamic_cast<const continuous_src_time *>(&t);
  if (tp)
    return (tp->freq == freq && tp->width == width && tp->start_time == start_time &&
            tp->end_time == end_time && tp->slowness == slowness);
  else
    return 0;
}

bool custom_src_time::is_equal(const src_time &t) const {
  const custom_src_time *tp = dynamic_cast<const custom_src_time *>(&t);
  if (tp)
    return (tp->start_time == start_time && tp->end_time == end_time && tp->func == func &&
            tp->data == data);
  else
    return 0;
}

/*********************************************************************/

src_vol::src_vol(component cc, src_time *st, size_t n, ptrdiff_t *ind, complex<double> *amps) {
  c = cc;
  if (is_D(c)) c = direction_component(Ex, component_direction(c));
  if (is_B(c)) c = direction_component(Hx, component_direction(c));
  t = st;
  next = NULL;
  npts = n;
  index = ind;
  A = amps;
}

src_vol::src_vol(const src_vol &sv) {
  c = sv.c;
  t = sv.t;
  npts = sv.npts;
  index = new ptrdiff_t[npts];
  A = new complex<double>[npts];
  for (size_t j = 0; j < npts; j++) {
    index[j] = sv.index[j];
    A[j] = sv.A[j];
  }
  if (sv.next)
    next = new src_vol(*sv.next);
  else
    next = NULL;
}

src_vol *src_vol::add_to(src_vol *others) {
  if (others) {
    if (*this == *others) {
      if (npts != others->npts)
        abort("Cannot add grid_volume sources with different number of points\n");
      /* Compare all of the indices...if this ever becomes too slow,
         we can just compare the first and last indices. */
      for (size_t j = 0; j < npts; j++) {
        if (others->index[j] != index[j]) abort("Different indices\n");
        others->A[j] += A[j];
      }
    } else
      others->next = add_to(others->next);
    return others;
  } else {
    next = others;
    return this;
  }
}

/*********************************************************************/

// THIS VARIANT IS FOR BACKWARDS COMPATIBILITY, and is DEPRECATED:
void fields::add_point_source(component c, double freq, double width, double peaktime,
                              double cutoff, const vec &p, complex<double> amp, int is_c) {
  width /= freq;

  if (is_c) { // TODO: don't ignore peaktime?
    continuous_src_time src(freq, width, time(), infinity, cutoff);
    if (is_magnetic(c)) src.is_integrated = false;
    add_point_source(c, src, p, amp);
  } else {
    cutoff = gv.inva + cutoff * width;
    if (peaktime <= 0.0) peaktime = time() + cutoff;

    // backward compatibility (slight phase shift in old Meep version)
    peaktime += is_magnetic(c) ? -dt * 0.5 : dt;

    gaussian_src_time src(freq, width, peaktime - cutoff, peaktime + cutoff);
    if (is_magnetic(c)) src.is_integrated = false;
    add_point_source(c, src, p, amp);
  }
}

void fields::add_point_source(component c, const src_time &src, const vec &p, complex<double> amp) {
  add_volume_source(c, src, volume(p, p), amp);
}

static complex<double> one(const vec &pt) {
  (void)pt;
  return 1.0;
}
void fields::add_volume_source(component c, const src_time &src, const volume &where,
                               complex<double> amp) {
  add_volume_source(c, src, where, one, amp);
}

struct src_vol_chunkloop_data {
  complex<double> (*A)(const vec &);
  complex<double> amp;
  src_time *src;
  vec center;
};

/* Adding source volumes can be treated as a kind of "integration"
   problem, since we need to loop over all the chunks that intersect
   the source grid_volume, with appropriate interpolation weights at the
   boundaries so that the integral of the current is fixed regardless
   of resolution.  Unlike most uses of fields::loop_in_chunks, however, we
   set use_symmetry=false: we only find the intersection of the grid_volume
   with the untransformed chunks (since the transformed versions are
   implicit). */
static void src_vol_chunkloop(fields_chunk *fc, int ichunk, component c, ivec is, ivec ie, vec s0,
                              vec s1, vec e0, vec e1, double dV0, double dV1, ivec shift,
                              complex<double> shift_phase, const symmetry &S, int sn, void *data_) {
  src_vol_chunkloop_data *data = (src_vol_chunkloop_data *)data_;

  (void)S;
  (void)sn; // these should be the identity
  (void)dV0;
  (void)dV1; // grid_volume weighting is included in data->amp
  (void)ichunk;

  size_t npts = 1;
  LOOP_OVER_DIRECTIONS(is.dim, d) { npts *= (ie.in_direction(d) - is.in_direction(d)) / 2 + 1; }
  ptrdiff_t *index_array = new ptrdiff_t[npts];
  complex<double> *amps_array = new complex<double>[npts];

  complex<double> amp = data->amp * conj(shift_phase);

  direction cd = component_direction(c);

  double inva = fc->gv.inva;
  size_t idx_vol = 0;
  LOOP_OVER_IVECS(fc->gv, is, ie, idx) {
    IVEC_LOOP_ILOC(fc->gv, iloc);
    if (!fc->gv.owns(iloc)) continue;

    IVEC_LOOP_LOC(fc->gv, loc);
    loc += shift * (0.5 * inva);

    vec rel_loc = loc - data->center;
    amps_array[idx_vol] = IVEC_LOOP_WEIGHT(s0, s1, e0, e1, 1) * amp * data->A(rel_loc);

    /* for "D" sources, multiply by epsilon.  FIXME: this is not quite
       right because it doesn't handle non-diagonal chi1inv!
       similarly, for "B" sources, multiply by mu. */
    if (is_D(c) && fc->s->chi1inv[c - Dx + Ex][cd])
      amps_array[idx_vol] /= fc->s->chi1inv[c - Dx + Ex][cd][idx];
    if (is_B(c) && fc->s->chi1inv[c - Bx + Hx][cd])
      amps_array[idx_vol] /= fc->s->chi1inv[c - Bx + Hx][cd][idx];

    index_array[idx_vol++] = idx;
  }

  if (idx_vol > npts) abort("add_volume_source: computed wrong npts (%zd vs. %zd)", npts, idx_vol);

  src_vol *tmp = new src_vol(c, data->src, idx_vol, index_array, amps_array);
  field_type ft = is_magnetic(c) ? B_stuff : D_stuff;
  fc->sources[ft] = tmp->add_to(fc->sources[ft]);
}

static realnum *amp_func_data_re = NULL;
static realnum *amp_func_data_im = NULL;
static const volume *amp_func_vol = NULL;
static size_t amp_file_dims[3];

complex<double> amp_file_func(const vec &p) {
  double x_size = 0, y_size = 0, z_size = 0;

  switch (amp_func_vol->dim) {
    case D1: z_size = amp_func_vol->in_direction(Z); break;
    case D2:
      x_size = amp_func_vol->in_direction(X);
      y_size = amp_func_vol->in_direction(Y);
      break;
    case D3:
      x_size = amp_func_vol->in_direction(X);
      y_size = amp_func_vol->in_direction(Y);
      z_size = amp_func_vol->in_direction(Z);
      break;
    case Dcyl:
      x_size = amp_func_vol->in_direction(X);
      z_size = amp_func_vol->in_direction(Z);
      break;
  }

  double rx = x_size == 0 ? 0 : 0.5 + p.x() / x_size;
  double ry = y_size == 0 ? 0 : 0.5 + p.y() / y_size;
  double rz = z_size == 0 ? 0 : 0.5 + p.z() / z_size;

  complex<double> res;
  res.real(linear_interpolate(rx, ry, rz, amp_func_data_re, amp_file_dims[0], amp_file_dims[1],
                              amp_file_dims[2], 1));
  res.imag(linear_interpolate(rx, ry, rz, amp_func_data_im, amp_file_dims[0], amp_file_dims[1],
                              amp_file_dims[2], 1));
  return res;
}

void fields::add_volume_source(component c, const src_time &src, const volume &where_,
                               complex<double> *arr, size_t dim1, size_t dim2, size_t dim3,
                               complex<double> amp) {

  amp_func_vol = &where_;

  amp_file_dims[0] = dim1;
  amp_file_dims[1] = dim2;
  amp_file_dims[2] = dim3;

  size_t total_size = dim1 * dim2 * dim3;
  amp_func_data_re = new double[total_size];
  amp_func_data_im = new double[total_size];

  for (size_t i = 0; i < total_size; ++i) {
    amp_func_data_re[i] = real(arr[i]);
    amp_func_data_im[i] = imag(arr[i]);
  }

  add_volume_source(c, src, where_, amp_file_func, amp);

  delete[] amp_func_data_re;
  delete[] amp_func_data_im;
}

// Reads amplitude function data from h5file 'filename.' Assumes real and imaginary components
// of 'dataset' exist with '.re' and '.im' extensions.
void fields::add_volume_source(component c, const src_time &src, const volume &where_,
                               const char *filename, const char *dataset, complex<double> amp) {

  meep::h5file eps_file(filename, meep::h5file::READONLY, false);
  int rank;
  std::string dataset_re = std::string(dataset) + ".re";
  std::string dataset_im = std::string(dataset) + ".im";

  size_t re_dims[] = {1, 1, 1};
  double *real_data = eps_file.read(dataset_re.c_str(), &rank, re_dims, 3);
  master_printf("read in %zdx%zdx%zd amplitude function file \"%s:%s\"\n", re_dims[0], re_dims[1],
                re_dims[2], filename, dataset_re.c_str());

  size_t im_dims[] = {1, 1, 1};
  double *imag_data = eps_file.read(dataset_im.c_str(), &rank, im_dims, 3);
  master_printf("read in %zdx%zdx%zd amplitude function file \"%s:%s\"\n", im_dims[0], im_dims[1],
                im_dims[2], filename, dataset_im.c_str());

  for (int i = 0; i < 3; ++i) {
    if (re_dims[i] != im_dims[i]) {
      abort("Imaginary and real datasets have different dimensions");
    }
  }

  size_t total_size = re_dims[0] * re_dims[1] * re_dims[2];
  complex<double> *amp_data = new complex<double>[total_size];
  for (size_t i = 0; i < total_size; ++i) {
    amp_data[i] = complex<double>(real_data[i], imag_data[i]);
  }

  add_volume_source(c, src, where_, amp_data, re_dims[0], re_dims[1], re_dims[2], amp);

  delete[] real_data;
  delete[] imag_data;
  delete[] amp_data;
}

void fields::add_volume_source(component c, const src_time &src, const volume &where_,
                               complex<double> A(const vec &), complex<double> amp) {
  volume where(where_); // make a copy to adjust size if necessary
  if (gv.dim != where.dim)
    abort("incorrect source grid_volume dimensionality in add_volume_source");
  LOOP_OVER_DIRECTIONS(gv.dim, d) {
    double w = user_volume.boundary_location(High, d) - user_volume.boundary_location(Low, d);
    if (where.in_direction(d) > w + gv.inva)
      abort("Source width > cell width in %s direction!\n", direction_name(d));
    else if (where.in_direction(d) > w) { // difference is less than 1 pixel
      double dw = where.in_direction(d) - w;
      where.set_direction_min(d, where.in_direction_min(d) - dw * 0.5);
      where.set_direction_max(d, where.in_direction_min(d) + w);
    }
  }

  src_vol_chunkloop_data data;
  data.A = A ? A : one;
  data.amp = amp;
  LOOP_OVER_DIRECTIONS(gv.dim, d) {
    if (where.in_direction(d) == 0.0 && !nosize_direction(d)) // delta-fun
      data.amp *= gv.a; // correct units for J delta-function amplitude
  }
  sources = src.add_to(sources, &data.src);
  data.center = (where.get_min_corner() + where.get_max_corner()) * 0.5;
  loop_in_chunks(src_vol_chunkloop, (void *)&data, where, c, false);
  require_component(c);
}

} // namespace meep<|MERGE_RESOLUTION|>--- conflicted
+++ resolved
@@ -1,440 +1,2556 @@
-/* Copyright (C) 2005-2019 Massachusetts Institute of Technology
-%
-%  This program is free software; you can redistribute it and/or modify
-%  it under the terms of the GNU General Public License as published by
-%  the Free Software Foundation; either version 2, or (at your option)
-%  any later version.
-%
-%  This program is distributed in the hope that it will be useful,
-%  but WITHOUT ANY WARRANTY; without even the implied warranty of
-%  MERCHANTABILITY or FITNESS FOR A PARTICULAR PURPOSE.  See the
-%  GNU General Public License for more details.
-%
-%  You should have received a copy of the GNU General Public License
-%  along with this program; if not, write to the Free Software Foundation,
-%  Inc., 59 Temple Place - Suite 330, Boston, MA 02111-1307, USA.
-*/
-
-#include <stdio.h>
-#include <stdlib.h>
-#include <math.h>
-#include <complex>
-
-#include "meep.hpp"
-#include "meep_internals.hpp"
-
-using namespace std;
-
-namespace meep {
-
-/*********************************************************************/
-
-// this function is necessary to make equality commutative ... ugh
-bool src_times_equal(const src_time &t1, const src_time &t2) {
-  return t1.is_equal(t2) && t2.is_equal(t1);
-}
-
-src_time *src_time::add_to(src_time *others, src_time **added) const {
-  if (others) {
-    if (src_times_equal(*this, *others))
-      *added = others;
-    else
-      others->next = add_to(others->next, added);
-    return others;
-  } else {
-    src_time *t = clone();
-    t->next = others;
-    *added = t;
-    return t;
-  }
-}
-
-double src_time::last_time_max(double after) {
-  after = max(last_time(), after);
-  if (next)
-    return next->last_time_max(after);
-  else
-    return after;
-}
-
-gaussian_src_time::gaussian_src_time(double f, double fwidth, double s) {
-  freq = f;
-  width = 1.0 / fwidth;
-  peak_time = width * s;
-  cutoff = width * s;
-
-  // this is to make last_source_time as small as possible
-  while (exp(-cutoff * cutoff / (2 * width * width)) < 1e-100)
-    cutoff *= 0.9;
-  cutoff = float(cutoff); // don't make cutoff sensitive to roundoff error
-}
-
-gaussian_src_time::gaussian_src_time(double f, double w, double st, double et) {
-  freq = f;
-  width = w;
-  peak_time = 0.5 * (st + et);
-  cutoff = (et - st) * 0.5;
-
-  // this is to make last_source_time as small as possible
-  while (exp(-cutoff * cutoff / (2 * width * width)) < 1e-100)
-    cutoff *= 0.9;
-  cutoff = float(cutoff); // don't make cutoff sensitive to roundoff error
-}
-
-complex<double> gaussian_src_time::dipole(double time) const {
-  double tt = time - peak_time;
-  if (float(fabs(tt)) > cutoff) return 0.0;
-
-  // correction factor so that current amplitude (= d(dipole)/dt) is
-  // ~ 1 near the peak of the Gaussian.
-  complex<double> amp = 1.0 / complex<double>(0, -2 * pi * freq);
-
-  return exp(-tt * tt / (2 * width * width)) * polar(1.0, -2 * pi * freq * tt) * amp;
-}
-
-// (1/\sqrt{2*pi}) \int e^{i\omega t} G(t) dt
-// where G(t) is the *current* envelope, i.e. the time derivative
-// of the dipole envelope
-<<<<<<< HEAD
-std::complex<double> gaussian_src_time::fourier_transform(const double omega)
-{ double omega0=2.0*pi*freq;
-  double delta=(omega-omega0)*width;
-  return width * polar(1.0,omega0*peak_time) * exp(-0.5*delta*delta);
-=======
-std::complex<double> gaussian_src_time::fourier_transform(const double f) {
-  double omega = 2.0 * pi * f;
-  double omega0 = 2.0 * pi * freq;
-  double delta = (omega - omega0) * width;
-  return width * polar(1.0, omega * peak_time) * exp(-0.5 * delta * delta);
->>>>>>> 47204b53
-}
-
-bool gaussian_src_time::is_equal(const src_time &t) const {
-  const gaussian_src_time *tp = dynamic_cast<const gaussian_src_time *>(&t);
-  if (tp)
-    return (tp->freq == freq && tp->width == width && tp->peak_time == peak_time &&
-            tp->cutoff == cutoff);
-  else
-    return 0;
-}
-
-complex<double> continuous_src_time::dipole(double time) const {
-  float rtime = float(time);
-  if (rtime < start_time || rtime > end_time) return 0.0;
-
-  // correction factor so that current amplitude (= d(dipole)/dt) is 1.
-  complex<double> amp = 1.0 / (complex<double>(0, -1.0) * (2 * pi) * freq);
-
-  if (width == 0.0)
-    return exp(complex<double>(0, -1.0) * (2 * pi) * freq * time) * amp;
-  else {
-    double ts = (time - start_time) / width - slowness;
-    double te = (end_time - time) / width - slowness;
-
-    return exp(complex<double>(0, -1.0) * (2 * pi) * freq * time) * amp *
-           (1.0 + tanh(ts))   // goes from 0 to 2
-           * (1.0 + tanh(te)) // goes from 2 to 0
-           * 0.25;
-  }
-}
-
-bool continuous_src_time::is_equal(const src_time &t) const {
-  const continuous_src_time *tp = dynamic_cast<const continuous_src_time *>(&t);
-  if (tp)
-    return (tp->freq == freq && tp->width == width && tp->start_time == start_time &&
-            tp->end_time == end_time && tp->slowness == slowness);
-  else
-    return 0;
-}
-
-bool custom_src_time::is_equal(const src_time &t) const {
-  const custom_src_time *tp = dynamic_cast<const custom_src_time *>(&t);
-  if (tp)
-    return (tp->start_time == start_time && tp->end_time == end_time && tp->func == func &&
-            tp->data == data);
-  else
-    return 0;
-}
-
-/*********************************************************************/
-
-src_vol::src_vol(component cc, src_time *st, size_t n, ptrdiff_t *ind, complex<double> *amps) {
-  c = cc;
-  if (is_D(c)) c = direction_component(Ex, component_direction(c));
-  if (is_B(c)) c = direction_component(Hx, component_direction(c));
-  t = st;
-  next = NULL;
-  npts = n;
-  index = ind;
-  A = amps;
-}
-
-src_vol::src_vol(const src_vol &sv) {
-  c = sv.c;
-  t = sv.t;
-  npts = sv.npts;
-  index = new ptrdiff_t[npts];
-  A = new complex<double>[npts];
-  for (size_t j = 0; j < npts; j++) {
-    index[j] = sv.index[j];
-    A[j] = sv.A[j];
-  }
-  if (sv.next)
-    next = new src_vol(*sv.next);
-  else
-    next = NULL;
-}
-
-src_vol *src_vol::add_to(src_vol *others) {
-  if (others) {
-    if (*this == *others) {
-      if (npts != others->npts)
-        abort("Cannot add grid_volume sources with different number of points\n");
-      /* Compare all of the indices...if this ever becomes too slow,
-         we can just compare the first and last indices. */
-      for (size_t j = 0; j < npts; j++) {
-        if (others->index[j] != index[j]) abort("Different indices\n");
-        others->A[j] += A[j];
-      }
-    } else
-      others->next = add_to(others->next);
-    return others;
-  } else {
-    next = others;
-    return this;
-  }
-}
-
-/*********************************************************************/
-
-// THIS VARIANT IS FOR BACKWARDS COMPATIBILITY, and is DEPRECATED:
-void fields::add_point_source(component c, double freq, double width, double peaktime,
-                              double cutoff, const vec &p, complex<double> amp, int is_c) {
-  width /= freq;
-
-  if (is_c) { // TODO: don't ignore peaktime?
-    continuous_src_time src(freq, width, time(), infinity, cutoff);
-    if (is_magnetic(c)) src.is_integrated = false;
-    add_point_source(c, src, p, amp);
-  } else {
-    cutoff = gv.inva + cutoff * width;
-    if (peaktime <= 0.0) peaktime = time() + cutoff;
-
-    // backward compatibility (slight phase shift in old Meep version)
-    peaktime += is_magnetic(c) ? -dt * 0.5 : dt;
-
-    gaussian_src_time src(freq, width, peaktime - cutoff, peaktime + cutoff);
-    if (is_magnetic(c)) src.is_integrated = false;
-    add_point_source(c, src, p, amp);
-  }
-}
-
-void fields::add_point_source(component c, const src_time &src, const vec &p, complex<double> amp) {
-  add_volume_source(c, src, volume(p, p), amp);
-}
-
-static complex<double> one(const vec &pt) {
-  (void)pt;
-  return 1.0;
-}
-void fields::add_volume_source(component c, const src_time &src, const volume &where,
-                               complex<double> amp) {
-  add_volume_source(c, src, where, one, amp);
-}
-
-struct src_vol_chunkloop_data {
-  complex<double> (*A)(const vec &);
-  complex<double> amp;
-  src_time *src;
-  vec center;
-};
-
-/* Adding source volumes can be treated as a kind of "integration"
-   problem, since we need to loop over all the chunks that intersect
-   the source grid_volume, with appropriate interpolation weights at the
-   boundaries so that the integral of the current is fixed regardless
-   of resolution.  Unlike most uses of fields::loop_in_chunks, however, we
-   set use_symmetry=false: we only find the intersection of the grid_volume
-   with the untransformed chunks (since the transformed versions are
-   implicit). */
-static void src_vol_chunkloop(fields_chunk *fc, int ichunk, component c, ivec is, ivec ie, vec s0,
-                              vec s1, vec e0, vec e1, double dV0, double dV1, ivec shift,
-                              complex<double> shift_phase, const symmetry &S, int sn, void *data_) {
-  src_vol_chunkloop_data *data = (src_vol_chunkloop_data *)data_;
-
-  (void)S;
-  (void)sn; // these should be the identity
-  (void)dV0;
-  (void)dV1; // grid_volume weighting is included in data->amp
-  (void)ichunk;
-
-  size_t npts = 1;
-  LOOP_OVER_DIRECTIONS(is.dim, d) { npts *= (ie.in_direction(d) - is.in_direction(d)) / 2 + 1; }
-  ptrdiff_t *index_array = new ptrdiff_t[npts];
-  complex<double> *amps_array = new complex<double>[npts];
-
-  complex<double> amp = data->amp * conj(shift_phase);
-
-  direction cd = component_direction(c);
-
-  double inva = fc->gv.inva;
-  size_t idx_vol = 0;
-  LOOP_OVER_IVECS(fc->gv, is, ie, idx) {
-    IVEC_LOOP_ILOC(fc->gv, iloc);
-    if (!fc->gv.owns(iloc)) continue;
-
-    IVEC_LOOP_LOC(fc->gv, loc);
-    loc += shift * (0.5 * inva);
-
-    vec rel_loc = loc - data->center;
-    amps_array[idx_vol] = IVEC_LOOP_WEIGHT(s0, s1, e0, e1, 1) * amp * data->A(rel_loc);
-
-    /* for "D" sources, multiply by epsilon.  FIXME: this is not quite
-       right because it doesn't handle non-diagonal chi1inv!
-       similarly, for "B" sources, multiply by mu. */
-    if (is_D(c) && fc->s->chi1inv[c - Dx + Ex][cd])
-      amps_array[idx_vol] /= fc->s->chi1inv[c - Dx + Ex][cd][idx];
-    if (is_B(c) && fc->s->chi1inv[c - Bx + Hx][cd])
-      amps_array[idx_vol] /= fc->s->chi1inv[c - Bx + Hx][cd][idx];
-
-    index_array[idx_vol++] = idx;
-  }
-
-  if (idx_vol > npts) abort("add_volume_source: computed wrong npts (%zd vs. %zd)", npts, idx_vol);
-
-  src_vol *tmp = new src_vol(c, data->src, idx_vol, index_array, amps_array);
-  field_type ft = is_magnetic(c) ? B_stuff : D_stuff;
-  fc->sources[ft] = tmp->add_to(fc->sources[ft]);
-}
-
-static realnum *amp_func_data_re = NULL;
-static realnum *amp_func_data_im = NULL;
-static const volume *amp_func_vol = NULL;
-static size_t amp_file_dims[3];
-
-complex<double> amp_file_func(const vec &p) {
-  double x_size = 0, y_size = 0, z_size = 0;
-
-  switch (amp_func_vol->dim) {
-    case D1: z_size = amp_func_vol->in_direction(Z); break;
-    case D2:
-      x_size = amp_func_vol->in_direction(X);
-      y_size = amp_func_vol->in_direction(Y);
-      break;
-    case D3:
-      x_size = amp_func_vol->in_direction(X);
-      y_size = amp_func_vol->in_direction(Y);
-      z_size = amp_func_vol->in_direction(Z);
-      break;
-    case Dcyl:
-      x_size = amp_func_vol->in_direction(X);
-      z_size = amp_func_vol->in_direction(Z);
-      break;
-  }
-
-  double rx = x_size == 0 ? 0 : 0.5 + p.x() / x_size;
-  double ry = y_size == 0 ? 0 : 0.5 + p.y() / y_size;
-  double rz = z_size == 0 ? 0 : 0.5 + p.z() / z_size;
-
-  complex<double> res;
-  res.real(linear_interpolate(rx, ry, rz, amp_func_data_re, amp_file_dims[0], amp_file_dims[1],
-                              amp_file_dims[2], 1));
-  res.imag(linear_interpolate(rx, ry, rz, amp_func_data_im, amp_file_dims[0], amp_file_dims[1],
-                              amp_file_dims[2], 1));
-  return res;
-}
-
-void fields::add_volume_source(component c, const src_time &src, const volume &where_,
-                               complex<double> *arr, size_t dim1, size_t dim2, size_t dim3,
-                               complex<double> amp) {
-
-  amp_func_vol = &where_;
-
-  amp_file_dims[0] = dim1;
-  amp_file_dims[1] = dim2;
-  amp_file_dims[2] = dim3;
-
-  size_t total_size = dim1 * dim2 * dim3;
-  amp_func_data_re = new double[total_size];
-  amp_func_data_im = new double[total_size];
-
-  for (size_t i = 0; i < total_size; ++i) {
-    amp_func_data_re[i] = real(arr[i]);
-    amp_func_data_im[i] = imag(arr[i]);
-  }
-
-  add_volume_source(c, src, where_, amp_file_func, amp);
-
-  delete[] amp_func_data_re;
-  delete[] amp_func_data_im;
-}
-
-// Reads amplitude function data from h5file 'filename.' Assumes real and imaginary components
-// of 'dataset' exist with '.re' and '.im' extensions.
-void fields::add_volume_source(component c, const src_time &src, const volume &where_,
-                               const char *filename, const char *dataset, complex<double> amp) {
-
-  meep::h5file eps_file(filename, meep::h5file::READONLY, false);
-  int rank;
-  std::string dataset_re = std::string(dataset) + ".re";
-  std::string dataset_im = std::string(dataset) + ".im";
-
-  size_t re_dims[] = {1, 1, 1};
-  double *real_data = eps_file.read(dataset_re.c_str(), &rank, re_dims, 3);
-  master_printf("read in %zdx%zdx%zd amplitude function file \"%s:%s\"\n", re_dims[0], re_dims[1],
-                re_dims[2], filename, dataset_re.c_str());
-
-  size_t im_dims[] = {1, 1, 1};
-  double *imag_data = eps_file.read(dataset_im.c_str(), &rank, im_dims, 3);
-  master_printf("read in %zdx%zdx%zd amplitude function file \"%s:%s\"\n", im_dims[0], im_dims[1],
-                im_dims[2], filename, dataset_im.c_str());
-
-  for (int i = 0; i < 3; ++i) {
-    if (re_dims[i] != im_dims[i]) {
-      abort("Imaginary and real datasets have different dimensions");
-    }
-  }
-
-  size_t total_size = re_dims[0] * re_dims[1] * re_dims[2];
-  complex<double> *amp_data = new complex<double>[total_size];
-  for (size_t i = 0; i < total_size; ++i) {
-    amp_data[i] = complex<double>(real_data[i], imag_data[i]);
-  }
-
-  add_volume_source(c, src, where_, amp_data, re_dims[0], re_dims[1], re_dims[2], amp);
-
-  delete[] real_data;
-  delete[] imag_data;
-  delete[] amp_data;
-}
-
-void fields::add_volume_source(component c, const src_time &src, const volume &where_,
-                               complex<double> A(const vec &), complex<double> amp) {
-  volume where(where_); // make a copy to adjust size if necessary
-  if (gv.dim != where.dim)
-    abort("incorrect source grid_volume dimensionality in add_volume_source");
-  LOOP_OVER_DIRECTIONS(gv.dim, d) {
-    double w = user_volume.boundary_location(High, d) - user_volume.boundary_location(Low, d);
-    if (where.in_direction(d) > w + gv.inva)
-      abort("Source width > cell width in %s direction!\n", direction_name(d));
-    else if (where.in_direction(d) > w) { // difference is less than 1 pixel
-      double dw = where.in_direction(d) - w;
-      where.set_direction_min(d, where.in_direction_min(d) - dw * 0.5);
-      where.set_direction_max(d, where.in_direction_min(d) + w);
-    }
-  }
-
-  src_vol_chunkloop_data data;
-  data.A = A ? A : one;
-  data.amp = amp;
-  LOOP_OVER_DIRECTIONS(gv.dim, d) {
-    if (where.in_direction(d) == 0.0 && !nosize_direction(d)) // delta-fun
-      data.amp *= gv.a; // correct units for J delta-function amplitude
-  }
-  sources = src.add_to(sources, &data.src);
-  data.center = (where.get_min_corner() + where.get_max_corner()) * 0.5;
-  loop_in_chunks(src_vol_chunkloop, (void *)&data, where, c, false);
-  require_component(c);
-}
-
-} // namespace meep+
+
+
+
+
+
+<!DOCTYPE html>
+<html lang="en">
+  <head>
+    <meta charset="utf-8">
+  <link rel="dns-prefetch" href="https://github.githubassets.com">
+  <link rel="dns-prefetch" href="https://avatars0.githubusercontent.com">
+  <link rel="dns-prefetch" href="https://avatars1.githubusercontent.com">
+  <link rel="dns-prefetch" href="https://avatars2.githubusercontent.com">
+  <link rel="dns-prefetch" href="https://avatars3.githubusercontent.com">
+  <link rel="dns-prefetch" href="https://github-cloud.s3.amazonaws.com">
+  <link rel="dns-prefetch" href="https://user-images.githubusercontent.com/">
+
+
+
+  <link crossorigin="anonymous" media="all" integrity="sha512-G5IW3QX9jLeIufJaob0LkBXhXTZSiWUoXGNTvU9KgK4dfhMjKB3hfAy9hjsk5YYoN0GA3b0yekVqlMA5EYlDDA==" rel="stylesheet" href="https://github.githubassets.com/assets/frameworks-c567bfeb1cb9f4ac89533a5e03dbe623.css" />
+  <link crossorigin="anonymous" media="all" integrity="sha512-F78ReIkWEi73z2OeDUjR/kDUzoE7GM1F3PKwFm0rYyX3oYT/G7C3bHIYprvyLGxeNPWeqWHu82mZrEhpBNpjxA==" rel="stylesheet" href="https://github.githubassets.com/assets/site-71c0e1058fc31e6523c835f51df7bbcb.css" />
+    <link crossorigin="anonymous" media="all" integrity="sha512-VS6jGMMXbLgjzXqc7dd2zzflKDnjsic5NVccSO5O6++CIhVrqUlBV6Rqg7IPmnKx6LIXFpWocYuNLN/lMxA4rA==" rel="stylesheet" href="https://github.githubassets.com/assets/github-1860a928dbe8e9dd29ca8a49d5948455.css" />
+    
+    
+    
+    
+
+  <meta name="viewport" content="width=device-width">
+  
+  <title>meep/sources.cpp at master · NanoComp/meep · GitHub</title>
+    <meta name="description" content="free finite-difference time-domain (FDTD) software for electromagnetic simulations - NanoComp/meep">
+    <link rel="search" type="application/opensearchdescription+xml" href="/opensearch.xml" title="GitHub">
+  <link rel="fluid-icon" href="https://github.com/fluidicon.png" title="GitHub">
+  <meta property="fb:app_id" content="1401488693436528">
+
+    
+    <meta property="og:image" content="https://avatars0.githubusercontent.com/u/11775558?s=400&amp;v=4" /><meta property="og:site_name" content="GitHub" /><meta property="og:type" content="object" /><meta property="og:title" content="NanoComp/meep" /><meta property="og:url" content="https://github.com/NanoComp/meep" /><meta property="og:description" content="free finite-difference time-domain (FDTD) software for electromagnetic simulations - NanoComp/meep" />
+
+  <link rel="assets" href="https://github.githubassets.com/">
+  
+  <meta name="pjax-timeout" content="1000">
+  
+  <meta name="request-id" content="42DB:38BE:4548F9:8E8DEE:5C8C7FD0" data-pjax-transient>
+
+
+  
+
+  <meta name="selected-link" value="repo_source" data-pjax-transient>
+
+      <meta name="google-site-verification" content="KT5gs8h0wvaagLKAVWq8bbeNwnZZK1r1XQysX3xurLU">
+    <meta name="google-site-verification" content="ZzhVyEFwb7w3e0-uOTltm8Jsck2F5StVihD0exw2fsA">
+    <meta name="google-site-verification" content="GXs5KoUUkNCoaAZn7wPN-t01Pywp9M3sEjnt_3_ZWPc">
+
+  <meta name="octolytics-host" content="collector.githubapp.com" /><meta name="octolytics-app-id" content="github" /><meta name="octolytics-event-url" content="https://collector.githubapp.com/github-external/browser_event" /><meta name="octolytics-dimension-request_id" content="42DB:38BE:4548F9:8E8DEE:5C8C7FD0" /><meta name="octolytics-dimension-region_edge" content="iad" /><meta name="octolytics-dimension-region_render" content="iad" />
+<meta name="analytics-location" content="/&lt;user-name&gt;/&lt;repo-name&gt;/blob/show" data-pjax-transient="true" />
+
+
+
+    <meta name="google-analytics" content="UA-3769691-2">
+
+
+<meta class="js-ga-set" name="dimension1" content="Logged Out">
+
+
+
+  
+
+      <meta name="hostname" content="github.com">
+    <meta name="user-login" content="">
+
+      <meta name="expected-hostname" content="github.com">
+    <meta name="js-proxy-site-detection-payload" content="NjllMTY5MTkyZWNhODQ1MWUxNzkxNzUwM2Q5NjFhZjQyMDM0ZDVhMTZjM2RlOTY1MDRkNmIwZWM2M2E0N2ZhZHx7InJlbW90ZV9hZGRyZXNzIjoiMjA0LjkuMjIwLjUwIiwicmVxdWVzdF9pZCI6IjQyREI6MzhCRTo0NTQ4Rjk6OEU4REVFOjVDOEM3RkQwIiwidGltZXN0YW1wIjoxNTUyNzExNjMyLCJob3N0IjoiZ2l0aHViLmNvbSJ9">
+
+    <meta name="enabled-features" content="UNIVERSE_BANNER,MARKETPLACE_SOCIAL_PROOF,MARKETPLACE_PLAN_RESTRICTION_EDITOR">
+
+  <meta name="html-safe-nonce" content="d1780f9d8423aa7077b642520d649097ed8e69bd">
+
+  <meta http-equiv="x-pjax-version" content="378198c3d4897b87b11220cc34c1efc6">
+  
+
+      <link href="https://github.com/NanoComp/meep/commits/master.atom" rel="alternate" title="Recent Commits to meep:master" type="application/atom+xml">
+
+  <meta name="go-import" content="github.com/NanoComp/meep git https://github.com/NanoComp/meep.git">
+
+  <meta name="octolytics-dimension-user_id" content="11775558" /><meta name="octolytics-dimension-user_login" content="NanoComp" /><meta name="octolytics-dimension-repository_id" content="18223131" /><meta name="octolytics-dimension-repository_nwo" content="NanoComp/meep" /><meta name="octolytics-dimension-repository_public" content="true" /><meta name="octolytics-dimension-repository_is_fork" content="false" /><meta name="octolytics-dimension-repository_network_root_id" content="18223131" /><meta name="octolytics-dimension-repository_network_root_nwo" content="NanoComp/meep" /><meta name="octolytics-dimension-repository_explore_github_marketplace_ci_cta_shown" content="false" />
+
+
+    <link rel="canonical" href="https://github.com/NanoComp/meep/blob/master/src/sources.cpp" data-pjax-transient>
+
+
+  <meta name="browser-stats-url" content="https://api.github.com/_private/browser/stats">
+
+  <meta name="browser-errors-url" content="https://api.github.com/_private/browser/errors">
+
+  <link rel="mask-icon" href="https://github.githubassets.com/pinned-octocat.svg" color="#000000">
+  <link rel="icon" type="image/x-icon" class="js-site-favicon" href="https://github.githubassets.com/favicon.ico">
+
+<meta name="theme-color" content="#1e2327">
+
+
+
+
+  <link rel="manifest" href="/manifest.json" crossOrigin="use-credentials">
+
+  </head>
+
+  <body class="logged-out env-production page-blob">
+    
+
+  <div class="position-relative js-header-wrapper ">
+    <a href="#start-of-content" tabindex="1" class="px-2 py-4 bg-blue text-white show-on-focus js-skip-to-content">Skip to content</a>
+    <div id="js-pjax-loader-bar" class="pjax-loader-bar"><div class="progress"></div></div>
+
+    
+    
+    
+
+
+        
+<header class="Header header-logged-out  position-relative f4 py-3" role="banner">
+  <div class="container-lg d-flex px-3">
+    <div class="d-flex flex-justify-between flex-items-center">
+        <a class="mr-4" href="https://github.com/" aria-label="Homepage" data-ga-click="(Logged out) Header, go to homepage, icon:logo-wordmark">
+          <svg height="32" class="octicon octicon-mark-github text-white" viewBox="0 0 16 16" version="1.1" width="32" aria-hidden="true"><path fill-rule="evenodd" d="M8 0C3.58 0 0 3.58 0 8c0 3.54 2.29 6.53 5.47 7.59.4.07.55-.17.55-.38 0-.19-.01-.82-.01-1.49-2.01.37-2.53-.49-2.69-.94-.09-.23-.48-.94-.82-1.13-.28-.15-.68-.52-.01-.53.63-.01 1.08.58 1.23.82.72 1.21 1.87.87 2.33.66.07-.52.28-.87.51-1.07-1.78-.2-3.64-.89-3.64-3.95 0-.87.31-1.59.82-2.15-.08-.2-.36-1.02.08-2.12 0 0 .67-.21 2.2.82.64-.18 1.32-.27 2-.27.68 0 1.36.09 2 .27 1.53-1.04 2.2-.82 2.2-.82.44 1.1.16 1.92.08 2.12.51.56.82 1.27.82 2.15 0 3.07-1.87 3.75-3.65 3.95.29.25.54.73.54 1.48 0 1.07-.01 1.93-.01 2.2 0 .21.15.46.55.38A8.013 8.013 0 0 0 16 8c0-4.42-3.58-8-8-8z"/></svg>
+        </a>
+    </div>
+
+    <div class="HeaderMenu HeaderMenu--logged-out d-flex flex-justify-between flex-items-center flex-auto">
+      <div class="d-none">
+        <button class="btn-link js-details-target" type="button" aria-label="Toggle navigation" aria-expanded="false">
+          <svg height="24" class="octicon octicon-x text-gray" viewBox="0 0 12 16" version="1.1" width="18" aria-hidden="true"><path fill-rule="evenodd" d="M7.48 8l3.75 3.75-1.48 1.48L6 9.48l-3.75 3.75-1.48-1.48L4.52 8 .77 4.25l1.48-1.48L6 6.52l3.75-3.75 1.48 1.48L7.48 8z"/></svg>
+        </button>
+      </div>
+
+        <nav class="mt-0" aria-label="Global">
+          <ul class="d-flex list-style-none">
+              <li class=" mr-3 mr-lg-3 edge-item-fix position-relative flex-wrap flex-justify-between d-flex flex-items-center ">
+                <details class="HeaderMenu-details details-overlay details-reset width-full">
+                  <summary class="HeaderMenu-summary HeaderMenu-link px-0 py-3 border-0 no-wrap  d-inline-block">
+                    Why GitHub?
+                    <svg x="0px" y="0px" viewBox="0 0 14 8" xml:space="preserve" fill="none" class="icon-chevon-down-mktg position-relative">
+                      <path d="M1,1l6.2,6L13,1"></path>
+                    </svg>
+                  </summary>
+                  <div class="dropdown-menu flex-auto rounded-1 bg-white px-0 mt-0  p-4 left-n4 position-absolute">
+                    <a href="/features" class="py-2 lh-condensed-ultra d-block link-gray-dark no-underline h5 Bump-link--hover" data-ga-click="(Logged out) Header, go to Features">Features <span class="Bump-link-symbol float-right text-normal text-gray-light">&rarr;</span></a>
+                    <ul class="list-style-none f5 pb-3">
+                      <li class="edge-item-fix"><a href="/features/code-review/" class="py-2 lh-condensed-ultra d-block link-gray no-underline f5" data-ga-click="(Logged out) Header, go to Code review">Code review</a></li>
+                      <li class="edge-item-fix"><a href="/features/project-management/" class="py-2 lh-condensed-ultra d-block link-gray no-underline f5" data-ga-click="(Logged out) Header, go to Project management">Project management</a></li>
+                      <li class="edge-item-fix"><a href="/features/integrations" class="py-2 lh-condensed-ultra d-block link-gray no-underline f5" data-ga-click="(Logged out) Header, go to Integrations">Integrations</a></li>
+                      <li class="edge-item-fix"><a href="/features/actions" class="py-2 lh-condensed-ultra d-block link-gray no-underline f5" data-ga-click="(Logged out) Header, go to Actions">Actions</a>
+                      <li class="edge-item-fix"><a href="/features#team-management" class="py-2 lh-condensed-ultra d-block link-gray no-underline f5" data-ga-click="(Logged out) Header, go to Team management">Team management</a></li>
+                      <li class="edge-item-fix"><a href="/features#social-coding" class="py-2 lh-condensed-ultra d-block link-gray no-underline f5" data-ga-click="(Logged out) Header, go to Social coding">Social coding</a></li>
+                      <li class="edge-item-fix"><a href="/features#documentation" class="py-2 lh-condensed-ultra d-block link-gray no-underline f5" data-ga-click="(Logged out) Header, go to Documentation">Documentation</a></li>
+                      <li class="edge-item-fix"><a href="/features#code-hosting" class="py-2 lh-condensed-ultra d-block link-gray no-underline f5" data-ga-click="(Logged out) Header, go to Code hosting">Code hosting</a></li>
+                    </ul>
+
+                    <ul class="list-style-none mb-0 border-lg-top pt-lg-3">
+                      <li class="edge-item-fix"><a href="/case-studies" class="py-2 lh-condensed-ultra d-block no-underline link-gray-dark no-underline h5 Bump-link--hover" data-ga-click="(Logged out) Header, go to Customer stories">Customer stories <span class="Bump-link-symbol float-right text-normal text-gray-light">&rarr;</span></a></li>
+                      <li class="edge-item-fix"><a href="/security" class="py-2 lh-condensed-ultra d-block no-underline link-gray-dark no-underline h5 Bump-link--hover" data-ga-click="(Logged out) Header, go to Security">Security <span class="Bump-link-symbol float-right text-normal text-gray-light">&rarr;</span></a></li>
+                    </ul>
+                  </div>
+                </details>
+              </li>
+              <li class=" mr-3 mr-lg-3">
+                <a href="/enterprise" class="HeaderMenu-link no-underline py-3 d-block d-lg-inline-block" data-ga-click="(Logged out) Header, click, go to Enterprise">Enterprise</a>
+              </li>
+
+              <li class=" mr-3 mr-lg-3 edge-item-fix position-relative flex-wrap flex-justify-between d-flex flex-items-center ">
+                <details class="HeaderMenu-details details-overlay details-reset width-full">
+                  <summary class="HeaderMenu-summary HeaderMenu-link px-0 py-3 border-0 no-wrap  d-inline-block">
+                    Explore
+                    <svg x="0px" y="0px" viewBox="0 0 14 8" xml:space="preserve" fill="none" class="icon-chevon-down-mktg position-relative">
+                      <path d="M1,1l6.2,6L13,1"></path>
+                    </svg>
+                  </summary>
+
+                  <div class="dropdown-menu flex-auto rounded-1 bg-white px-0 pt-2 pb-0 mt-0  p-4 left-n4 position-absolute">
+                    <ul class="list-style-none mb-3">
+                      <li class="edge-item-fix"><a href="/explore" class="py-2 lh-condensed-ultra d-block link-gray-dark no-underline h5 Bump-link--hover" data-ga-click="(Logged out) Header, go to Features">Explore GitHub <span class="Bump-link-symbol float-right text-normal text-gray-light">&rarr;</span></a></li>
+                    </ul>
+
+                    <h4 class="text-gray-light text-normal text-mono f5 mb-2  border-top pt-3">Learn &amp; contribute</h4>
+                    <ul class="list-style-none mb-3">
+                      <li class="edge-item-fix"><a href="/topics" class="py-2 lh-condensed-ultra d-block link-gray no-underline f5" data-ga-click="(Logged out) Header, go to Topics">Topics</a></li>
+                        <li class="edge-item-fix"><a href="/collections" class="py-2 lh-condensed-ultra d-block link-gray no-underline f5" data-ga-click="(Logged out) Header, go to Collections">Collections</a></li>
+                      <li class="edge-item-fix"><a href="/trending" class="py-2 lh-condensed-ultra d-block link-gray no-underline f5" data-ga-click="(Logged out) Header, go to Trending">Trending</a></li>
+                      <li class="edge-item-fix"><a href="https://lab.github.com/" class="py-2 lh-condensed-ultra d-block link-gray no-underline f5" data-ga-click="(Logged out) Header, go to Learning lab">Learning Lab</a></li>
+                      <li class="edge-item-fix"><a href="https://opensource.guide" class="py-2 lh-condensed-ultra d-block link-gray no-underline f5" data-ga-click="(Logged out) Header, go to Open source guides">Open source guides</a></li>
+                    </ul>
+
+                    <h4 class="text-gray-light text-normal text-mono f5 mb-2  border-top pt-3">Connect with others</h4>
+                    <ul class="list-style-none mb-0">
+                      <li class="edge-item-fix"><a href="https://github.com/events" class="py-2 lh-condensed-ultra d-block link-gray no-underline f5" data-ga-click="(Logged out) Header, go to Events">Events</a></li>
+                      <li class="edge-item-fix"><a href="https://github.community" class="py-2 lh-condensed-ultra d-block link-gray no-underline f5" data-ga-click="(Logged out) Header, go to Community forum">Community forum</a></li>
+                      <li class="edge-item-fix"><a href="https://education.github.com" class="py-2 pb-0 lh-condensed-ultra d-block link-gray no-underline f5" data-ga-click="(Logged out) Header, go to GitHub Education">GitHub Education</a></li>
+                    </ul>
+                  </div>
+                </details>
+              </li>
+
+              <li class=" mr-3 mr-lg-3">
+                <a href="/marketplace" class="HeaderMenu-link no-underline py-3 d-block d-lg-inline-block" data-ga-click="(Logged out) Header, go to Marketplace">Marketplace</a>
+              </li>
+
+              <li class=" mr-3 mr-lg-3 edge-item-fix position-relative flex-wrap flex-justify-between d-flex flex-items-center ">
+                <details class="HeaderMenu-details details-overlay details-reset width-full">
+                  <summary class="HeaderMenu-summary HeaderMenu-link px-0 py-3 border-0 no-wrap  d-inline-block">
+                    Pricing
+                    <svg x="0px" y="0px" viewBox="0 0 14 8" xml:space="preserve" fill="none" class="icon-chevon-down-mktg position-relative">
+                       <path d="M1,1l6.2,6L13,1"></path>
+                    </svg>
+                  </summary>
+
+                  <div class="dropdown-menu flex-auto rounded-1 bg-white px-0 pt-2 pb-4 mt-0  p-4 left-n4 position-absolute">
+                    <a href="/pricing" class="pb-2 lh-condensed-ultra d-block link-gray-dark no-underline h5 Bump-link--hover" data-ga-click="(Logged out) Header, go to Pricing">Plans <span class="Bump-link-symbol float-right text-normal text-gray-light">&rarr;</span></a>
+
+                    <ul class="list-style-none mb-3">
+                      <li class="edge-item-fix"><a href="/pricing#feature-comparison" class="py-2 lh-condensed-ultra d-block link-gray no-underline f5" data-ga-click="(Logged out) Header, go to Compare features">Compare plans</a></li>
+                      <li class="edge-item-fix"><a href="https://enterprise.github.com/contact" class="py-2 lh-condensed-ultra d-block link-gray no-underline f5" data-ga-click="(Logged out) Header, go to Compare features">Contact Sales</a></li>
+                    </ul>
+
+                    <ul class="list-style-none mb-0  border-top pt-3">
+                      <li class="edge-item-fix"><a href="/nonprofit" class="py-2 lh-condensed-ultra d-block no-underline link-gray-dark no-underline h5 Bump-link--hover" data-ga-click="(Logged out) Header, go to Nonprofits">Nonprofit <span class="Bump-link-symbol float-right text-normal text-gray-light">&rarr;</span></a></li>
+                      <li class="edge-item-fix"><a href="https://education.github.com" class="py-2 pb-0 lh-condensed-ultra d-block no-underline link-gray-dark no-underline h5 Bump-link--hover"  data-ga-click="(Logged out) Header, go to Education">Education <span class="Bump-link-symbol float-right text-normal text-gray-light">&rarr;</span></a></li>
+                    </ul>
+                  </div>
+                </details>
+              </li>
+          </ul>
+        </nav>
+
+      <div class="d-flex flex-items-center px-0 text-center text-left">
+          <div class="d-lg-flex mr-3">
+            <div class="header-search scoped-search site-scoped-search js-site-search position-relative js-jump-to"
+  role="combobox"
+  aria-owns="jump-to-results"
+  aria-label="Search or jump to"
+  aria-haspopup="listbox"
+  aria-expanded="false"
+>
+  <div class="position-relative">
+    <!-- '"` --><!-- </textarea></xmp> --></option></form><form class="js-site-search-form" role="search" aria-label="Site" data-scope-type="Repository" data-scope-id="18223131" data-scoped-search-url="/NanoComp/meep/search" data-unscoped-search-url="/search" action="/NanoComp/meep/search" accept-charset="UTF-8" method="get"><input name="utf8" type="hidden" value="&#x2713;" />
+      <label class="form-control header-search-wrapper header-search-wrapper-jump-to position-relative d-flex flex-justify-between flex-items-center js-chromeless-input-container">
+        <input type="text"
+          class="form-control header-search-input jump-to-field js-jump-to-field js-site-search-focus js-site-search-field is-clearable"
+          data-hotkey="s,/"
+          name="q"
+          value=""
+          placeholder="Search"
+          data-unscoped-placeholder="Search GitHub"
+          data-scoped-placeholder="Search"
+          autocapitalize="off"
+          aria-autocomplete="list"
+          aria-controls="jump-to-results"
+          aria-label="Search"
+          data-jump-to-suggestions-path="/_graphql/GetSuggestedNavigationDestinations#csrf-token=/oF9JwiMvzl91l2PQkPGd9hXvZWtSiqVVb58P0dRcbTI70Teu0nK04Foqria51inhNqZRoWK0MZbvGAhbhTrGg=="
+          spellcheck="false"
+          autocomplete="off"
+          >
+          <input type="hidden" class="js-site-search-type-field" name="type" >
+            <img src="https://github.githubassets.com/images/search-key-slash.svg" alt="" class="mr-2 header-search-key-slash">
+
+            <div class="Box position-absolute overflow-hidden d-none jump-to-suggestions js-jump-to-suggestions-container">
+              
+<ul class="d-none js-jump-to-suggestions-template-container">
+  
+
+<li class="d-flex flex-justify-start flex-items-center p-0 f5 navigation-item js-navigation-item js-jump-to-suggestion" role="option">
+  <a tabindex="-1" class="no-underline d-flex flex-auto flex-items-center jump-to-suggestions-path js-jump-to-suggestion-path js-navigation-open p-2" href="">
+    <div class="jump-to-octicon js-jump-to-octicon flex-shrink-0 mr-2 text-center d-none">
+      <svg height="16" width="16" class="octicon octicon-repo flex-shrink-0 js-jump-to-octicon-repo d-none" title="Repository" aria-label="Repository" viewBox="0 0 12 16" version="1.1" role="img"><path fill-rule="evenodd" d="M4 9H3V8h1v1zm0-3H3v1h1V6zm0-2H3v1h1V4zm0-2H3v1h1V2zm8-1v12c0 .55-.45 1-1 1H6v2l-1.5-1.5L3 16v-2H1c-.55 0-1-.45-1-1V1c0-.55.45-1 1-1h10c.55 0 1 .45 1 1zm-1 10H1v2h2v-1h3v1h5v-2zm0-10H2v9h9V1z"/></svg>
+      <svg height="16" width="16" class="octicon octicon-project flex-shrink-0 js-jump-to-octicon-project d-none" title="Project" aria-label="Project" viewBox="0 0 15 16" version="1.1" role="img"><path fill-rule="evenodd" d="M10 12h3V2h-3v10zm-4-2h3V2H6v8zm-4 4h3V2H2v12zm-1 1h13V1H1v14zM14 0H1a1 1 0 0 0-1 1v14a1 1 0 0 0 1 1h13a1 1 0 0 0 1-1V1a1 1 0 0 0-1-1z"/></svg>
+      <svg height="16" width="16" class="octicon octicon-search flex-shrink-0 js-jump-to-octicon-search d-none" title="Search" aria-label="Search" viewBox="0 0 16 16" version="1.1" role="img"><path fill-rule="evenodd" d="M15.7 13.3l-3.81-3.83A5.93 5.93 0 0 0 13 6c0-3.31-2.69-6-6-6S1 2.69 1 6s2.69 6 6 6c1.3 0 2.48-.41 3.47-1.11l3.83 3.81c.19.2.45.3.7.3.25 0 .52-.09.7-.3a.996.996 0 0 0 0-1.41v.01zM7 10.7c-2.59 0-4.7-2.11-4.7-4.7 0-2.59 2.11-4.7 4.7-4.7 2.59 0 4.7 2.11 4.7 4.7 0 2.59-2.11 4.7-4.7 4.7z"/></svg>
+    </div>
+
+    <img class="avatar mr-2 flex-shrink-0 js-jump-to-suggestion-avatar d-none" alt="" aria-label="Team" src="" width="28" height="28">
+
+    <div class="jump-to-suggestion-name js-jump-to-suggestion-name flex-auto overflow-hidden text-left no-wrap css-truncate css-truncate-target">
+    </div>
+
+    <div class="border rounded-1 flex-shrink-0 bg-gray px-1 text-gray-light ml-1 f6 d-none js-jump-to-badge-search">
+      <span class="js-jump-to-badge-search-text-default d-none" aria-label="in this repository">
+        In this repository
+      </span>
+      <span class="js-jump-to-badge-search-text-global d-none" aria-label="in all of GitHub">
+        All GitHub
+      </span>
+      <span aria-hidden="true" class="d-inline-block ml-1 v-align-middle">↵</span>
+    </div>
+
+    <div aria-hidden="true" class="border rounded-1 flex-shrink-0 bg-gray px-1 text-gray-light ml-1 f6 d-none d-on-nav-focus js-jump-to-badge-jump">
+      Jump to
+      <span class="d-inline-block ml-1 v-align-middle">↵</span>
+    </div>
+  </a>
+</li>
+
+</ul>
+
+<ul class="d-none js-jump-to-no-results-template-container">
+  <li class="d-flex flex-justify-center flex-items-center f5 d-none js-jump-to-suggestion p-2">
+    <span class="text-gray">No suggested jump to results</span>
+  </li>
+</ul>
+
+<ul id="jump-to-results" role="listbox" class="p-0 m-0 js-navigation-container jump-to-suggestions-results-container js-jump-to-suggestions-results-container">
+  
+
+<li class="d-flex flex-justify-start flex-items-center p-0 f5 navigation-item js-navigation-item js-jump-to-scoped-search d-none" role="option">
+  <a tabindex="-1" class="no-underline d-flex flex-auto flex-items-center jump-to-suggestions-path js-jump-to-suggestion-path js-navigation-open p-2" href="">
+    <div class="jump-to-octicon js-jump-to-octicon flex-shrink-0 mr-2 text-center d-none">
+      <svg height="16" width="16" class="octicon octicon-repo flex-shrink-0 js-jump-to-octicon-repo d-none" title="Repository" aria-label="Repository" viewBox="0 0 12 16" version="1.1" role="img"><path fill-rule="evenodd" d="M4 9H3V8h1v1zm0-3H3v1h1V6zm0-2H3v1h1V4zm0-2H3v1h1V2zm8-1v12c0 .55-.45 1-1 1H6v2l-1.5-1.5L3 16v-2H1c-.55 0-1-.45-1-1V1c0-.55.45-1 1-1h10c.55 0 1 .45 1 1zm-1 10H1v2h2v-1h3v1h5v-2zm0-10H2v9h9V1z"/></svg>
+      <svg height="16" width="16" class="octicon octicon-project flex-shrink-0 js-jump-to-octicon-project d-none" title="Project" aria-label="Project" viewBox="0 0 15 16" version="1.1" role="img"><path fill-rule="evenodd" d="M10 12h3V2h-3v10zm-4-2h3V2H6v8zm-4 4h3V2H2v12zm-1 1h13V1H1v14zM14 0H1a1 1 0 0 0-1 1v14a1 1 0 0 0 1 1h13a1 1 0 0 0 1-1V1a1 1 0 0 0-1-1z"/></svg>
+      <svg height="16" width="16" class="octicon octicon-search flex-shrink-0 js-jump-to-octicon-search d-none" title="Search" aria-label="Search" viewBox="0 0 16 16" version="1.1" role="img"><path fill-rule="evenodd" d="M15.7 13.3l-3.81-3.83A5.93 5.93 0 0 0 13 6c0-3.31-2.69-6-6-6S1 2.69 1 6s2.69 6 6 6c1.3 0 2.48-.41 3.47-1.11l3.83 3.81c.19.2.45.3.7.3.25 0 .52-.09.7-.3a.996.996 0 0 0 0-1.41v.01zM7 10.7c-2.59 0-4.7-2.11-4.7-4.7 0-2.59 2.11-4.7 4.7-4.7 2.59 0 4.7 2.11 4.7 4.7 0 2.59-2.11 4.7-4.7 4.7z"/></svg>
+    </div>
+
+    <img class="avatar mr-2 flex-shrink-0 js-jump-to-suggestion-avatar d-none" alt="" aria-label="Team" src="" width="28" height="28">
+
+    <div class="jump-to-suggestion-name js-jump-to-suggestion-name flex-auto overflow-hidden text-left no-wrap css-truncate css-truncate-target">
+    </div>
+
+    <div class="border rounded-1 flex-shrink-0 bg-gray px-1 text-gray-light ml-1 f6 d-none js-jump-to-badge-search">
+      <span class="js-jump-to-badge-search-text-default d-none" aria-label="in this repository">
+        In this repository
+      </span>
+      <span class="js-jump-to-badge-search-text-global d-none" aria-label="in all of GitHub">
+        All GitHub
+      </span>
+      <span aria-hidden="true" class="d-inline-block ml-1 v-align-middle">↵</span>
+    </div>
+
+    <div aria-hidden="true" class="border rounded-1 flex-shrink-0 bg-gray px-1 text-gray-light ml-1 f6 d-none d-on-nav-focus js-jump-to-badge-jump">
+      Jump to
+      <span class="d-inline-block ml-1 v-align-middle">↵</span>
+    </div>
+  </a>
+</li>
+
+  
+
+<li class="d-flex flex-justify-start flex-items-center p-0 f5 navigation-item js-navigation-item js-jump-to-global-search d-none" role="option">
+  <a tabindex="-1" class="no-underline d-flex flex-auto flex-items-center jump-to-suggestions-path js-jump-to-suggestion-path js-navigation-open p-2" href="">
+    <div class="jump-to-octicon js-jump-to-octicon flex-shrink-0 mr-2 text-center d-none">
+      <svg height="16" width="16" class="octicon octicon-repo flex-shrink-0 js-jump-to-octicon-repo d-none" title="Repository" aria-label="Repository" viewBox="0 0 12 16" version="1.1" role="img"><path fill-rule="evenodd" d="M4 9H3V8h1v1zm0-3H3v1h1V6zm0-2H3v1h1V4zm0-2H3v1h1V2zm8-1v12c0 .55-.45 1-1 1H6v2l-1.5-1.5L3 16v-2H1c-.55 0-1-.45-1-1V1c0-.55.45-1 1-1h10c.55 0 1 .45 1 1zm-1 10H1v2h2v-1h3v1h5v-2zm0-10H2v9h9V1z"/></svg>
+      <svg height="16" width="16" class="octicon octicon-project flex-shrink-0 js-jump-to-octicon-project d-none" title="Project" aria-label="Project" viewBox="0 0 15 16" version="1.1" role="img"><path fill-rule="evenodd" d="M10 12h3V2h-3v10zm-4-2h3V2H6v8zm-4 4h3V2H2v12zm-1 1h13V1H1v14zM14 0H1a1 1 0 0 0-1 1v14a1 1 0 0 0 1 1h13a1 1 0 0 0 1-1V1a1 1 0 0 0-1-1z"/></svg>
+      <svg height="16" width="16" class="octicon octicon-search flex-shrink-0 js-jump-to-octicon-search d-none" title="Search" aria-label="Search" viewBox="0 0 16 16" version="1.1" role="img"><path fill-rule="evenodd" d="M15.7 13.3l-3.81-3.83A5.93 5.93 0 0 0 13 6c0-3.31-2.69-6-6-6S1 2.69 1 6s2.69 6 6 6c1.3 0 2.48-.41 3.47-1.11l3.83 3.81c.19.2.45.3.7.3.25 0 .52-.09.7-.3a.996.996 0 0 0 0-1.41v.01zM7 10.7c-2.59 0-4.7-2.11-4.7-4.7 0-2.59 2.11-4.7 4.7-4.7 2.59 0 4.7 2.11 4.7 4.7 0 2.59-2.11 4.7-4.7 4.7z"/></svg>
+    </div>
+
+    <img class="avatar mr-2 flex-shrink-0 js-jump-to-suggestion-avatar d-none" alt="" aria-label="Team" src="" width="28" height="28">
+
+    <div class="jump-to-suggestion-name js-jump-to-suggestion-name flex-auto overflow-hidden text-left no-wrap css-truncate css-truncate-target">
+    </div>
+
+    <div class="border rounded-1 flex-shrink-0 bg-gray px-1 text-gray-light ml-1 f6 d-none js-jump-to-badge-search">
+      <span class="js-jump-to-badge-search-text-default d-none" aria-label="in this repository">
+        In this repository
+      </span>
+      <span class="js-jump-to-badge-search-text-global d-none" aria-label="in all of GitHub">
+        All GitHub
+      </span>
+      <span aria-hidden="true" class="d-inline-block ml-1 v-align-middle">↵</span>
+    </div>
+
+    <div aria-hidden="true" class="border rounded-1 flex-shrink-0 bg-gray px-1 text-gray-light ml-1 f6 d-none d-on-nav-focus js-jump-to-badge-jump">
+      Jump to
+      <span class="d-inline-block ml-1 v-align-middle">↵</span>
+    </div>
+  </a>
+</li>
+
+
+</ul>
+
+            </div>
+      </label>
+</form>  </div>
+</div>
+
+          </div>
+
+        <a class="HeaderMenu-link no-underline mr-3" href="/login?return_to=%2FNanoComp%2Fmeep%2Fblob%2Fmaster%2Fsrc%2Fsources.cpp" data-ga-click="(Logged out) Header, clicked Sign in, text:sign-in">Sign&nbsp;in</a>
+          <a class="HeaderMenu-link d-inline-block no-underline border border-gray-dark rounded-1 px-2 py-1" href="/join" data-ga-click="(Logged out) Header, clicked Sign up, text:sign-up">Sign&nbsp;up</a>
+      </div>
+    </div>
+  </div>
+</header>
+
+  </div>
+
+  <div id="start-of-content" class="show-on-focus"></div>
+
+    <div id="js-flash-container">
+
+</div>
+
+
+
+  <div class="application-main " data-commit-hovercards-enabled>
+        <div itemscope itemtype="http://schema.org/SoftwareSourceCode" class="">
+    <main id="js-repo-pjax-container" data-pjax-container >
+      
+
+
+  
+
+
+
+  
+
+
+
+
+  <div class="pagehead repohead instapaper_ignore readability-menu experiment-repo-nav  ">
+    <div class="repohead-details-container clearfix container">
+
+      <ul class="pagehead-actions">
+
+
+
+  <li>
+      <a href="/login?return_to=%2FNanoComp%2Fmeep"
+    class="btn btn-sm btn-with-count tooltipped tooltipped-s"
+    aria-label="You must be signed in to watch a repository" rel="nofollow">
+    <svg class="octicon octicon-eye v-align-text-bottom" viewBox="0 0 16 16" version="1.1" width="16" height="16" aria-hidden="true"><path fill-rule="evenodd" d="M8.06 2C3 2 0 8 0 8s3 6 8.06 6C13 14 16 8 16 8s-3-6-7.94-6zM8 12c-2.2 0-4-1.78-4-4 0-2.2 1.8-4 4-4 2.22 0 4 1.8 4 4 0 2.22-1.78 4-4 4zm2-4c0 1.11-.89 2-2 2-1.11 0-2-.89-2-2 0-1.11.89-2 2-2 1.11 0 2 .89 2 2z"/></svg>
+    Watch
+  </a>
+  <a class="social-count" href="/NanoComp/meep/watchers"
+     aria-label="44 users are watching this repository">
+    44
+  </a>
+
+  </li>
+
+  <li>
+        <a href="/login?return_to=%2FNanoComp%2Fmeep"
+      class="btn btn-sm btn-with-count tooltipped tooltipped-s"
+      aria-label="You must be signed in to star a repository" rel="nofollow">
+      <svg class="octicon octicon-star v-align-text-bottom" viewBox="0 0 14 16" version="1.1" width="14" height="16" aria-hidden="true"><path fill-rule="evenodd" d="M14 6l-4.9-.64L7 1 4.9 5.36 0 6l3.6 3.26L2.67 14 7 11.67 11.33 14l-.93-4.74L14 6z"/></svg>
+      Star
+    </a>
+
+    <a class="social-count js-social-count" href="/NanoComp/meep/stargazers"
+      aria-label="239 users starred this repository">
+      239
+    </a>
+
+  </li>
+
+  <li>
+      <a href="/login?return_to=%2FNanoComp%2Fmeep"
+        class="btn btn-sm btn-with-count tooltipped tooltipped-s"
+        aria-label="You must be signed in to fork a repository" rel="nofollow">
+        <svg class="octicon octicon-repo-forked v-align-text-bottom" viewBox="0 0 10 16" version="1.1" width="10" height="16" aria-hidden="true"><path fill-rule="evenodd" d="M8 1a1.993 1.993 0 0 0-1 3.72V6L5 8 3 6V4.72A1.993 1.993 0 0 0 2 1a1.993 1.993 0 0 0-1 3.72V6.5l3 3v1.78A1.993 1.993 0 0 0 5 15a1.993 1.993 0 0 0 1-3.72V9.5l3-3V4.72A1.993 1.993 0 0 0 8 1zM2 4.2C1.34 4.2.8 3.65.8 3c0-.65.55-1.2 1.2-1.2.65 0 1.2.55 1.2 1.2 0 .65-.55 1.2-1.2 1.2zm3 10c-.66 0-1.2-.55-1.2-1.2 0-.65.55-1.2 1.2-1.2.65 0 1.2.55 1.2 1.2 0 .65-.55 1.2-1.2 1.2zm3-10c-.66 0-1.2-.55-1.2-1.2 0-.65.55-1.2 1.2-1.2.65 0 1.2.55 1.2 1.2 0 .65-.55 1.2-1.2 1.2z"/></svg>
+        Fork
+      </a>
+
+    <a href="/NanoComp/meep/network/members" class="social-count"
+       aria-label="133 users forked this repository">
+      133
+    </a>
+  </li>
+</ul>
+
+      <h1 class="public ">
+  <svg class="octicon octicon-repo" viewBox="0 0 12 16" version="1.1" width="12" height="16" aria-hidden="true"><path fill-rule="evenodd" d="M4 9H3V8h1v1zm0-3H3v1h1V6zm0-2H3v1h1V4zm0-2H3v1h1V2zm8-1v12c0 .55-.45 1-1 1H6v2l-1.5-1.5L3 16v-2H1c-.55 0-1-.45-1-1V1c0-.55.45-1 1-1h10c.55 0 1 .45 1 1zm-1 10H1v2h2v-1h3v1h5v-2zm0-10H2v9h9V1z"/></svg>
+  <span class="author" itemprop="author"><a class="url fn" rel="author" data-hovercard-type="organization" data-hovercard-url="/orgs/NanoComp/hovercard" href="/NanoComp">NanoComp</a></span><!--
+--><span class="path-divider">/</span><!--
+--><strong itemprop="name"><a data-pjax="#js-repo-pjax-container" href="/NanoComp/meep">meep</a></strong>
+
+</h1>
+
+    </div>
+    
+<nav class="reponav js-repo-nav js-sidenav-container-pjax container"
+     itemscope
+     itemtype="http://schema.org/BreadcrumbList"
+    aria-label="Repository"
+     data-pjax="#js-repo-pjax-container">
+
+  <span itemscope itemtype="http://schema.org/ListItem" itemprop="itemListElement">
+    <a class="js-selected-navigation-item selected reponav-item" itemprop="url" data-hotkey="g c" aria-current="page" data-selected-links="repo_source repo_downloads repo_commits repo_releases repo_tags repo_branches repo_packages /NanoComp/meep" href="/NanoComp/meep">
+      <svg class="octicon octicon-code" viewBox="0 0 14 16" version="1.1" width="14" height="16" aria-hidden="true"><path fill-rule="evenodd" d="M9.5 3L8 4.5 11.5 8 8 11.5 9.5 13 14 8 9.5 3zm-5 0L0 8l4.5 5L6 11.5 2.5 8 6 4.5 4.5 3z"/></svg>
+      <span itemprop="name">Code</span>
+      <meta itemprop="position" content="1">
+</a>  </span>
+
+    <span itemscope itemtype="http://schema.org/ListItem" itemprop="itemListElement">
+      <a itemprop="url" data-hotkey="g i" class="js-selected-navigation-item reponav-item" data-selected-links="repo_issues repo_labels repo_milestones /NanoComp/meep/issues" href="/NanoComp/meep/issues">
+        <svg class="octicon octicon-issue-opened" viewBox="0 0 14 16" version="1.1" width="14" height="16" aria-hidden="true"><path fill-rule="evenodd" d="M7 2.3c3.14 0 5.7 2.56 5.7 5.7s-2.56 5.7-5.7 5.7A5.71 5.71 0 0 1 1.3 8c0-3.14 2.56-5.7 5.7-5.7zM7 1C3.14 1 0 4.14 0 8s3.14 7 7 7 7-3.14 7-7-3.14-7-7-7zm1 3H6v5h2V4zm0 6H6v2h2v-2z"/></svg>
+        <span itemprop="name">Issues</span>
+        <span class="Counter">73</span>
+        <meta itemprop="position" content="2">
+</a>    </span>
+
+  <span itemscope itemtype="http://schema.org/ListItem" itemprop="itemListElement">
+    <a data-hotkey="g p" itemprop="url" class="js-selected-navigation-item reponav-item" data-selected-links="repo_pulls checks /NanoComp/meep/pulls" href="/NanoComp/meep/pulls">
+      <svg class="octicon octicon-git-pull-request" viewBox="0 0 12 16" version="1.1" width="12" height="16" aria-hidden="true"><path fill-rule="evenodd" d="M11 11.28V5c-.03-.78-.34-1.47-.94-2.06C9.46 2.35 8.78 2.03 8 2H7V0L4 3l3 3V4h1c.27.02.48.11.69.31.21.2.3.42.31.69v6.28A1.993 1.993 0 0 0 10 15a1.993 1.993 0 0 0 1-3.72zm-1 2.92c-.66 0-1.2-.55-1.2-1.2 0-.65.55-1.2 1.2-1.2.65 0 1.2.55 1.2 1.2 0 .65-.55 1.2-1.2 1.2zM4 3c0-1.11-.89-2-2-2a1.993 1.993 0 0 0-1 3.72v6.56A1.993 1.993 0 0 0 2 15a1.993 1.993 0 0 0 1-3.72V4.72c.59-.34 1-.98 1-1.72zm-.8 10c0 .66-.55 1.2-1.2 1.2-.65 0-1.2-.55-1.2-1.2 0-.65.55-1.2 1.2-1.2.65 0 1.2.55 1.2 1.2zM2 4.2C1.34 4.2.8 3.65.8 3c0-.65.55-1.2 1.2-1.2.65 0 1.2.55 1.2 1.2 0 .65-.55 1.2-1.2 1.2z"/></svg>
+      <span itemprop="name">Pull requests</span>
+      <span class="Counter">8</span>
+      <meta itemprop="position" content="3">
+</a>  </span>
+
+
+    <a data-hotkey="g b" class="js-selected-navigation-item reponav-item" data-selected-links="repo_projects new_repo_project repo_project /NanoComp/meep/projects" href="/NanoComp/meep/projects">
+      <svg class="octicon octicon-project" viewBox="0 0 15 16" version="1.1" width="15" height="16" aria-hidden="true"><path fill-rule="evenodd" d="M10 12h3V2h-3v10zm-4-2h3V2H6v8zm-4 4h3V2H2v12zm-1 1h13V1H1v14zM14 0H1a1 1 0 0 0-1 1v14a1 1 0 0 0 1 1h13a1 1 0 0 0 1-1V1a1 1 0 0 0-1-1z"/></svg>
+      Projects
+      <span class="Counter" >0</span>
+</a>
+
+
+    <a class="js-selected-navigation-item reponav-item" data-selected-links="repo_graphs repo_contributors dependency_graph pulse alerts security people /NanoComp/meep/pulse" href="/NanoComp/meep/pulse">
+      <svg class="octicon octicon-graph" viewBox="0 0 16 16" version="1.1" width="16" height="16" aria-hidden="true"><path fill-rule="evenodd" d="M16 14v1H0V0h1v14h15zM5 13H3V8h2v5zm4 0H7V3h2v10zm4 0h-2V6h2v7z"/></svg>
+      Insights
+</a>
+
+</nav>
+
+
+  </div>
+<div class="container new-discussion-timeline experiment-repo-nav  ">
+  <div class="repository-content ">
+
+    
+    
+
+
+
+  
+    <a class="d-none js-permalink-shortcut" data-hotkey="y" href="/NanoComp/meep/blob/47204b5365c65d92d39362df4a61ee186205e754/src/sources.cpp">Permalink</a>
+
+    <!-- blob contrib key: blob_contributors:v21:67fe9c3c3cb1dcfff81c734392ed309e -->
+
+        <div class="signup-prompt-bg rounded-1">
+      <div class="signup-prompt p-4 text-center mb-4 rounded-1">
+        <div class="position-relative">
+          <!-- '"` --><!-- </textarea></xmp> --></option></form><form action="/site/dismiss_signup_prompt" accept-charset="UTF-8" method="post"><input name="utf8" type="hidden" value="&#x2713;" /><input type="hidden" name="authenticity_token" value="zXJQwlVL6sGLFGxaycTs/JagWyk47zYBXwgvGpiYr57od87Z3RlNaqtn8ueKzglQm8rrUlLEUjWfBAqCu/BiyA==" />
+            <button type="submit" class="position-absolute top-0 right-0 btn-link link-gray" data-ga-click="(Logged out) Sign up prompt, clicked Dismiss, text:dismiss">
+              Dismiss
+            </button>
+</form>          <h3 class="pt-2">Join GitHub today</h3>
+          <p class="col-6 mx-auto">GitHub is home to over 31 million developers working together to host and review code, manage projects, and build software together.</p>
+          <a class="btn btn-primary" href="/join?source=prompt-blob-show" data-ga-click="(Logged out) Sign up prompt, clicked Sign up, text:sign-up">Sign up</a>
+        </div>
+      </div>
+    </div>
+
+
+    <div class="file-navigation">
+      
+<details class="details-reset details-overlay select-menu branch-select-menu float-left">
+  <summary class="btn btn-sm select-menu-button css-truncate"
+           data-hotkey="w"
+           
+           title="Switch branches or tags">
+    <i>Branch:</i>
+    <span class="css-truncate-target">master</span>
+  </summary>
+
+  <details-menu class="select-menu-modal position-absolute" style="z-index: 99;" src="/NanoComp/meep/ref-list/master/src/sources.cpp?source_action=show&amp;source_controller=blob" preload>
+    <include-fragment class="select-menu-loading-overlay anim-pulse">
+      <svg height="32" class="octicon octicon-octoface" viewBox="0 0 16 16" version="1.1" width="32" aria-hidden="true"><path fill-rule="evenodd" d="M14.7 5.34c.13-.32.55-1.59-.13-3.31 0 0-1.05-.33-3.44 1.3-1-.28-2.07-.32-3.13-.32s-2.13.04-3.13.32c-2.39-1.64-3.44-1.3-3.44-1.3-.68 1.72-.26 2.99-.13 3.31C.49 6.21 0 7.33 0 8.69 0 13.84 3.33 15 7.98 15S16 13.84 16 8.69c0-1.36-.49-2.48-1.3-3.35zM8 14.02c-3.3 0-5.98-.15-5.98-3.35 0-.76.38-1.48 1.02-2.07 1.07-.98 2.9-.46 4.96-.46 2.07 0 3.88-.52 4.96.46.65.59 1.02 1.3 1.02 2.07 0 3.19-2.68 3.35-5.98 3.35zM5.49 9.01c-.66 0-1.2.8-1.2 1.78s.54 1.79 1.2 1.79c.66 0 1.2-.8 1.2-1.79s-.54-1.78-1.2-1.78zm5.02 0c-.66 0-1.2.79-1.2 1.78s.54 1.79 1.2 1.79c.66 0 1.2-.8 1.2-1.79s-.53-1.78-1.2-1.78z"/></svg>
+    </include-fragment>
+  </details-menu>
+</details>
+
+      <div class="BtnGroup float-right">
+        <a href="/NanoComp/meep/find/master"
+              class="js-pjax-capture-input btn btn-sm BtnGroup-item"
+              data-pjax
+              data-hotkey="t">
+          Find file
+        </a>
+        <clipboard-copy for="blob-path" class="btn btn-sm BtnGroup-item">
+          Copy path
+        </clipboard-copy>
+      </div>
+      <div id="blob-path" class="breadcrumb">
+        <span class="repo-root js-repo-root"><span class="js-path-segment"><a data-pjax="true" href="/NanoComp/meep"><span>meep</span></a></span></span><span class="separator">/</span><span class="js-path-segment"><a data-pjax="true" href="/NanoComp/meep/tree/master/src"><span>src</span></a></span><span class="separator">/</span><strong class="final-path">sources.cpp</strong>
+      </div>
+    </div>
+
+
+
+    <include-fragment src="/NanoComp/meep/contributors/master/src/sources.cpp" class="commit-tease commit-loader">
+      <div>
+        Fetching contributors&hellip;
+      </div>
+
+      <div class="commit-tease-contributors">
+          <img alt="" class="loader-loading float-left" src="https://github.githubassets.com/images/spinners/octocat-spinner-32-EAF2F5.gif" width="16" height="16" />
+        <span class="loader-error">Cannot retrieve contributors at this time</span>
+      </div>
+</include-fragment>
+
+
+
+
+    <div class="file ">
+      
+<div class="file-header ">
+
+  <div class="file-info float-left ">
+      434 lines (363 sloc)
+      <span class="file-info-divider"></span>
+    14.7 KB
+  </div>
+
+  <div class="file-actions d-flex ">
+
+    <div class="BtnGroup">
+      <a id="raw-url" class="btn btn-sm BtnGroup-item" href="/NanoComp/meep/raw/master/src/sources.cpp">Raw</a>
+        <a class="btn btn-sm js-update-url-with-hash BtnGroup-item" data-hotkey="b" href="/NanoComp/meep/blame/master/src/sources.cpp">Blame</a>
+      <a rel="nofollow" class="btn btn-sm BtnGroup-item" href="/NanoComp/meep/commits/master/src/sources.cpp">History</a>
+    </div>
+
+
+    <div>
+
+          <button type="button" class="btn-octicon disabled tooltipped tooltipped-nw"
+            aria-label="You must be signed in to make or propose changes">
+            <svg class="octicon octicon-pencil" viewBox="0 0 14 16" version="1.1" width="14" height="16" aria-hidden="true"><path fill-rule="evenodd" d="M0 12v3h3l8-8-3-3-8 8zm3 2H1v-2h1v1h1v1zm10.3-9.3L12 6 9 3l1.3-1.3a.996.996 0 0 1 1.41 0l1.59 1.59c.39.39.39 1.02 0 1.41z"/></svg>
+          </button>
+          <button type="button" class="btn-octicon btn-octicon-danger disabled tooltipped tooltipped-nw"
+            aria-label="You must be signed in to make or propose changes">
+            <svg class="octicon octicon-trashcan" viewBox="0 0 12 16" version="1.1" width="12" height="16" aria-hidden="true"><path fill-rule="evenodd" d="M11 2H9c0-.55-.45-1-1-1H5c-.55 0-1 .45-1 1H2c-.55 0-1 .45-1 1v1c0 .55.45 1 1 1v9c0 .55.45 1 1 1h7c.55 0 1-.45 1-1V5c.55 0 1-.45 1-1V3c0-.55-.45-1-1-1zm-1 12H3V5h1v8h1V5h1v8h1V5h1v8h1V5h1v9zm1-10H2V3h9v1z"/></svg>
+          </button>
+    </div>
+  </div>
+</div>
+
+      
+
+  <div itemprop="text" class="blob-wrapper data type-c ">
+      
+<table class="highlight tab-size js-file-line-container" data-tab-size="8">
+      <tr>
+        <td id="L1" class="blob-num js-line-number" data-line-number="1"></td>
+        <td id="LC1" class="blob-code blob-code-inner js-file-line"><span class="pl-c"><span class="pl-c">/*</span> Copyright (C) 2005-2019 Massachusetts Institute of Technology</span></td>
+      </tr>
+      <tr>
+        <td id="L2" class="blob-num js-line-number" data-line-number="2"></td>
+        <td id="LC2" class="blob-code blob-code-inner js-file-line"><span class="pl-c">%</span></td>
+      </tr>
+      <tr>
+        <td id="L3" class="blob-num js-line-number" data-line-number="3"></td>
+        <td id="LC3" class="blob-code blob-code-inner js-file-line"><span class="pl-c">%  This program is free software; you can redistribute it and/or modify</span></td>
+      </tr>
+      <tr>
+        <td id="L4" class="blob-num js-line-number" data-line-number="4"></td>
+        <td id="LC4" class="blob-code blob-code-inner js-file-line"><span class="pl-c">%  it under the terms of the GNU General Public License as published by</span></td>
+      </tr>
+      <tr>
+        <td id="L5" class="blob-num js-line-number" data-line-number="5"></td>
+        <td id="LC5" class="blob-code blob-code-inner js-file-line"><span class="pl-c">%  the Free Software Foundation; either version 2, or (at your option)</span></td>
+      </tr>
+      <tr>
+        <td id="L6" class="blob-num js-line-number" data-line-number="6"></td>
+        <td id="LC6" class="blob-code blob-code-inner js-file-line"><span class="pl-c">%  any later version.</span></td>
+      </tr>
+      <tr>
+        <td id="L7" class="blob-num js-line-number" data-line-number="7"></td>
+        <td id="LC7" class="blob-code blob-code-inner js-file-line"><span class="pl-c">%</span></td>
+      </tr>
+      <tr>
+        <td id="L8" class="blob-num js-line-number" data-line-number="8"></td>
+        <td id="LC8" class="blob-code blob-code-inner js-file-line"><span class="pl-c">%  This program is distributed in the hope that it will be useful,</span></td>
+      </tr>
+      <tr>
+        <td id="L9" class="blob-num js-line-number" data-line-number="9"></td>
+        <td id="LC9" class="blob-code blob-code-inner js-file-line"><span class="pl-c">%  but WITHOUT ANY WARRANTY; without even the implied warranty of</span></td>
+      </tr>
+      <tr>
+        <td id="L10" class="blob-num js-line-number" data-line-number="10"></td>
+        <td id="LC10" class="blob-code blob-code-inner js-file-line"><span class="pl-c">%  MERCHANTABILITY or FITNESS FOR A PARTICULAR PURPOSE.  See the</span></td>
+      </tr>
+      <tr>
+        <td id="L11" class="blob-num js-line-number" data-line-number="11"></td>
+        <td id="LC11" class="blob-code blob-code-inner js-file-line"><span class="pl-c">%  GNU General Public License for more details.</span></td>
+      </tr>
+      <tr>
+        <td id="L12" class="blob-num js-line-number" data-line-number="12"></td>
+        <td id="LC12" class="blob-code blob-code-inner js-file-line"><span class="pl-c">%</span></td>
+      </tr>
+      <tr>
+        <td id="L13" class="blob-num js-line-number" data-line-number="13"></td>
+        <td id="LC13" class="blob-code blob-code-inner js-file-line"><span class="pl-c">%  You should have received a copy of the GNU General Public License</span></td>
+      </tr>
+      <tr>
+        <td id="L14" class="blob-num js-line-number" data-line-number="14"></td>
+        <td id="LC14" class="blob-code blob-code-inner js-file-line"><span class="pl-c">%  along with this program; if not, write to the Free Software Foundation,</span></td>
+      </tr>
+      <tr>
+        <td id="L15" class="blob-num js-line-number" data-line-number="15"></td>
+        <td id="LC15" class="blob-code blob-code-inner js-file-line"><span class="pl-c">%  Inc., 59 Temple Place - Suite 330, Boston, MA 02111-1307, USA.</span></td>
+      </tr>
+      <tr>
+        <td id="L16" class="blob-num js-line-number" data-line-number="16"></td>
+        <td id="LC16" class="blob-code blob-code-inner js-file-line"><span class="pl-c"><span class="pl-c">*/</span></span></td>
+      </tr>
+      <tr>
+        <td id="L17" class="blob-num js-line-number" data-line-number="17"></td>
+        <td id="LC17" class="blob-code blob-code-inner js-file-line">
+</td>
+      </tr>
+      <tr>
+        <td id="L18" class="blob-num js-line-number" data-line-number="18"></td>
+        <td id="LC18" class="blob-code blob-code-inner js-file-line">#<span class="pl-k">include</span> <span class="pl-s"><span class="pl-pds">&lt;</span>stdio.h<span class="pl-pds">&gt;</span></span></td>
+      </tr>
+      <tr>
+        <td id="L19" class="blob-num js-line-number" data-line-number="19"></td>
+        <td id="LC19" class="blob-code blob-code-inner js-file-line">#<span class="pl-k">include</span> <span class="pl-s"><span class="pl-pds">&lt;</span>stdlib.h<span class="pl-pds">&gt;</span></span></td>
+      </tr>
+      <tr>
+        <td id="L20" class="blob-num js-line-number" data-line-number="20"></td>
+        <td id="LC20" class="blob-code blob-code-inner js-file-line">#<span class="pl-k">include</span> <span class="pl-s"><span class="pl-pds">&lt;</span>math.h<span class="pl-pds">&gt;</span></span></td>
+      </tr>
+      <tr>
+        <td id="L21" class="blob-num js-line-number" data-line-number="21"></td>
+        <td id="LC21" class="blob-code blob-code-inner js-file-line">#<span class="pl-k">include</span> <span class="pl-s"><span class="pl-pds">&lt;</span>complex<span class="pl-pds">&gt;</span></span></td>
+      </tr>
+      <tr>
+        <td id="L22" class="blob-num js-line-number" data-line-number="22"></td>
+        <td id="LC22" class="blob-code blob-code-inner js-file-line">
+</td>
+      </tr>
+      <tr>
+        <td id="L23" class="blob-num js-line-number" data-line-number="23"></td>
+        <td id="LC23" class="blob-code blob-code-inner js-file-line">#<span class="pl-k">include</span> <span class="pl-s"><span class="pl-pds">&quot;</span>meep.hpp<span class="pl-pds">&quot;</span></span></td>
+      </tr>
+      <tr>
+        <td id="L24" class="blob-num js-line-number" data-line-number="24"></td>
+        <td id="LC24" class="blob-code blob-code-inner js-file-line">#<span class="pl-k">include</span> <span class="pl-s"><span class="pl-pds">&quot;</span>meep_internals.hpp<span class="pl-pds">&quot;</span></span></td>
+      </tr>
+      <tr>
+        <td id="L25" class="blob-num js-line-number" data-line-number="25"></td>
+        <td id="LC25" class="blob-code blob-code-inner js-file-line">
+</td>
+      </tr>
+      <tr>
+        <td id="L26" class="blob-num js-line-number" data-line-number="26"></td>
+        <td id="LC26" class="blob-code blob-code-inner js-file-line"><span class="pl-k">using</span> <span class="pl-k">namespace</span> <span class="pl-en">std</span><span class="pl-k">;</span></td>
+      </tr>
+      <tr>
+        <td id="L27" class="blob-num js-line-number" data-line-number="27"></td>
+        <td id="LC27" class="blob-code blob-code-inner js-file-line">
+</td>
+      </tr>
+      <tr>
+        <td id="L28" class="blob-num js-line-number" data-line-number="28"></td>
+        <td id="LC28" class="blob-code blob-code-inner js-file-line"><span class="pl-k">namespace</span> <span class="pl-en">meep</span> {</td>
+      </tr>
+      <tr>
+        <td id="L29" class="blob-num js-line-number" data-line-number="29"></td>
+        <td id="LC29" class="blob-code blob-code-inner js-file-line">
+</td>
+      </tr>
+      <tr>
+        <td id="L30" class="blob-num js-line-number" data-line-number="30"></td>
+        <td id="LC30" class="blob-code blob-code-inner js-file-line"><span class="pl-c"><span class="pl-c">/*</span>*******************************************************************<span class="pl-c">*/</span></span></td>
+      </tr>
+      <tr>
+        <td id="L31" class="blob-num js-line-number" data-line-number="31"></td>
+        <td id="LC31" class="blob-code blob-code-inner js-file-line">
+</td>
+      </tr>
+      <tr>
+        <td id="L32" class="blob-num js-line-number" data-line-number="32"></td>
+        <td id="LC32" class="blob-code blob-code-inner js-file-line"><span class="pl-c"><span class="pl-c">//</span> this function is necessary to make equality commutative ... ugh</span></td>
+      </tr>
+      <tr>
+        <td id="L33" class="blob-num js-line-number" data-line-number="33"></td>
+        <td id="LC33" class="blob-code blob-code-inner js-file-line"><span class="pl-k">bool</span> <span class="pl-en">src_times_equal</span>(<span class="pl-k">const</span> src_time &amp;t1, <span class="pl-k">const</span> src_time &amp;t2) {</td>
+      </tr>
+      <tr>
+        <td id="L34" class="blob-num js-line-number" data-line-number="34"></td>
+        <td id="LC34" class="blob-code blob-code-inner js-file-line">  <span class="pl-k">return</span> t1.<span class="pl-c1">is_equal</span>(t2) &amp;&amp; t2.<span class="pl-c1">is_equal</span>(t1);</td>
+      </tr>
+      <tr>
+        <td id="L35" class="blob-num js-line-number" data-line-number="35"></td>
+        <td id="LC35" class="blob-code blob-code-inner js-file-line">}</td>
+      </tr>
+      <tr>
+        <td id="L36" class="blob-num js-line-number" data-line-number="36"></td>
+        <td id="LC36" class="blob-code blob-code-inner js-file-line">
+</td>
+      </tr>
+      <tr>
+        <td id="L37" class="blob-num js-line-number" data-line-number="37"></td>
+        <td id="LC37" class="blob-code blob-code-inner js-file-line">src_time *<span class="pl-en">src_time::add_to</span>(src_time *others, src_time **added) <span class="pl-k">const</span> {</td>
+      </tr>
+      <tr>
+        <td id="L38" class="blob-num js-line-number" data-line-number="38"></td>
+        <td id="LC38" class="blob-code blob-code-inner js-file-line">  <span class="pl-k">if</span> (others) {</td>
+      </tr>
+      <tr>
+        <td id="L39" class="blob-num js-line-number" data-line-number="39"></td>
+        <td id="LC39" class="blob-code blob-code-inner js-file-line">    <span class="pl-k">if</span> (<span class="pl-c1">src_times_equal</span>(*<span class="pl-c1">this</span>, *others))</td>
+      </tr>
+      <tr>
+        <td id="L40" class="blob-num js-line-number" data-line-number="40"></td>
+        <td id="LC40" class="blob-code blob-code-inner js-file-line">      *added = others;</td>
+      </tr>
+      <tr>
+        <td id="L41" class="blob-num js-line-number" data-line-number="41"></td>
+        <td id="LC41" class="blob-code blob-code-inner js-file-line">    <span class="pl-k">else</span></td>
+      </tr>
+      <tr>
+        <td id="L42" class="blob-num js-line-number" data-line-number="42"></td>
+        <td id="LC42" class="blob-code blob-code-inner js-file-line">      others-&gt;<span class="pl-smi">next</span> = <span class="pl-c1">add_to</span>(others-&gt;<span class="pl-smi">next</span>, added);</td>
+      </tr>
+      <tr>
+        <td id="L43" class="blob-num js-line-number" data-line-number="43"></td>
+        <td id="LC43" class="blob-code blob-code-inner js-file-line">    <span class="pl-k">return</span> others;</td>
+      </tr>
+      <tr>
+        <td id="L44" class="blob-num js-line-number" data-line-number="44"></td>
+        <td id="LC44" class="blob-code blob-code-inner js-file-line">  } <span class="pl-k">else</span> {</td>
+      </tr>
+      <tr>
+        <td id="L45" class="blob-num js-line-number" data-line-number="45"></td>
+        <td id="LC45" class="blob-code blob-code-inner js-file-line">    src_time *t = <span class="pl-c1">clone</span>();</td>
+      </tr>
+      <tr>
+        <td id="L46" class="blob-num js-line-number" data-line-number="46"></td>
+        <td id="LC46" class="blob-code blob-code-inner js-file-line">    t-&gt;<span class="pl-smi">next</span> = others;</td>
+      </tr>
+      <tr>
+        <td id="L47" class="blob-num js-line-number" data-line-number="47"></td>
+        <td id="LC47" class="blob-code blob-code-inner js-file-line">    *added = t;</td>
+      </tr>
+      <tr>
+        <td id="L48" class="blob-num js-line-number" data-line-number="48"></td>
+        <td id="LC48" class="blob-code blob-code-inner js-file-line">    <span class="pl-k">return</span> t;</td>
+      </tr>
+      <tr>
+        <td id="L49" class="blob-num js-line-number" data-line-number="49"></td>
+        <td id="LC49" class="blob-code blob-code-inner js-file-line">  }</td>
+      </tr>
+      <tr>
+        <td id="L50" class="blob-num js-line-number" data-line-number="50"></td>
+        <td id="LC50" class="blob-code blob-code-inner js-file-line">}</td>
+      </tr>
+      <tr>
+        <td id="L51" class="blob-num js-line-number" data-line-number="51"></td>
+        <td id="LC51" class="blob-code blob-code-inner js-file-line">
+</td>
+      </tr>
+      <tr>
+        <td id="L52" class="blob-num js-line-number" data-line-number="52"></td>
+        <td id="LC52" class="blob-code blob-code-inner js-file-line"><span class="pl-k">double</span> <span class="pl-en">src_time::last_time_max</span>(<span class="pl-k">double</span> after) {</td>
+      </tr>
+      <tr>
+        <td id="L53" class="blob-num js-line-number" data-line-number="53"></td>
+        <td id="LC53" class="blob-code blob-code-inner js-file-line">  after = <span class="pl-c1">max</span>(<span class="pl-c1">last_time</span>(), after);</td>
+      </tr>
+      <tr>
+        <td id="L54" class="blob-num js-line-number" data-line-number="54"></td>
+        <td id="LC54" class="blob-code blob-code-inner js-file-line">  <span class="pl-k">if</span> (next)</td>
+      </tr>
+      <tr>
+        <td id="L55" class="blob-num js-line-number" data-line-number="55"></td>
+        <td id="LC55" class="blob-code blob-code-inner js-file-line">    <span class="pl-k">return</span> next-&gt;<span class="pl-c1">last_time_max</span>(after);</td>
+      </tr>
+      <tr>
+        <td id="L56" class="blob-num js-line-number" data-line-number="56"></td>
+        <td id="LC56" class="blob-code blob-code-inner js-file-line">  <span class="pl-k">else</span></td>
+      </tr>
+      <tr>
+        <td id="L57" class="blob-num js-line-number" data-line-number="57"></td>
+        <td id="LC57" class="blob-code blob-code-inner js-file-line">    <span class="pl-k">return</span> after;</td>
+      </tr>
+      <tr>
+        <td id="L58" class="blob-num js-line-number" data-line-number="58"></td>
+        <td id="LC58" class="blob-code blob-code-inner js-file-line">}</td>
+      </tr>
+      <tr>
+        <td id="L59" class="blob-num js-line-number" data-line-number="59"></td>
+        <td id="LC59" class="blob-code blob-code-inner js-file-line">
+</td>
+      </tr>
+      <tr>
+        <td id="L60" class="blob-num js-line-number" data-line-number="60"></td>
+        <td id="LC60" class="blob-code blob-code-inner js-file-line"><span class="pl-en">gaussian_src_time::gaussian_src_time</span>(<span class="pl-k">double</span> f, <span class="pl-k">double</span> fwidth, <span class="pl-k">double</span> s) {</td>
+      </tr>
+      <tr>
+        <td id="L61" class="blob-num js-line-number" data-line-number="61"></td>
+        <td id="LC61" class="blob-code blob-code-inner js-file-line">  freq = f;</td>
+      </tr>
+      <tr>
+        <td id="L62" class="blob-num js-line-number" data-line-number="62"></td>
+        <td id="LC62" class="blob-code blob-code-inner js-file-line">  width = <span class="pl-c1">1.0</span> / fwidth;</td>
+      </tr>
+      <tr>
+        <td id="L63" class="blob-num js-line-number" data-line-number="63"></td>
+        <td id="LC63" class="blob-code blob-code-inner js-file-line">  peak_time = width * s;</td>
+      </tr>
+      <tr>
+        <td id="L64" class="blob-num js-line-number" data-line-number="64"></td>
+        <td id="LC64" class="blob-code blob-code-inner js-file-line">  cutoff = width * s;</td>
+      </tr>
+      <tr>
+        <td id="L65" class="blob-num js-line-number" data-line-number="65"></td>
+        <td id="LC65" class="blob-code blob-code-inner js-file-line">
+</td>
+      </tr>
+      <tr>
+        <td id="L66" class="blob-num js-line-number" data-line-number="66"></td>
+        <td id="LC66" class="blob-code blob-code-inner js-file-line">  <span class="pl-c"><span class="pl-c">//</span> this is to make last_source_time as small as possible</span></td>
+      </tr>
+      <tr>
+        <td id="L67" class="blob-num js-line-number" data-line-number="67"></td>
+        <td id="LC67" class="blob-code blob-code-inner js-file-line">  <span class="pl-k">while</span> (<span class="pl-c1">exp</span>(-cutoff * cutoff / (<span class="pl-c1">2</span> * width * width)) &lt; <span class="pl-c1">1e-100</span>)</td>
+      </tr>
+      <tr>
+        <td id="L68" class="blob-num js-line-number" data-line-number="68"></td>
+        <td id="LC68" class="blob-code blob-code-inner js-file-line">    cutoff *= <span class="pl-c1">0.9</span>;</td>
+      </tr>
+      <tr>
+        <td id="L69" class="blob-num js-line-number" data-line-number="69"></td>
+        <td id="LC69" class="blob-code blob-code-inner js-file-line">  cutoff = <span class="pl-c1">float</span>(cutoff); <span class="pl-c"><span class="pl-c">//</span> don&#39;t make cutoff sensitive to roundoff error</span></td>
+      </tr>
+      <tr>
+        <td id="L70" class="blob-num js-line-number" data-line-number="70"></td>
+        <td id="LC70" class="blob-code blob-code-inner js-file-line">}</td>
+      </tr>
+      <tr>
+        <td id="L71" class="blob-num js-line-number" data-line-number="71"></td>
+        <td id="LC71" class="blob-code blob-code-inner js-file-line">
+</td>
+      </tr>
+      <tr>
+        <td id="L72" class="blob-num js-line-number" data-line-number="72"></td>
+        <td id="LC72" class="blob-code blob-code-inner js-file-line"><span class="pl-en">gaussian_src_time::gaussian_src_time</span>(<span class="pl-k">double</span> f, <span class="pl-k">double</span> w, <span class="pl-k">double</span> st, <span class="pl-k">double</span> et) {</td>
+      </tr>
+      <tr>
+        <td id="L73" class="blob-num js-line-number" data-line-number="73"></td>
+        <td id="LC73" class="blob-code blob-code-inner js-file-line">  freq = f;</td>
+      </tr>
+      <tr>
+        <td id="L74" class="blob-num js-line-number" data-line-number="74"></td>
+        <td id="LC74" class="blob-code blob-code-inner js-file-line">  width = w;</td>
+      </tr>
+      <tr>
+        <td id="L75" class="blob-num js-line-number" data-line-number="75"></td>
+        <td id="LC75" class="blob-code blob-code-inner js-file-line">  peak_time = <span class="pl-c1">0.5</span> * (st + et);</td>
+      </tr>
+      <tr>
+        <td id="L76" class="blob-num js-line-number" data-line-number="76"></td>
+        <td id="LC76" class="blob-code blob-code-inner js-file-line">  cutoff = (et - st) * <span class="pl-c1">0.5</span>;</td>
+      </tr>
+      <tr>
+        <td id="L77" class="blob-num js-line-number" data-line-number="77"></td>
+        <td id="LC77" class="blob-code blob-code-inner js-file-line">
+</td>
+      </tr>
+      <tr>
+        <td id="L78" class="blob-num js-line-number" data-line-number="78"></td>
+        <td id="LC78" class="blob-code blob-code-inner js-file-line">  <span class="pl-c"><span class="pl-c">//</span> this is to make last_source_time as small as possible</span></td>
+      </tr>
+      <tr>
+        <td id="L79" class="blob-num js-line-number" data-line-number="79"></td>
+        <td id="LC79" class="blob-code blob-code-inner js-file-line">  <span class="pl-k">while</span> (<span class="pl-c1">exp</span>(-cutoff * cutoff / (<span class="pl-c1">2</span> * width * width)) &lt; <span class="pl-c1">1e-100</span>)</td>
+      </tr>
+      <tr>
+        <td id="L80" class="blob-num js-line-number" data-line-number="80"></td>
+        <td id="LC80" class="blob-code blob-code-inner js-file-line">    cutoff *= <span class="pl-c1">0.9</span>;</td>
+      </tr>
+      <tr>
+        <td id="L81" class="blob-num js-line-number" data-line-number="81"></td>
+        <td id="LC81" class="blob-code blob-code-inner js-file-line">  cutoff = <span class="pl-c1">float</span>(cutoff); <span class="pl-c"><span class="pl-c">//</span> don&#39;t make cutoff sensitive to roundoff error</span></td>
+      </tr>
+      <tr>
+        <td id="L82" class="blob-num js-line-number" data-line-number="82"></td>
+        <td id="LC82" class="blob-code blob-code-inner js-file-line">}</td>
+      </tr>
+      <tr>
+        <td id="L83" class="blob-num js-line-number" data-line-number="83"></td>
+        <td id="LC83" class="blob-code blob-code-inner js-file-line">
+</td>
+      </tr>
+      <tr>
+        <td id="L84" class="blob-num js-line-number" data-line-number="84"></td>
+        <td id="LC84" class="blob-code blob-code-inner js-file-line">complex&lt;<span class="pl-k">double</span>&gt; <span class="pl-en">gaussian_src_time::dipole</span>(<span class="pl-k">double</span> time) <span class="pl-k">const</span> {</td>
+      </tr>
+      <tr>
+        <td id="L85" class="blob-num js-line-number" data-line-number="85"></td>
+        <td id="LC85" class="blob-code blob-code-inner js-file-line">  <span class="pl-k">double</span> tt = <span class="pl-c1">time</span> - peak_time;</td>
+      </tr>
+      <tr>
+        <td id="L86" class="blob-num js-line-number" data-line-number="86"></td>
+        <td id="LC86" class="blob-code blob-code-inner js-file-line">  <span class="pl-k">if</span> (<span class="pl-c1">float</span>(<span class="pl-c1">fabs</span>(tt)) &gt; cutoff) <span class="pl-k">return</span> <span class="pl-c1">0.0</span>;</td>
+      </tr>
+      <tr>
+        <td id="L87" class="blob-num js-line-number" data-line-number="87"></td>
+        <td id="LC87" class="blob-code blob-code-inner js-file-line">
+</td>
+      </tr>
+      <tr>
+        <td id="L88" class="blob-num js-line-number" data-line-number="88"></td>
+        <td id="LC88" class="blob-code blob-code-inner js-file-line">  <span class="pl-c"><span class="pl-c">//</span> correction factor so that current amplitude (= d(dipole)/dt) is</span></td>
+      </tr>
+      <tr>
+        <td id="L89" class="blob-num js-line-number" data-line-number="89"></td>
+        <td id="LC89" class="blob-code blob-code-inner js-file-line">  <span class="pl-c"><span class="pl-c">//</span> ~ 1 near the peak of the Gaussian.</span></td>
+      </tr>
+      <tr>
+        <td id="L90" class="blob-num js-line-number" data-line-number="90"></td>
+        <td id="LC90" class="blob-code blob-code-inner js-file-line">  complex&lt;<span class="pl-k">double</span>&gt; amp = <span class="pl-c1">1.0</span> / complex&lt;<span class="pl-k">double</span>&gt;(<span class="pl-c1">0</span>, -<span class="pl-c1">2</span> * pi * freq);</td>
+      </tr>
+      <tr>
+        <td id="L91" class="blob-num js-line-number" data-line-number="91"></td>
+        <td id="LC91" class="blob-code blob-code-inner js-file-line">
+</td>
+      </tr>
+      <tr>
+        <td id="L92" class="blob-num js-line-number" data-line-number="92"></td>
+        <td id="LC92" class="blob-code blob-code-inner js-file-line">  <span class="pl-k">return</span> <span class="pl-c1">exp</span>(-tt * tt / (<span class="pl-c1">2</span> * width * width)) * <span class="pl-c1">polar</span>(<span class="pl-c1">1.0</span>, -<span class="pl-c1">2</span> * pi * freq * tt) * amp;</td>
+      </tr>
+      <tr>
+        <td id="L93" class="blob-num js-line-number" data-line-number="93"></td>
+        <td id="LC93" class="blob-code blob-code-inner js-file-line">}</td>
+      </tr>
+      <tr>
+        <td id="L94" class="blob-num js-line-number" data-line-number="94"></td>
+        <td id="LC94" class="blob-code blob-code-inner js-file-line">
+</td>
+      </tr>
+      <tr>
+        <td id="L95" class="blob-num js-line-number" data-line-number="95"></td>
+        <td id="LC95" class="blob-code blob-code-inner js-file-line"><span class="pl-c"><span class="pl-c">//</span> (1/\sqrt{2*pi}) \int e^{i\omega t} G(t) dt</span></td>
+      </tr>
+      <tr>
+        <td id="L96" class="blob-num js-line-number" data-line-number="96"></td>
+        <td id="LC96" class="blob-code blob-code-inner js-file-line"><span class="pl-c"><span class="pl-c">//</span> where G(t) is the *current* envelope, i.e. the time derivative</span></td>
+      </tr>
+      <tr>
+        <td id="L97" class="blob-num js-line-number" data-line-number="97"></td>
+        <td id="LC97" class="blob-code blob-code-inner js-file-line"><span class="pl-c"><span class="pl-c">//</span> of the dipole envelope</span></td>
+      </tr>
+      <tr>
+        <td id="L98" class="blob-num js-line-number" data-line-number="98"></td>
+        <td id="LC98" class="blob-code blob-code-inner js-file-line">std::complex&lt;<span class="pl-k">double</span>&gt; <span class="pl-en">gaussian_src_time::fourier_transform</span>(<span class="pl-k">const</span> <span class="pl-k">double</span> f) {</td>
+      </tr>
+      <tr>
+        <td id="L99" class="blob-num js-line-number" data-line-number="99"></td>
+        <td id="LC99" class="blob-code blob-code-inner js-file-line">  <span class="pl-k">double</span> omega = <span class="pl-c1">2.0</span> * pi * f;</td>
+      </tr>
+      <tr>
+        <td id="L100" class="blob-num js-line-number" data-line-number="100"></td>
+        <td id="LC100" class="blob-code blob-code-inner js-file-line">  <span class="pl-k">double</span> omega0 = <span class="pl-c1">2.0</span> * pi * freq;</td>
+      </tr>
+      <tr>
+        <td id="L101" class="blob-num js-line-number" data-line-number="101"></td>
+        <td id="LC101" class="blob-code blob-code-inner js-file-line">  <span class="pl-k">double</span> delta = (omega - omega0) * width;</td>
+      </tr>
+      <tr>
+        <td id="L102" class="blob-num js-line-number" data-line-number="102"></td>
+        <td id="LC102" class="blob-code blob-code-inner js-file-line">  <span class="pl-k">return</span> width * <span class="pl-c1">polar</span>(<span class="pl-c1">1.0</span>, omega * peak_time) * <span class="pl-c1">exp</span>(-<span class="pl-c1">0.5</span> * delta * delta);</td>
+      </tr>
+      <tr>
+        <td id="L103" class="blob-num js-line-number" data-line-number="103"></td>
+        <td id="LC103" class="blob-code blob-code-inner js-file-line">}</td>
+      </tr>
+      <tr>
+        <td id="L104" class="blob-num js-line-number" data-line-number="104"></td>
+        <td id="LC104" class="blob-code blob-code-inner js-file-line">
+</td>
+      </tr>
+      <tr>
+        <td id="L105" class="blob-num js-line-number" data-line-number="105"></td>
+        <td id="LC105" class="blob-code blob-code-inner js-file-line"><span class="pl-k">bool</span> <span class="pl-en">gaussian_src_time::is_equal</span>(<span class="pl-k">const</span> src_time &amp;t) <span class="pl-k">const</span> {</td>
+      </tr>
+      <tr>
+        <td id="L106" class="blob-num js-line-number" data-line-number="106"></td>
+        <td id="LC106" class="blob-code blob-code-inner js-file-line">  <span class="pl-k">const</span> gaussian_src_time *tp = <span class="pl-k">dynamic_cast</span>&lt;<span class="pl-k">const</span> gaussian_src_time *&gt;(&amp;t);</td>
+      </tr>
+      <tr>
+        <td id="L107" class="blob-num js-line-number" data-line-number="107"></td>
+        <td id="LC107" class="blob-code blob-code-inner js-file-line">  <span class="pl-k">if</span> (tp)</td>
+      </tr>
+      <tr>
+        <td id="L108" class="blob-num js-line-number" data-line-number="108"></td>
+        <td id="LC108" class="blob-code blob-code-inner js-file-line">    <span class="pl-k">return</span> (tp-&gt;<span class="pl-smi">freq</span> == freq &amp;&amp; tp-&gt;<span class="pl-smi">width</span> == width &amp;&amp; tp-&gt;<span class="pl-smi">peak_time</span> == peak_time &amp;&amp;</td>
+      </tr>
+      <tr>
+        <td id="L109" class="blob-num js-line-number" data-line-number="109"></td>
+        <td id="LC109" class="blob-code blob-code-inner js-file-line">            tp-&gt;<span class="pl-smi">cutoff</span> == cutoff);</td>
+      </tr>
+      <tr>
+        <td id="L110" class="blob-num js-line-number" data-line-number="110"></td>
+        <td id="LC110" class="blob-code blob-code-inner js-file-line">  <span class="pl-k">else</span></td>
+      </tr>
+      <tr>
+        <td id="L111" class="blob-num js-line-number" data-line-number="111"></td>
+        <td id="LC111" class="blob-code blob-code-inner js-file-line">    <span class="pl-k">return</span> <span class="pl-c1">0</span>;</td>
+      </tr>
+      <tr>
+        <td id="L112" class="blob-num js-line-number" data-line-number="112"></td>
+        <td id="LC112" class="blob-code blob-code-inner js-file-line">}</td>
+      </tr>
+      <tr>
+        <td id="L113" class="blob-num js-line-number" data-line-number="113"></td>
+        <td id="LC113" class="blob-code blob-code-inner js-file-line">
+</td>
+      </tr>
+      <tr>
+        <td id="L114" class="blob-num js-line-number" data-line-number="114"></td>
+        <td id="LC114" class="blob-code blob-code-inner js-file-line">complex&lt;<span class="pl-k">double</span>&gt; <span class="pl-en">continuous_src_time::dipole</span>(<span class="pl-k">double</span> time) <span class="pl-k">const</span> {</td>
+      </tr>
+      <tr>
+        <td id="L115" class="blob-num js-line-number" data-line-number="115"></td>
+        <td id="LC115" class="blob-code blob-code-inner js-file-line">  <span class="pl-k">float</span> rtime = <span class="pl-c1">float</span>(<span class="pl-c1">time</span>);</td>
+      </tr>
+      <tr>
+        <td id="L116" class="blob-num js-line-number" data-line-number="116"></td>
+        <td id="LC116" class="blob-code blob-code-inner js-file-line">  <span class="pl-k">if</span> (rtime &lt; start_time || rtime &gt; end_time) <span class="pl-k">return</span> <span class="pl-c1">0.0</span>;</td>
+      </tr>
+      <tr>
+        <td id="L117" class="blob-num js-line-number" data-line-number="117"></td>
+        <td id="LC117" class="blob-code blob-code-inner js-file-line">
+</td>
+      </tr>
+      <tr>
+        <td id="L118" class="blob-num js-line-number" data-line-number="118"></td>
+        <td id="LC118" class="blob-code blob-code-inner js-file-line">  <span class="pl-c"><span class="pl-c">//</span> correction factor so that current amplitude (= d(dipole)/dt) is 1.</span></td>
+      </tr>
+      <tr>
+        <td id="L119" class="blob-num js-line-number" data-line-number="119"></td>
+        <td id="LC119" class="blob-code blob-code-inner js-file-line">  complex&lt;<span class="pl-k">double</span>&gt; amp = <span class="pl-c1">1.0</span> / (complex&lt;<span class="pl-k">double</span>&gt;(<span class="pl-c1">0</span>, -<span class="pl-c1">1.0</span>) * (<span class="pl-c1">2</span> * pi) * freq);</td>
+      </tr>
+      <tr>
+        <td id="L120" class="blob-num js-line-number" data-line-number="120"></td>
+        <td id="LC120" class="blob-code blob-code-inner js-file-line">
+</td>
+      </tr>
+      <tr>
+        <td id="L121" class="blob-num js-line-number" data-line-number="121"></td>
+        <td id="LC121" class="blob-code blob-code-inner js-file-line">  <span class="pl-k">if</span> (width == <span class="pl-c1">0.0</span>)</td>
+      </tr>
+      <tr>
+        <td id="L122" class="blob-num js-line-number" data-line-number="122"></td>
+        <td id="LC122" class="blob-code blob-code-inner js-file-line">    <span class="pl-k">return</span> <span class="pl-c1">exp</span>(complex&lt;<span class="pl-k">double</span>&gt;(<span class="pl-c1">0</span>, -<span class="pl-c1">1.0</span>) * (<span class="pl-c1">2</span> * pi) * freq * <span class="pl-c1">time</span>) * amp;</td>
+      </tr>
+      <tr>
+        <td id="L123" class="blob-num js-line-number" data-line-number="123"></td>
+        <td id="LC123" class="blob-code blob-code-inner js-file-line">  <span class="pl-k">else</span> {</td>
+      </tr>
+      <tr>
+        <td id="L124" class="blob-num js-line-number" data-line-number="124"></td>
+        <td id="LC124" class="blob-code blob-code-inner js-file-line">    <span class="pl-k">double</span> ts = (<span class="pl-c1">time</span> - start_time) / width - slowness;</td>
+      </tr>
+      <tr>
+        <td id="L125" class="blob-num js-line-number" data-line-number="125"></td>
+        <td id="LC125" class="blob-code blob-code-inner js-file-line">    <span class="pl-k">double</span> te = (end_time - <span class="pl-c1">time</span>) / width - slowness;</td>
+      </tr>
+      <tr>
+        <td id="L126" class="blob-num js-line-number" data-line-number="126"></td>
+        <td id="LC126" class="blob-code blob-code-inner js-file-line">
+</td>
+      </tr>
+      <tr>
+        <td id="L127" class="blob-num js-line-number" data-line-number="127"></td>
+        <td id="LC127" class="blob-code blob-code-inner js-file-line">    <span class="pl-k">return</span> <span class="pl-c1">exp</span>(complex&lt;<span class="pl-k">double</span>&gt;(<span class="pl-c1">0</span>, -<span class="pl-c1">1.0</span>) * (<span class="pl-c1">2</span> * pi) * freq * <span class="pl-c1">time</span>) * amp *</td>
+      </tr>
+      <tr>
+        <td id="L128" class="blob-num js-line-number" data-line-number="128"></td>
+        <td id="LC128" class="blob-code blob-code-inner js-file-line">           (<span class="pl-c1">1.0</span> + <span class="pl-c1">tanh</span>(ts))   <span class="pl-c"><span class="pl-c">//</span> goes from 0 to 2</span></td>
+      </tr>
+      <tr>
+        <td id="L129" class="blob-num js-line-number" data-line-number="129"></td>
+        <td id="LC129" class="blob-code blob-code-inner js-file-line">           * (<span class="pl-c1">1.0</span> + <span class="pl-c1">tanh</span>(te)) <span class="pl-c"><span class="pl-c">//</span> goes from 2 to 0</span></td>
+      </tr>
+      <tr>
+        <td id="L130" class="blob-num js-line-number" data-line-number="130"></td>
+        <td id="LC130" class="blob-code blob-code-inner js-file-line">           * <span class="pl-c1">0.25</span>;</td>
+      </tr>
+      <tr>
+        <td id="L131" class="blob-num js-line-number" data-line-number="131"></td>
+        <td id="LC131" class="blob-code blob-code-inner js-file-line">  }</td>
+      </tr>
+      <tr>
+        <td id="L132" class="blob-num js-line-number" data-line-number="132"></td>
+        <td id="LC132" class="blob-code blob-code-inner js-file-line">}</td>
+      </tr>
+      <tr>
+        <td id="L133" class="blob-num js-line-number" data-line-number="133"></td>
+        <td id="LC133" class="blob-code blob-code-inner js-file-line">
+</td>
+      </tr>
+      <tr>
+        <td id="L134" class="blob-num js-line-number" data-line-number="134"></td>
+        <td id="LC134" class="blob-code blob-code-inner js-file-line"><span class="pl-k">bool</span> <span class="pl-en">continuous_src_time::is_equal</span>(<span class="pl-k">const</span> src_time &amp;t) <span class="pl-k">const</span> {</td>
+      </tr>
+      <tr>
+        <td id="L135" class="blob-num js-line-number" data-line-number="135"></td>
+        <td id="LC135" class="blob-code blob-code-inner js-file-line">  <span class="pl-k">const</span> continuous_src_time *tp = <span class="pl-k">dynamic_cast</span>&lt;<span class="pl-k">const</span> continuous_src_time *&gt;(&amp;t);</td>
+      </tr>
+      <tr>
+        <td id="L136" class="blob-num js-line-number" data-line-number="136"></td>
+        <td id="LC136" class="blob-code blob-code-inner js-file-line">  <span class="pl-k">if</span> (tp)</td>
+      </tr>
+      <tr>
+        <td id="L137" class="blob-num js-line-number" data-line-number="137"></td>
+        <td id="LC137" class="blob-code blob-code-inner js-file-line">    <span class="pl-k">return</span> (tp-&gt;<span class="pl-smi">freq</span> == freq &amp;&amp; tp-&gt;<span class="pl-smi">width</span> == width &amp;&amp; tp-&gt;<span class="pl-smi">start_time</span> == start_time &amp;&amp;</td>
+      </tr>
+      <tr>
+        <td id="L138" class="blob-num js-line-number" data-line-number="138"></td>
+        <td id="LC138" class="blob-code blob-code-inner js-file-line">            tp-&gt;<span class="pl-smi">end_time</span> == end_time &amp;&amp; tp-&gt;<span class="pl-smi">slowness</span> == slowness);</td>
+      </tr>
+      <tr>
+        <td id="L139" class="blob-num js-line-number" data-line-number="139"></td>
+        <td id="LC139" class="blob-code blob-code-inner js-file-line">  <span class="pl-k">else</span></td>
+      </tr>
+      <tr>
+        <td id="L140" class="blob-num js-line-number" data-line-number="140"></td>
+        <td id="LC140" class="blob-code blob-code-inner js-file-line">    <span class="pl-k">return</span> <span class="pl-c1">0</span>;</td>
+      </tr>
+      <tr>
+        <td id="L141" class="blob-num js-line-number" data-line-number="141"></td>
+        <td id="LC141" class="blob-code blob-code-inner js-file-line">}</td>
+      </tr>
+      <tr>
+        <td id="L142" class="blob-num js-line-number" data-line-number="142"></td>
+        <td id="LC142" class="blob-code blob-code-inner js-file-line">
+</td>
+      </tr>
+      <tr>
+        <td id="L143" class="blob-num js-line-number" data-line-number="143"></td>
+        <td id="LC143" class="blob-code blob-code-inner js-file-line"><span class="pl-k">bool</span> <span class="pl-en">custom_src_time::is_equal</span>(<span class="pl-k">const</span> src_time &amp;t) <span class="pl-k">const</span> {</td>
+      </tr>
+      <tr>
+        <td id="L144" class="blob-num js-line-number" data-line-number="144"></td>
+        <td id="LC144" class="blob-code blob-code-inner js-file-line">  <span class="pl-k">const</span> custom_src_time *tp = <span class="pl-k">dynamic_cast</span>&lt;<span class="pl-k">const</span> custom_src_time *&gt;(&amp;t);</td>
+      </tr>
+      <tr>
+        <td id="L145" class="blob-num js-line-number" data-line-number="145"></td>
+        <td id="LC145" class="blob-code blob-code-inner js-file-line">  <span class="pl-k">if</span> (tp)</td>
+      </tr>
+      <tr>
+        <td id="L146" class="blob-num js-line-number" data-line-number="146"></td>
+        <td id="LC146" class="blob-code blob-code-inner js-file-line">    <span class="pl-k">return</span> (tp-&gt;<span class="pl-smi">start_time</span> == start_time &amp;&amp; tp-&gt;<span class="pl-smi">end_time</span> == end_time &amp;&amp; tp-&gt;<span class="pl-smi">func</span> == func &amp;&amp;</td>
+      </tr>
+      <tr>
+        <td id="L147" class="blob-num js-line-number" data-line-number="147"></td>
+        <td id="LC147" class="blob-code blob-code-inner js-file-line">            tp-&gt;<span class="pl-smi">data</span> == data);</td>
+      </tr>
+      <tr>
+        <td id="L148" class="blob-num js-line-number" data-line-number="148"></td>
+        <td id="LC148" class="blob-code blob-code-inner js-file-line">  <span class="pl-k">else</span></td>
+      </tr>
+      <tr>
+        <td id="L149" class="blob-num js-line-number" data-line-number="149"></td>
+        <td id="LC149" class="blob-code blob-code-inner js-file-line">    <span class="pl-k">return</span> <span class="pl-c1">0</span>;</td>
+      </tr>
+      <tr>
+        <td id="L150" class="blob-num js-line-number" data-line-number="150"></td>
+        <td id="LC150" class="blob-code blob-code-inner js-file-line">}</td>
+      </tr>
+      <tr>
+        <td id="L151" class="blob-num js-line-number" data-line-number="151"></td>
+        <td id="LC151" class="blob-code blob-code-inner js-file-line">
+</td>
+      </tr>
+      <tr>
+        <td id="L152" class="blob-num js-line-number" data-line-number="152"></td>
+        <td id="LC152" class="blob-code blob-code-inner js-file-line"><span class="pl-c"><span class="pl-c">/*</span>*******************************************************************<span class="pl-c">*/</span></span></td>
+      </tr>
+      <tr>
+        <td id="L153" class="blob-num js-line-number" data-line-number="153"></td>
+        <td id="LC153" class="blob-code blob-code-inner js-file-line">
+</td>
+      </tr>
+      <tr>
+        <td id="L154" class="blob-num js-line-number" data-line-number="154"></td>
+        <td id="LC154" class="blob-code blob-code-inner js-file-line"><span class="pl-en">src_vol::src_vol</span>(component cc, src_time *st, <span class="pl-c1">size_t</span> n, <span class="pl-c1">ptrdiff_t</span> *ind, complex&lt;<span class="pl-k">double</span>&gt; *amps) {</td>
+      </tr>
+      <tr>
+        <td id="L155" class="blob-num js-line-number" data-line-number="155"></td>
+        <td id="LC155" class="blob-code blob-code-inner js-file-line">  c = cc;</td>
+      </tr>
+      <tr>
+        <td id="L156" class="blob-num js-line-number" data-line-number="156"></td>
+        <td id="LC156" class="blob-code blob-code-inner js-file-line">  <span class="pl-k">if</span> (<span class="pl-c1">is_D</span>(c)) c = <span class="pl-c1">direction_component</span>(Ex, <span class="pl-c1">component_direction</span>(c));</td>
+      </tr>
+      <tr>
+        <td id="L157" class="blob-num js-line-number" data-line-number="157"></td>
+        <td id="LC157" class="blob-code blob-code-inner js-file-line">  <span class="pl-k">if</span> (<span class="pl-c1">is_B</span>(c)) c = <span class="pl-c1">direction_component</span>(Hx, <span class="pl-c1">component_direction</span>(c));</td>
+      </tr>
+      <tr>
+        <td id="L158" class="blob-num js-line-number" data-line-number="158"></td>
+        <td id="LC158" class="blob-code blob-code-inner js-file-line">  t = st;</td>
+      </tr>
+      <tr>
+        <td id="L159" class="blob-num js-line-number" data-line-number="159"></td>
+        <td id="LC159" class="blob-code blob-code-inner js-file-line">  next = <span class="pl-c1">NULL</span>;</td>
+      </tr>
+      <tr>
+        <td id="L160" class="blob-num js-line-number" data-line-number="160"></td>
+        <td id="LC160" class="blob-code blob-code-inner js-file-line">  npts = n;</td>
+      </tr>
+      <tr>
+        <td id="L161" class="blob-num js-line-number" data-line-number="161"></td>
+        <td id="LC161" class="blob-code blob-code-inner js-file-line">  <span class="pl-c1">index</span> = ind;</td>
+      </tr>
+      <tr>
+        <td id="L162" class="blob-num js-line-number" data-line-number="162"></td>
+        <td id="LC162" class="blob-code blob-code-inner js-file-line">  A = amps;</td>
+      </tr>
+      <tr>
+        <td id="L163" class="blob-num js-line-number" data-line-number="163"></td>
+        <td id="LC163" class="blob-code blob-code-inner js-file-line">}</td>
+      </tr>
+      <tr>
+        <td id="L164" class="blob-num js-line-number" data-line-number="164"></td>
+        <td id="LC164" class="blob-code blob-code-inner js-file-line">
+</td>
+      </tr>
+      <tr>
+        <td id="L165" class="blob-num js-line-number" data-line-number="165"></td>
+        <td id="LC165" class="blob-code blob-code-inner js-file-line"><span class="pl-en">src_vol::src_vol</span>(<span class="pl-k">const</span> src_vol &amp;sv) {</td>
+      </tr>
+      <tr>
+        <td id="L166" class="blob-num js-line-number" data-line-number="166"></td>
+        <td id="LC166" class="blob-code blob-code-inner js-file-line">  c = sv.<span class="pl-smi">c</span>;</td>
+      </tr>
+      <tr>
+        <td id="L167" class="blob-num js-line-number" data-line-number="167"></td>
+        <td id="LC167" class="blob-code blob-code-inner js-file-line">  t = sv.<span class="pl-smi">t</span>;</td>
+      </tr>
+      <tr>
+        <td id="L168" class="blob-num js-line-number" data-line-number="168"></td>
+        <td id="LC168" class="blob-code blob-code-inner js-file-line">  npts = sv.<span class="pl-smi">npts</span>;</td>
+      </tr>
+      <tr>
+        <td id="L169" class="blob-num js-line-number" data-line-number="169"></td>
+        <td id="LC169" class="blob-code blob-code-inner js-file-line">  <span class="pl-c1">index</span> = <span class="pl-k">new</span> <span class="pl-c1">ptrdiff_t</span>[npts];</td>
+      </tr>
+      <tr>
+        <td id="L170" class="blob-num js-line-number" data-line-number="170"></td>
+        <td id="LC170" class="blob-code blob-code-inner js-file-line">  A = <span class="pl-k">new</span> complex&lt;<span class="pl-k">double</span>&gt;[npts];</td>
+      </tr>
+      <tr>
+        <td id="L171" class="blob-num js-line-number" data-line-number="171"></td>
+        <td id="LC171" class="blob-code blob-code-inner js-file-line">  <span class="pl-k">for</span> (<span class="pl-c1">size_t</span> j = <span class="pl-c1">0</span>; j &lt; npts; j++) {</td>
+      </tr>
+      <tr>
+        <td id="L172" class="blob-num js-line-number" data-line-number="172"></td>
+        <td id="LC172" class="blob-code blob-code-inner js-file-line">    <span class="pl-c1">index</span>[j] = sv.<span class="pl-smi">index</span>[j];</td>
+      </tr>
+      <tr>
+        <td id="L173" class="blob-num js-line-number" data-line-number="173"></td>
+        <td id="LC173" class="blob-code blob-code-inner js-file-line">    A[j] = sv.<span class="pl-smi">A</span>[j];</td>
+      </tr>
+      <tr>
+        <td id="L174" class="blob-num js-line-number" data-line-number="174"></td>
+        <td id="LC174" class="blob-code blob-code-inner js-file-line">  }</td>
+      </tr>
+      <tr>
+        <td id="L175" class="blob-num js-line-number" data-line-number="175"></td>
+        <td id="LC175" class="blob-code blob-code-inner js-file-line">  <span class="pl-k">if</span> (sv.<span class="pl-smi">next</span>)</td>
+      </tr>
+      <tr>
+        <td id="L176" class="blob-num js-line-number" data-line-number="176"></td>
+        <td id="LC176" class="blob-code blob-code-inner js-file-line">    next = <span class="pl-k">new</span> <span class="pl-c1">src_vol</span>(*sv.<span class="pl-smi">next</span>);</td>
+      </tr>
+      <tr>
+        <td id="L177" class="blob-num js-line-number" data-line-number="177"></td>
+        <td id="LC177" class="blob-code blob-code-inner js-file-line">  <span class="pl-k">else</span></td>
+      </tr>
+      <tr>
+        <td id="L178" class="blob-num js-line-number" data-line-number="178"></td>
+        <td id="LC178" class="blob-code blob-code-inner js-file-line">    next = <span class="pl-c1">NULL</span>;</td>
+      </tr>
+      <tr>
+        <td id="L179" class="blob-num js-line-number" data-line-number="179"></td>
+        <td id="LC179" class="blob-code blob-code-inner js-file-line">}</td>
+      </tr>
+      <tr>
+        <td id="L180" class="blob-num js-line-number" data-line-number="180"></td>
+        <td id="LC180" class="blob-code blob-code-inner js-file-line">
+</td>
+      </tr>
+      <tr>
+        <td id="L181" class="blob-num js-line-number" data-line-number="181"></td>
+        <td id="LC181" class="blob-code blob-code-inner js-file-line">src_vol *<span class="pl-en">src_vol::add_to</span>(src_vol *others) {</td>
+      </tr>
+      <tr>
+        <td id="L182" class="blob-num js-line-number" data-line-number="182"></td>
+        <td id="LC182" class="blob-code blob-code-inner js-file-line">  <span class="pl-k">if</span> (others) {</td>
+      </tr>
+      <tr>
+        <td id="L183" class="blob-num js-line-number" data-line-number="183"></td>
+        <td id="LC183" class="blob-code blob-code-inner js-file-line">    <span class="pl-k">if</span> (*<span class="pl-c1">this</span> == *others) {</td>
+      </tr>
+      <tr>
+        <td id="L184" class="blob-num js-line-number" data-line-number="184"></td>
+        <td id="LC184" class="blob-code blob-code-inner js-file-line">      <span class="pl-k">if</span> (npts != others-&gt;<span class="pl-smi">npts</span>)</td>
+      </tr>
+      <tr>
+        <td id="L185" class="blob-num js-line-number" data-line-number="185"></td>
+        <td id="LC185" class="blob-code blob-code-inner js-file-line">        <span class="pl-c1">abort</span>(<span class="pl-s"><span class="pl-pds">&quot;</span>Cannot add grid_volume sources with different number of points<span class="pl-cce">\n</span><span class="pl-pds">&quot;</span></span>);</td>
+      </tr>
+      <tr>
+        <td id="L186" class="blob-num js-line-number" data-line-number="186"></td>
+        <td id="LC186" class="blob-code blob-code-inner js-file-line">      <span class="pl-c"><span class="pl-c">/*</span> Compare all of the indices...if this ever becomes too slow,</span></td>
+      </tr>
+      <tr>
+        <td id="L187" class="blob-num js-line-number" data-line-number="187"></td>
+        <td id="LC187" class="blob-code blob-code-inner js-file-line"><span class="pl-c">         we can just compare the first and last indices. <span class="pl-c">*/</span></span></td>
+      </tr>
+      <tr>
+        <td id="L188" class="blob-num js-line-number" data-line-number="188"></td>
+        <td id="LC188" class="blob-code blob-code-inner js-file-line">      <span class="pl-k">for</span> (<span class="pl-c1">size_t</span> j = <span class="pl-c1">0</span>; j &lt; npts; j++) {</td>
+      </tr>
+      <tr>
+        <td id="L189" class="blob-num js-line-number" data-line-number="189"></td>
+        <td id="LC189" class="blob-code blob-code-inner js-file-line">        <span class="pl-k">if</span> (others-&gt;<span class="pl-smi">index</span>[j] != <span class="pl-c1">index</span>[j]) <span class="pl-c1">abort</span>(<span class="pl-s"><span class="pl-pds">&quot;</span>Different indices<span class="pl-cce">\n</span><span class="pl-pds">&quot;</span></span>);</td>
+      </tr>
+      <tr>
+        <td id="L190" class="blob-num js-line-number" data-line-number="190"></td>
+        <td id="LC190" class="blob-code blob-code-inner js-file-line">        others-&gt;<span class="pl-smi">A</span>[j] += A[j];</td>
+      </tr>
+      <tr>
+        <td id="L191" class="blob-num js-line-number" data-line-number="191"></td>
+        <td id="LC191" class="blob-code blob-code-inner js-file-line">      }</td>
+      </tr>
+      <tr>
+        <td id="L192" class="blob-num js-line-number" data-line-number="192"></td>
+        <td id="LC192" class="blob-code blob-code-inner js-file-line">    } <span class="pl-k">else</span></td>
+      </tr>
+      <tr>
+        <td id="L193" class="blob-num js-line-number" data-line-number="193"></td>
+        <td id="LC193" class="blob-code blob-code-inner js-file-line">      others-&gt;<span class="pl-smi">next</span> = <span class="pl-c1">add_to</span>(others-&gt;<span class="pl-smi">next</span>);</td>
+      </tr>
+      <tr>
+        <td id="L194" class="blob-num js-line-number" data-line-number="194"></td>
+        <td id="LC194" class="blob-code blob-code-inner js-file-line">    <span class="pl-k">return</span> others;</td>
+      </tr>
+      <tr>
+        <td id="L195" class="blob-num js-line-number" data-line-number="195"></td>
+        <td id="LC195" class="blob-code blob-code-inner js-file-line">  } <span class="pl-k">else</span> {</td>
+      </tr>
+      <tr>
+        <td id="L196" class="blob-num js-line-number" data-line-number="196"></td>
+        <td id="LC196" class="blob-code blob-code-inner js-file-line">    next = others;</td>
+      </tr>
+      <tr>
+        <td id="L197" class="blob-num js-line-number" data-line-number="197"></td>
+        <td id="LC197" class="blob-code blob-code-inner js-file-line">    <span class="pl-k">return</span> <span class="pl-c1">this</span>;</td>
+      </tr>
+      <tr>
+        <td id="L198" class="blob-num js-line-number" data-line-number="198"></td>
+        <td id="LC198" class="blob-code blob-code-inner js-file-line">  }</td>
+      </tr>
+      <tr>
+        <td id="L199" class="blob-num js-line-number" data-line-number="199"></td>
+        <td id="LC199" class="blob-code blob-code-inner js-file-line">}</td>
+      </tr>
+      <tr>
+        <td id="L200" class="blob-num js-line-number" data-line-number="200"></td>
+        <td id="LC200" class="blob-code blob-code-inner js-file-line">
+</td>
+      </tr>
+      <tr>
+        <td id="L201" class="blob-num js-line-number" data-line-number="201"></td>
+        <td id="LC201" class="blob-code blob-code-inner js-file-line"><span class="pl-c"><span class="pl-c">/*</span>*******************************************************************<span class="pl-c">*/</span></span></td>
+      </tr>
+      <tr>
+        <td id="L202" class="blob-num js-line-number" data-line-number="202"></td>
+        <td id="LC202" class="blob-code blob-code-inner js-file-line">
+</td>
+      </tr>
+      <tr>
+        <td id="L203" class="blob-num js-line-number" data-line-number="203"></td>
+        <td id="LC203" class="blob-code blob-code-inner js-file-line"><span class="pl-c"><span class="pl-c">//</span> THIS VARIANT IS FOR BACKWARDS COMPATIBILITY, and is DEPRECATED:</span></td>
+      </tr>
+      <tr>
+        <td id="L204" class="blob-num js-line-number" data-line-number="204"></td>
+        <td id="LC204" class="blob-code blob-code-inner js-file-line"><span class="pl-k">void</span> <span class="pl-en">fields::add_point_source</span>(component c, <span class="pl-k">double</span> freq, <span class="pl-k">double</span> width, <span class="pl-k">double</span> peaktime,</td>
+      </tr>
+      <tr>
+        <td id="L205" class="blob-num js-line-number" data-line-number="205"></td>
+        <td id="LC205" class="blob-code blob-code-inner js-file-line">                              <span class="pl-k">double</span> cutoff, <span class="pl-k">const</span> vec &amp;p, complex&lt;<span class="pl-k">double</span>&gt; amp, <span class="pl-k">int</span> is_c) {</td>
+      </tr>
+      <tr>
+        <td id="L206" class="blob-num js-line-number" data-line-number="206"></td>
+        <td id="LC206" class="blob-code blob-code-inner js-file-line">  width /= freq;</td>
+      </tr>
+      <tr>
+        <td id="L207" class="blob-num js-line-number" data-line-number="207"></td>
+        <td id="LC207" class="blob-code blob-code-inner js-file-line">
+</td>
+      </tr>
+      <tr>
+        <td id="L208" class="blob-num js-line-number" data-line-number="208"></td>
+        <td id="LC208" class="blob-code blob-code-inner js-file-line">  <span class="pl-k">if</span> (is_c) { <span class="pl-c"><span class="pl-c">//</span> TODO: don&#39;t ignore peaktime?</span></td>
+      </tr>
+      <tr>
+        <td id="L209" class="blob-num js-line-number" data-line-number="209"></td>
+        <td id="LC209" class="blob-code blob-code-inner js-file-line">    continuous_src_time <span class="pl-smi">src</span>(freq, width, <span class="pl-c1">time</span>(), infinity, cutoff);</td>
+      </tr>
+      <tr>
+        <td id="L210" class="blob-num js-line-number" data-line-number="210"></td>
+        <td id="LC210" class="blob-code blob-code-inner js-file-line">    <span class="pl-k">if</span> (<span class="pl-c1">is_magnetic</span>(c)) src.<span class="pl-smi">is_integrated</span> = <span class="pl-c1">false</span>;</td>
+      </tr>
+      <tr>
+        <td id="L211" class="blob-num js-line-number" data-line-number="211"></td>
+        <td id="LC211" class="blob-code blob-code-inner js-file-line">    <span class="pl-c1">add_point_source</span>(c, src, p, amp);</td>
+      </tr>
+      <tr>
+        <td id="L212" class="blob-num js-line-number" data-line-number="212"></td>
+        <td id="LC212" class="blob-code blob-code-inner js-file-line">  } <span class="pl-k">else</span> {</td>
+      </tr>
+      <tr>
+        <td id="L213" class="blob-num js-line-number" data-line-number="213"></td>
+        <td id="LC213" class="blob-code blob-code-inner js-file-line">    cutoff = gv.<span class="pl-smi">inva</span> + cutoff * width;</td>
+      </tr>
+      <tr>
+        <td id="L214" class="blob-num js-line-number" data-line-number="214"></td>
+        <td id="LC214" class="blob-code blob-code-inner js-file-line">    <span class="pl-k">if</span> (peaktime &lt;= <span class="pl-c1">0.0</span>) peaktime = <span class="pl-c1">time</span>() + cutoff;</td>
+      </tr>
+      <tr>
+        <td id="L215" class="blob-num js-line-number" data-line-number="215"></td>
+        <td id="LC215" class="blob-code blob-code-inner js-file-line">
+</td>
+      </tr>
+      <tr>
+        <td id="L216" class="blob-num js-line-number" data-line-number="216"></td>
+        <td id="LC216" class="blob-code blob-code-inner js-file-line">    <span class="pl-c"><span class="pl-c">//</span> backward compatibility (slight phase shift in old Meep version)</span></td>
+      </tr>
+      <tr>
+        <td id="L217" class="blob-num js-line-number" data-line-number="217"></td>
+        <td id="LC217" class="blob-code blob-code-inner js-file-line">    peaktime += <span class="pl-c1">is_magnetic</span>(c) ? -dt * <span class="pl-c1">0.5</span> : dt;</td>
+      </tr>
+      <tr>
+        <td id="L218" class="blob-num js-line-number" data-line-number="218"></td>
+        <td id="LC218" class="blob-code blob-code-inner js-file-line">
+</td>
+      </tr>
+      <tr>
+        <td id="L219" class="blob-num js-line-number" data-line-number="219"></td>
+        <td id="LC219" class="blob-code blob-code-inner js-file-line">    gaussian_src_time <span class="pl-smi">src</span>(freq, width, peaktime - cutoff, peaktime + cutoff);</td>
+      </tr>
+      <tr>
+        <td id="L220" class="blob-num js-line-number" data-line-number="220"></td>
+        <td id="LC220" class="blob-code blob-code-inner js-file-line">    <span class="pl-k">if</span> (<span class="pl-c1">is_magnetic</span>(c)) src.<span class="pl-smi">is_integrated</span> = <span class="pl-c1">false</span>;</td>
+      </tr>
+      <tr>
+        <td id="L221" class="blob-num js-line-number" data-line-number="221"></td>
+        <td id="LC221" class="blob-code blob-code-inner js-file-line">    <span class="pl-c1">add_point_source</span>(c, src, p, amp);</td>
+      </tr>
+      <tr>
+        <td id="L222" class="blob-num js-line-number" data-line-number="222"></td>
+        <td id="LC222" class="blob-code blob-code-inner js-file-line">  }</td>
+      </tr>
+      <tr>
+        <td id="L223" class="blob-num js-line-number" data-line-number="223"></td>
+        <td id="LC223" class="blob-code blob-code-inner js-file-line">}</td>
+      </tr>
+      <tr>
+        <td id="L224" class="blob-num js-line-number" data-line-number="224"></td>
+        <td id="LC224" class="blob-code blob-code-inner js-file-line">
+</td>
+      </tr>
+      <tr>
+        <td id="L225" class="blob-num js-line-number" data-line-number="225"></td>
+        <td id="LC225" class="blob-code blob-code-inner js-file-line"><span class="pl-k">void</span> <span class="pl-en">fields::add_point_source</span>(component c, <span class="pl-k">const</span> src_time &amp;src, <span class="pl-k">const</span> vec &amp;p, complex&lt;<span class="pl-k">double</span>&gt; amp) {</td>
+      </tr>
+      <tr>
+        <td id="L226" class="blob-num js-line-number" data-line-number="226"></td>
+        <td id="LC226" class="blob-code blob-code-inner js-file-line">  <span class="pl-c1">add_volume_source</span>(c, src, <span class="pl-c1">volume</span>(p, p), amp);</td>
+      </tr>
+      <tr>
+        <td id="L227" class="blob-num js-line-number" data-line-number="227"></td>
+        <td id="LC227" class="blob-code blob-code-inner js-file-line">}</td>
+      </tr>
+      <tr>
+        <td id="L228" class="blob-num js-line-number" data-line-number="228"></td>
+        <td id="LC228" class="blob-code blob-code-inner js-file-line">
+</td>
+      </tr>
+      <tr>
+        <td id="L229" class="blob-num js-line-number" data-line-number="229"></td>
+        <td id="LC229" class="blob-code blob-code-inner js-file-line"><span class="pl-k">static</span> complex&lt;<span class="pl-k">double</span>&gt; <span class="pl-en">one</span>(<span class="pl-k">const</span> vec &amp;pt) {</td>
+      </tr>
+      <tr>
+        <td id="L230" class="blob-num js-line-number" data-line-number="230"></td>
+        <td id="LC230" class="blob-code blob-code-inner js-file-line">  (<span class="pl-k">void</span>)pt;</td>
+      </tr>
+      <tr>
+        <td id="L231" class="blob-num js-line-number" data-line-number="231"></td>
+        <td id="LC231" class="blob-code blob-code-inner js-file-line">  <span class="pl-k">return</span> <span class="pl-c1">1.0</span>;</td>
+      </tr>
+      <tr>
+        <td id="L232" class="blob-num js-line-number" data-line-number="232"></td>
+        <td id="LC232" class="blob-code blob-code-inner js-file-line">}</td>
+      </tr>
+      <tr>
+        <td id="L233" class="blob-num js-line-number" data-line-number="233"></td>
+        <td id="LC233" class="blob-code blob-code-inner js-file-line"><span class="pl-k">void</span> <span class="pl-en">fields::add_volume_source</span>(component c, <span class="pl-k">const</span> src_time &amp;src, <span class="pl-k">const</span> volume &amp;where,</td>
+      </tr>
+      <tr>
+        <td id="L234" class="blob-num js-line-number" data-line-number="234"></td>
+        <td id="LC234" class="blob-code blob-code-inner js-file-line">                               complex&lt;<span class="pl-k">double</span>&gt; amp) {</td>
+      </tr>
+      <tr>
+        <td id="L235" class="blob-num js-line-number" data-line-number="235"></td>
+        <td id="LC235" class="blob-code blob-code-inner js-file-line">  <span class="pl-c1">add_volume_source</span>(c, src, where, one, amp);</td>
+      </tr>
+      <tr>
+        <td id="L236" class="blob-num js-line-number" data-line-number="236"></td>
+        <td id="LC236" class="blob-code blob-code-inner js-file-line">}</td>
+      </tr>
+      <tr>
+        <td id="L237" class="blob-num js-line-number" data-line-number="237"></td>
+        <td id="LC237" class="blob-code blob-code-inner js-file-line">
+</td>
+      </tr>
+      <tr>
+        <td id="L238" class="blob-num js-line-number" data-line-number="238"></td>
+        <td id="LC238" class="blob-code blob-code-inner js-file-line"><span class="pl-k">struct</span> <span class="pl-en">src_vol_chunkloop_data</span> {</td>
+      </tr>
+      <tr>
+        <td id="L239" class="blob-num js-line-number" data-line-number="239"></td>
+        <td id="LC239" class="blob-code blob-code-inner js-file-line">  complex&lt;<span class="pl-k">double</span>&gt; (*A)(<span class="pl-k">const</span> vec &amp;);</td>
+      </tr>
+      <tr>
+        <td id="L240" class="blob-num js-line-number" data-line-number="240"></td>
+        <td id="LC240" class="blob-code blob-code-inner js-file-line">  complex&lt;<span class="pl-k">double</span>&gt; amp;</td>
+      </tr>
+      <tr>
+        <td id="L241" class="blob-num js-line-number" data-line-number="241"></td>
+        <td id="LC241" class="blob-code blob-code-inner js-file-line">  src_time *src;</td>
+      </tr>
+      <tr>
+        <td id="L242" class="blob-num js-line-number" data-line-number="242"></td>
+        <td id="LC242" class="blob-code blob-code-inner js-file-line">  vec center;</td>
+      </tr>
+      <tr>
+        <td id="L243" class="blob-num js-line-number" data-line-number="243"></td>
+        <td id="LC243" class="blob-code blob-code-inner js-file-line">};</td>
+      </tr>
+      <tr>
+        <td id="L244" class="blob-num js-line-number" data-line-number="244"></td>
+        <td id="LC244" class="blob-code blob-code-inner js-file-line">
+</td>
+      </tr>
+      <tr>
+        <td id="L245" class="blob-num js-line-number" data-line-number="245"></td>
+        <td id="LC245" class="blob-code blob-code-inner js-file-line"><span class="pl-c"><span class="pl-c">/*</span> Adding source volumes can be treated as a kind of &quot;integration&quot;</span></td>
+      </tr>
+      <tr>
+        <td id="L246" class="blob-num js-line-number" data-line-number="246"></td>
+        <td id="LC246" class="blob-code blob-code-inner js-file-line"><span class="pl-c">   problem, since we need to loop over all the chunks that intersect</span></td>
+      </tr>
+      <tr>
+        <td id="L247" class="blob-num js-line-number" data-line-number="247"></td>
+        <td id="LC247" class="blob-code blob-code-inner js-file-line"><span class="pl-c">   the source grid_volume, with appropriate interpolation weights at the</span></td>
+      </tr>
+      <tr>
+        <td id="L248" class="blob-num js-line-number" data-line-number="248"></td>
+        <td id="LC248" class="blob-code blob-code-inner js-file-line"><span class="pl-c">   boundaries so that the integral of the current is fixed regardless</span></td>
+      </tr>
+      <tr>
+        <td id="L249" class="blob-num js-line-number" data-line-number="249"></td>
+        <td id="LC249" class="blob-code blob-code-inner js-file-line"><span class="pl-c">   of resolution.  Unlike most uses of fields::loop_in_chunks, however, we</span></td>
+      </tr>
+      <tr>
+        <td id="L250" class="blob-num js-line-number" data-line-number="250"></td>
+        <td id="LC250" class="blob-code blob-code-inner js-file-line"><span class="pl-c">   set use_symmetry=false: we only find the intersection of the grid_volume</span></td>
+      </tr>
+      <tr>
+        <td id="L251" class="blob-num js-line-number" data-line-number="251"></td>
+        <td id="LC251" class="blob-code blob-code-inner js-file-line"><span class="pl-c">   with the untransformed chunks (since the transformed versions are</span></td>
+      </tr>
+      <tr>
+        <td id="L252" class="blob-num js-line-number" data-line-number="252"></td>
+        <td id="LC252" class="blob-code blob-code-inner js-file-line"><span class="pl-c">   implicit). <span class="pl-c">*/</span></span></td>
+      </tr>
+      <tr>
+        <td id="L253" class="blob-num js-line-number" data-line-number="253"></td>
+        <td id="LC253" class="blob-code blob-code-inner js-file-line"><span class="pl-k">static</span> <span class="pl-k">void</span> <span class="pl-en">src_vol_chunkloop</span>(fields_chunk *fc, <span class="pl-k">int</span> ichunk, component c, ivec is, ivec ie, vec s0,</td>
+      </tr>
+      <tr>
+        <td id="L254" class="blob-num js-line-number" data-line-number="254"></td>
+        <td id="LC254" class="blob-code blob-code-inner js-file-line">                              vec s1, vec <span class="pl-c1">e0</span>, vec <span class="pl-c1">e1</span>, <span class="pl-k">double</span> dV0, <span class="pl-k">double</span> dV1, ivec shift,</td>
+      </tr>
+      <tr>
+        <td id="L255" class="blob-num js-line-number" data-line-number="255"></td>
+        <td id="LC255" class="blob-code blob-code-inner js-file-line">                              complex&lt;<span class="pl-k">double</span>&gt; shift_phase, <span class="pl-k">const</span> symmetry &amp;S, <span class="pl-k">int</span> sn, <span class="pl-k">void</span> *data_) {</td>
+      </tr>
+      <tr>
+        <td id="L256" class="blob-num js-line-number" data-line-number="256"></td>
+        <td id="LC256" class="blob-code blob-code-inner js-file-line">  src_vol_chunkloop_data *data = (src_vol_chunkloop_data *)data_;</td>
+      </tr>
+      <tr>
+        <td id="L257" class="blob-num js-line-number" data-line-number="257"></td>
+        <td id="LC257" class="blob-code blob-code-inner js-file-line">
+</td>
+      </tr>
+      <tr>
+        <td id="L258" class="blob-num js-line-number" data-line-number="258"></td>
+        <td id="LC258" class="blob-code blob-code-inner js-file-line">  (<span class="pl-k">void</span>)S;</td>
+      </tr>
+      <tr>
+        <td id="L259" class="blob-num js-line-number" data-line-number="259"></td>
+        <td id="LC259" class="blob-code blob-code-inner js-file-line">  (<span class="pl-k">void</span>)sn; <span class="pl-c"><span class="pl-c">//</span> these should be the identity</span></td>
+      </tr>
+      <tr>
+        <td id="L260" class="blob-num js-line-number" data-line-number="260"></td>
+        <td id="LC260" class="blob-code blob-code-inner js-file-line">  (<span class="pl-k">void</span>)dV0;</td>
+      </tr>
+      <tr>
+        <td id="L261" class="blob-num js-line-number" data-line-number="261"></td>
+        <td id="LC261" class="blob-code blob-code-inner js-file-line">  (<span class="pl-k">void</span>)dV1; <span class="pl-c"><span class="pl-c">//</span> grid_volume weighting is included in data-&gt;amp</span></td>
+      </tr>
+      <tr>
+        <td id="L262" class="blob-num js-line-number" data-line-number="262"></td>
+        <td id="LC262" class="blob-code blob-code-inner js-file-line">  (<span class="pl-k">void</span>)ichunk;</td>
+      </tr>
+      <tr>
+        <td id="L263" class="blob-num js-line-number" data-line-number="263"></td>
+        <td id="LC263" class="blob-code blob-code-inner js-file-line">
+</td>
+      </tr>
+      <tr>
+        <td id="L264" class="blob-num js-line-number" data-line-number="264"></td>
+        <td id="LC264" class="blob-code blob-code-inner js-file-line">  <span class="pl-c1">size_t</span> npts = <span class="pl-c1">1</span>;</td>
+      </tr>
+      <tr>
+        <td id="L265" class="blob-num js-line-number" data-line-number="265"></td>
+        <td id="LC265" class="blob-code blob-code-inner js-file-line">  <span class="pl-c1">LOOP_OVER_DIRECTIONS</span>(is.<span class="pl-smi">dim</span>, d) { npts *= (ie.<span class="pl-c1">in_direction</span>(d) - is.<span class="pl-c1">in_direction</span>(d)) / <span class="pl-c1">2</span> + <span class="pl-c1">1</span>; }</td>
+      </tr>
+      <tr>
+        <td id="L266" class="blob-num js-line-number" data-line-number="266"></td>
+        <td id="LC266" class="blob-code blob-code-inner js-file-line">  <span class="pl-c1">ptrdiff_t</span> *index_array = <span class="pl-k">new</span> <span class="pl-c1">ptrdiff_t</span>[npts];</td>
+      </tr>
+      <tr>
+        <td id="L267" class="blob-num js-line-number" data-line-number="267"></td>
+        <td id="LC267" class="blob-code blob-code-inner js-file-line">  complex&lt;<span class="pl-k">double</span>&gt; *amps_array = <span class="pl-k">new</span> complex&lt;<span class="pl-k">double</span>&gt;[npts];</td>
+      </tr>
+      <tr>
+        <td id="L268" class="blob-num js-line-number" data-line-number="268"></td>
+        <td id="LC268" class="blob-code blob-code-inner js-file-line">
+</td>
+      </tr>
+      <tr>
+        <td id="L269" class="blob-num js-line-number" data-line-number="269"></td>
+        <td id="LC269" class="blob-code blob-code-inner js-file-line">  complex&lt;<span class="pl-k">double</span>&gt; amp = data-&gt;<span class="pl-smi">amp</span> * <span class="pl-c1">conj</span>(shift_phase);</td>
+      </tr>
+      <tr>
+        <td id="L270" class="blob-num js-line-number" data-line-number="270"></td>
+        <td id="LC270" class="blob-code blob-code-inner js-file-line">
+</td>
+      </tr>
+      <tr>
+        <td id="L271" class="blob-num js-line-number" data-line-number="271"></td>
+        <td id="LC271" class="blob-code blob-code-inner js-file-line">  direction cd = <span class="pl-c1">component_direction</span>(c);</td>
+      </tr>
+      <tr>
+        <td id="L272" class="blob-num js-line-number" data-line-number="272"></td>
+        <td id="LC272" class="blob-code blob-code-inner js-file-line">
+</td>
+      </tr>
+      <tr>
+        <td id="L273" class="blob-num js-line-number" data-line-number="273"></td>
+        <td id="LC273" class="blob-code blob-code-inner js-file-line">  <span class="pl-k">double</span> inva = fc-&gt;<span class="pl-smi">gv</span>.<span class="pl-smi">inva</span>;</td>
+      </tr>
+      <tr>
+        <td id="L274" class="blob-num js-line-number" data-line-number="274"></td>
+        <td id="LC274" class="blob-code blob-code-inner js-file-line">  <span class="pl-c1">size_t</span> idx_vol = <span class="pl-c1">0</span>;</td>
+      </tr>
+      <tr>
+        <td id="L275" class="blob-num js-line-number" data-line-number="275"></td>
+        <td id="LC275" class="blob-code blob-code-inner js-file-line">  <span class="pl-c1">LOOP_OVER_IVECS</span>(fc-&gt;<span class="pl-smi">gv</span>, is, ie, idx) {</td>
+      </tr>
+      <tr>
+        <td id="L276" class="blob-num js-line-number" data-line-number="276"></td>
+        <td id="LC276" class="blob-code blob-code-inner js-file-line">    <span class="pl-c1">IVEC_LOOP_ILOC</span>(fc-&gt;<span class="pl-smi">gv</span>, iloc);</td>
+      </tr>
+      <tr>
+        <td id="L277" class="blob-num js-line-number" data-line-number="277"></td>
+        <td id="LC277" class="blob-code blob-code-inner js-file-line">    <span class="pl-k">if</span> (!fc-&gt;<span class="pl-smi">gv</span>.<span class="pl-c1">owns</span>(iloc)) <span class="pl-k">continue</span>;</td>
+      </tr>
+      <tr>
+        <td id="L278" class="blob-num js-line-number" data-line-number="278"></td>
+        <td id="LC278" class="blob-code blob-code-inner js-file-line">
+</td>
+      </tr>
+      <tr>
+        <td id="L279" class="blob-num js-line-number" data-line-number="279"></td>
+        <td id="LC279" class="blob-code blob-code-inner js-file-line">    <span class="pl-c1">IVEC_LOOP_LOC</span>(fc-&gt;<span class="pl-smi">gv</span>, loc);</td>
+      </tr>
+      <tr>
+        <td id="L280" class="blob-num js-line-number" data-line-number="280"></td>
+        <td id="LC280" class="blob-code blob-code-inner js-file-line">    loc += shift * (<span class="pl-c1">0.5</span> * inva);</td>
+      </tr>
+      <tr>
+        <td id="L281" class="blob-num js-line-number" data-line-number="281"></td>
+        <td id="LC281" class="blob-code blob-code-inner js-file-line">
+</td>
+      </tr>
+      <tr>
+        <td id="L282" class="blob-num js-line-number" data-line-number="282"></td>
+        <td id="LC282" class="blob-code blob-code-inner js-file-line">    vec rel_loc = loc - data-&gt;<span class="pl-smi">center</span>;</td>
+      </tr>
+      <tr>
+        <td id="L283" class="blob-num js-line-number" data-line-number="283"></td>
+        <td id="LC283" class="blob-code blob-code-inner js-file-line">    amps_array[idx_vol] = <span class="pl-c1">IVEC_LOOP_WEIGHT</span>(s0, s1, <span class="pl-c1">e0</span>, <span class="pl-c1">e1</span>, <span class="pl-c1">1</span>) * amp * data-&gt;<span class="pl-c1">A</span>(rel_loc);</td>
+      </tr>
+      <tr>
+        <td id="L284" class="blob-num js-line-number" data-line-number="284"></td>
+        <td id="LC284" class="blob-code blob-code-inner js-file-line">
+</td>
+      </tr>
+      <tr>
+        <td id="L285" class="blob-num js-line-number" data-line-number="285"></td>
+        <td id="LC285" class="blob-code blob-code-inner js-file-line">    <span class="pl-c"><span class="pl-c">/*</span> for &quot;D&quot; sources, multiply by epsilon.  FIXME: this is not quite</span></td>
+      </tr>
+      <tr>
+        <td id="L286" class="blob-num js-line-number" data-line-number="286"></td>
+        <td id="LC286" class="blob-code blob-code-inner js-file-line"><span class="pl-c">       right because it doesn&#39;t handle non-diagonal chi1inv!</span></td>
+      </tr>
+      <tr>
+        <td id="L287" class="blob-num js-line-number" data-line-number="287"></td>
+        <td id="LC287" class="blob-code blob-code-inner js-file-line"><span class="pl-c">       similarly, for &quot;B&quot; sources, multiply by mu. <span class="pl-c">*/</span></span></td>
+      </tr>
+      <tr>
+        <td id="L288" class="blob-num js-line-number" data-line-number="288"></td>
+        <td id="LC288" class="blob-code blob-code-inner js-file-line">    <span class="pl-k">if</span> (<span class="pl-c1">is_D</span>(c) &amp;&amp; fc-&gt;<span class="pl-smi">s</span>-&gt;<span class="pl-smi">chi1inv</span>[c - Dx + Ex][cd])</td>
+      </tr>
+      <tr>
+        <td id="L289" class="blob-num js-line-number" data-line-number="289"></td>
+        <td id="LC289" class="blob-code blob-code-inner js-file-line">      amps_array[idx_vol] /= fc-&gt;<span class="pl-smi">s</span>-&gt;<span class="pl-smi">chi1inv</span>[c - Dx + Ex][cd][idx];</td>
+      </tr>
+      <tr>
+        <td id="L290" class="blob-num js-line-number" data-line-number="290"></td>
+        <td id="LC290" class="blob-code blob-code-inner js-file-line">    <span class="pl-k">if</span> (<span class="pl-c1">is_B</span>(c) &amp;&amp; fc-&gt;<span class="pl-smi">s</span>-&gt;<span class="pl-smi">chi1inv</span>[c - Bx + Hx][cd])</td>
+      </tr>
+      <tr>
+        <td id="L291" class="blob-num js-line-number" data-line-number="291"></td>
+        <td id="LC291" class="blob-code blob-code-inner js-file-line">      amps_array[idx_vol] /= fc-&gt;<span class="pl-smi">s</span>-&gt;<span class="pl-smi">chi1inv</span>[c - Bx + Hx][cd][idx];</td>
+      </tr>
+      <tr>
+        <td id="L292" class="blob-num js-line-number" data-line-number="292"></td>
+        <td id="LC292" class="blob-code blob-code-inner js-file-line">
+</td>
+      </tr>
+      <tr>
+        <td id="L293" class="blob-num js-line-number" data-line-number="293"></td>
+        <td id="LC293" class="blob-code blob-code-inner js-file-line">    index_array[idx_vol++] = idx;</td>
+      </tr>
+      <tr>
+        <td id="L294" class="blob-num js-line-number" data-line-number="294"></td>
+        <td id="LC294" class="blob-code blob-code-inner js-file-line">  }</td>
+      </tr>
+      <tr>
+        <td id="L295" class="blob-num js-line-number" data-line-number="295"></td>
+        <td id="LC295" class="blob-code blob-code-inner js-file-line">
+</td>
+      </tr>
+      <tr>
+        <td id="L296" class="blob-num js-line-number" data-line-number="296"></td>
+        <td id="LC296" class="blob-code blob-code-inner js-file-line">  <span class="pl-k">if</span> (idx_vol &gt; npts) <span class="pl-c1">abort</span>(<span class="pl-s"><span class="pl-pds">&quot;</span>add_volume_source: computed wrong npts (%zd vs. %zd)<span class="pl-pds">&quot;</span></span>, npts, idx_vol);</td>
+      </tr>
+      <tr>
+        <td id="L297" class="blob-num js-line-number" data-line-number="297"></td>
+        <td id="LC297" class="blob-code blob-code-inner js-file-line">
+</td>
+      </tr>
+      <tr>
+        <td id="L298" class="blob-num js-line-number" data-line-number="298"></td>
+        <td id="LC298" class="blob-code blob-code-inner js-file-line">  src_vol *tmp = <span class="pl-k">new</span> <span class="pl-c1">src_vol</span>(c, data-&gt;<span class="pl-smi">src</span>, idx_vol, index_array, amps_array);</td>
+      </tr>
+      <tr>
+        <td id="L299" class="blob-num js-line-number" data-line-number="299"></td>
+        <td id="LC299" class="blob-code blob-code-inner js-file-line">  field_type ft = <span class="pl-c1">is_magnetic</span>(c) ? B_stuff : D_stuff;</td>
+      </tr>
+      <tr>
+        <td id="L300" class="blob-num js-line-number" data-line-number="300"></td>
+        <td id="LC300" class="blob-code blob-code-inner js-file-line">  fc-&gt;<span class="pl-smi">sources</span>[ft] = tmp-&gt;<span class="pl-c1">add_to</span>(fc-&gt;<span class="pl-smi">sources</span>[ft]);</td>
+      </tr>
+      <tr>
+        <td id="L301" class="blob-num js-line-number" data-line-number="301"></td>
+        <td id="LC301" class="blob-code blob-code-inner js-file-line">}</td>
+      </tr>
+      <tr>
+        <td id="L302" class="blob-num js-line-number" data-line-number="302"></td>
+        <td id="LC302" class="blob-code blob-code-inner js-file-line">
+</td>
+      </tr>
+      <tr>
+        <td id="L303" class="blob-num js-line-number" data-line-number="303"></td>
+        <td id="LC303" class="blob-code blob-code-inner js-file-line"><span class="pl-k">static</span> realnum *amp_func_data_re = <span class="pl-c1">NULL</span>;</td>
+      </tr>
+      <tr>
+        <td id="L304" class="blob-num js-line-number" data-line-number="304"></td>
+        <td id="LC304" class="blob-code blob-code-inner js-file-line"><span class="pl-k">static</span> realnum *amp_func_data_im = <span class="pl-c1">NULL</span>;</td>
+      </tr>
+      <tr>
+        <td id="L305" class="blob-num js-line-number" data-line-number="305"></td>
+        <td id="LC305" class="blob-code blob-code-inner js-file-line"><span class="pl-k">static</span> <span class="pl-k">const</span> volume *amp_func_vol = <span class="pl-c1">NULL</span>;</td>
+      </tr>
+      <tr>
+        <td id="L306" class="blob-num js-line-number" data-line-number="306"></td>
+        <td id="LC306" class="blob-code blob-code-inner js-file-line"><span class="pl-k">static</span> <span class="pl-c1">size_t</span> amp_file_dims[<span class="pl-c1">3</span>];</td>
+      </tr>
+      <tr>
+        <td id="L307" class="blob-num js-line-number" data-line-number="307"></td>
+        <td id="LC307" class="blob-code blob-code-inner js-file-line">
+</td>
+      </tr>
+      <tr>
+        <td id="L308" class="blob-num js-line-number" data-line-number="308"></td>
+        <td id="LC308" class="blob-code blob-code-inner js-file-line">complex&lt;<span class="pl-k">double</span>&gt; <span class="pl-en">amp_file_func</span>(<span class="pl-k">const</span> vec &amp;p) {</td>
+      </tr>
+      <tr>
+        <td id="L309" class="blob-num js-line-number" data-line-number="309"></td>
+        <td id="LC309" class="blob-code blob-code-inner js-file-line">  <span class="pl-k">double</span> x_size = <span class="pl-c1">0</span>, y_size = <span class="pl-c1">0</span>, z_size = <span class="pl-c1">0</span>;</td>
+      </tr>
+      <tr>
+        <td id="L310" class="blob-num js-line-number" data-line-number="310"></td>
+        <td id="LC310" class="blob-code blob-code-inner js-file-line">
+</td>
+      </tr>
+      <tr>
+        <td id="L311" class="blob-num js-line-number" data-line-number="311"></td>
+        <td id="LC311" class="blob-code blob-code-inner js-file-line">  <span class="pl-k">switch</span> (amp_func_vol-&gt;<span class="pl-smi">dim</span>) {</td>
+      </tr>
+      <tr>
+        <td id="L312" class="blob-num js-line-number" data-line-number="312"></td>
+        <td id="LC312" class="blob-code blob-code-inner js-file-line">    <span class="pl-k">case</span> D1: z_size = amp_func_vol-&gt;<span class="pl-c1">in_direction</span>(Z); <span class="pl-k">break</span>;</td>
+      </tr>
+      <tr>
+        <td id="L313" class="blob-num js-line-number" data-line-number="313"></td>
+        <td id="LC313" class="blob-code blob-code-inner js-file-line">    <span class="pl-k">case</span> D2:</td>
+      </tr>
+      <tr>
+        <td id="L314" class="blob-num js-line-number" data-line-number="314"></td>
+        <td id="LC314" class="blob-code blob-code-inner js-file-line">      x_size = amp_func_vol-&gt;<span class="pl-c1">in_direction</span>(X);</td>
+      </tr>
+      <tr>
+        <td id="L315" class="blob-num js-line-number" data-line-number="315"></td>
+        <td id="LC315" class="blob-code blob-code-inner js-file-line">      y_size = amp_func_vol-&gt;<span class="pl-c1">in_direction</span>(Y);</td>
+      </tr>
+      <tr>
+        <td id="L316" class="blob-num js-line-number" data-line-number="316"></td>
+        <td id="LC316" class="blob-code blob-code-inner js-file-line">      <span class="pl-k">break</span>;</td>
+      </tr>
+      <tr>
+        <td id="L317" class="blob-num js-line-number" data-line-number="317"></td>
+        <td id="LC317" class="blob-code blob-code-inner js-file-line">    <span class="pl-k">case</span> D3:</td>
+      </tr>
+      <tr>
+        <td id="L318" class="blob-num js-line-number" data-line-number="318"></td>
+        <td id="LC318" class="blob-code blob-code-inner js-file-line">      x_size = amp_func_vol-&gt;<span class="pl-c1">in_direction</span>(X);</td>
+      </tr>
+      <tr>
+        <td id="L319" class="blob-num js-line-number" data-line-number="319"></td>
+        <td id="LC319" class="blob-code blob-code-inner js-file-line">      y_size = amp_func_vol-&gt;<span class="pl-c1">in_direction</span>(Y);</td>
+      </tr>
+      <tr>
+        <td id="L320" class="blob-num js-line-number" data-line-number="320"></td>
+        <td id="LC320" class="blob-code blob-code-inner js-file-line">      z_size = amp_func_vol-&gt;<span class="pl-c1">in_direction</span>(Z);</td>
+      </tr>
+      <tr>
+        <td id="L321" class="blob-num js-line-number" data-line-number="321"></td>
+        <td id="LC321" class="blob-code blob-code-inner js-file-line">      <span class="pl-k">break</span>;</td>
+      </tr>
+      <tr>
+        <td id="L322" class="blob-num js-line-number" data-line-number="322"></td>
+        <td id="LC322" class="blob-code blob-code-inner js-file-line">    <span class="pl-k">case</span> Dcyl:</td>
+      </tr>
+      <tr>
+        <td id="L323" class="blob-num js-line-number" data-line-number="323"></td>
+        <td id="LC323" class="blob-code blob-code-inner js-file-line">      x_size = amp_func_vol-&gt;<span class="pl-c1">in_direction</span>(X);</td>
+      </tr>
+      <tr>
+        <td id="L324" class="blob-num js-line-number" data-line-number="324"></td>
+        <td id="LC324" class="blob-code blob-code-inner js-file-line">      z_size = amp_func_vol-&gt;<span class="pl-c1">in_direction</span>(Z);</td>
+      </tr>
+      <tr>
+        <td id="L325" class="blob-num js-line-number" data-line-number="325"></td>
+        <td id="LC325" class="blob-code blob-code-inner js-file-line">      <span class="pl-k">break</span>;</td>
+      </tr>
+      <tr>
+        <td id="L326" class="blob-num js-line-number" data-line-number="326"></td>
+        <td id="LC326" class="blob-code blob-code-inner js-file-line">  }</td>
+      </tr>
+      <tr>
+        <td id="L327" class="blob-num js-line-number" data-line-number="327"></td>
+        <td id="LC327" class="blob-code blob-code-inner js-file-line">
+</td>
+      </tr>
+      <tr>
+        <td id="L328" class="blob-num js-line-number" data-line-number="328"></td>
+        <td id="LC328" class="blob-code blob-code-inner js-file-line">  <span class="pl-k">double</span> rx = x_size == <span class="pl-c1">0</span> ? <span class="pl-c1">0</span> : <span class="pl-c1">0.5</span> + p.<span class="pl-c1">x</span>() / x_size;</td>
+      </tr>
+      <tr>
+        <td id="L329" class="blob-num js-line-number" data-line-number="329"></td>
+        <td id="LC329" class="blob-code blob-code-inner js-file-line">  <span class="pl-k">double</span> ry = y_size == <span class="pl-c1">0</span> ? <span class="pl-c1">0</span> : <span class="pl-c1">0.5</span> + p.<span class="pl-c1">y</span>() / y_size;</td>
+      </tr>
+      <tr>
+        <td id="L330" class="blob-num js-line-number" data-line-number="330"></td>
+        <td id="LC330" class="blob-code blob-code-inner js-file-line">  <span class="pl-k">double</span> rz = z_size == <span class="pl-c1">0</span> ? <span class="pl-c1">0</span> : <span class="pl-c1">0.5</span> + p.<span class="pl-c1">z</span>() / z_size;</td>
+      </tr>
+      <tr>
+        <td id="L331" class="blob-num js-line-number" data-line-number="331"></td>
+        <td id="LC331" class="blob-code blob-code-inner js-file-line">
+</td>
+      </tr>
+      <tr>
+        <td id="L332" class="blob-num js-line-number" data-line-number="332"></td>
+        <td id="LC332" class="blob-code blob-code-inner js-file-line">  complex&lt;<span class="pl-k">double</span>&gt; res;</td>
+      </tr>
+      <tr>
+        <td id="L333" class="blob-num js-line-number" data-line-number="333"></td>
+        <td id="LC333" class="blob-code blob-code-inner js-file-line">  res.<span class="pl-c1">real</span>(<span class="pl-c1">linear_interpolate</span>(rx, ry, rz, amp_func_data_re, amp_file_dims[<span class="pl-c1">0</span>], amp_file_dims[<span class="pl-c1">1</span>],</td>
+      </tr>
+      <tr>
+        <td id="L334" class="blob-num js-line-number" data-line-number="334"></td>
+        <td id="LC334" class="blob-code blob-code-inner js-file-line">                              amp_file_dims[<span class="pl-c1">2</span>], <span class="pl-c1">1</span>));</td>
+      </tr>
+      <tr>
+        <td id="L335" class="blob-num js-line-number" data-line-number="335"></td>
+        <td id="LC335" class="blob-code blob-code-inner js-file-line">  res.<span class="pl-c1">imag</span>(<span class="pl-c1">linear_interpolate</span>(rx, ry, rz, amp_func_data_im, amp_file_dims[<span class="pl-c1">0</span>], amp_file_dims[<span class="pl-c1">1</span>],</td>
+      </tr>
+      <tr>
+        <td id="L336" class="blob-num js-line-number" data-line-number="336"></td>
+        <td id="LC336" class="blob-code blob-code-inner js-file-line">                              amp_file_dims[<span class="pl-c1">2</span>], <span class="pl-c1">1</span>));</td>
+      </tr>
+      <tr>
+        <td id="L337" class="blob-num js-line-number" data-line-number="337"></td>
+        <td id="LC337" class="blob-code blob-code-inner js-file-line">  <span class="pl-k">return</span> res;</td>
+      </tr>
+      <tr>
+        <td id="L338" class="blob-num js-line-number" data-line-number="338"></td>
+        <td id="LC338" class="blob-code blob-code-inner js-file-line">}</td>
+      </tr>
+      <tr>
+        <td id="L339" class="blob-num js-line-number" data-line-number="339"></td>
+        <td id="LC339" class="blob-code blob-code-inner js-file-line">
+</td>
+      </tr>
+      <tr>
+        <td id="L340" class="blob-num js-line-number" data-line-number="340"></td>
+        <td id="LC340" class="blob-code blob-code-inner js-file-line"><span class="pl-k">void</span> <span class="pl-en">fields::add_volume_source</span>(component c, <span class="pl-k">const</span> src_time &amp;src, <span class="pl-k">const</span> volume &amp;where_,</td>
+      </tr>
+      <tr>
+        <td id="L341" class="blob-num js-line-number" data-line-number="341"></td>
+        <td id="LC341" class="blob-code blob-code-inner js-file-line">                               complex&lt;<span class="pl-k">double</span>&gt; *arr, <span class="pl-c1">size_t</span> dim1, <span class="pl-c1">size_t</span> dim2, <span class="pl-c1">size_t</span> dim3,</td>
+      </tr>
+      <tr>
+        <td id="L342" class="blob-num js-line-number" data-line-number="342"></td>
+        <td id="LC342" class="blob-code blob-code-inner js-file-line">                               complex&lt;<span class="pl-k">double</span>&gt; amp) {</td>
+      </tr>
+      <tr>
+        <td id="L343" class="blob-num js-line-number" data-line-number="343"></td>
+        <td id="LC343" class="blob-code blob-code-inner js-file-line">
+</td>
+      </tr>
+      <tr>
+        <td id="L344" class="blob-num js-line-number" data-line-number="344"></td>
+        <td id="LC344" class="blob-code blob-code-inner js-file-line">  amp_func_vol = &amp;where_;</td>
+      </tr>
+      <tr>
+        <td id="L345" class="blob-num js-line-number" data-line-number="345"></td>
+        <td id="LC345" class="blob-code blob-code-inner js-file-line">
+</td>
+      </tr>
+      <tr>
+        <td id="L346" class="blob-num js-line-number" data-line-number="346"></td>
+        <td id="LC346" class="blob-code blob-code-inner js-file-line">  amp_file_dims[<span class="pl-c1">0</span>] = dim1;</td>
+      </tr>
+      <tr>
+        <td id="L347" class="blob-num js-line-number" data-line-number="347"></td>
+        <td id="LC347" class="blob-code blob-code-inner js-file-line">  amp_file_dims[<span class="pl-c1">1</span>] = dim2;</td>
+      </tr>
+      <tr>
+        <td id="L348" class="blob-num js-line-number" data-line-number="348"></td>
+        <td id="LC348" class="blob-code blob-code-inner js-file-line">  amp_file_dims[<span class="pl-c1">2</span>] = dim3;</td>
+      </tr>
+      <tr>
+        <td id="L349" class="blob-num js-line-number" data-line-number="349"></td>
+        <td id="LC349" class="blob-code blob-code-inner js-file-line">
+</td>
+      </tr>
+      <tr>
+        <td id="L350" class="blob-num js-line-number" data-line-number="350"></td>
+        <td id="LC350" class="blob-code blob-code-inner js-file-line">  <span class="pl-c1">size_t</span> total_size = dim1 * dim2 * dim3;</td>
+      </tr>
+      <tr>
+        <td id="L351" class="blob-num js-line-number" data-line-number="351"></td>
+        <td id="LC351" class="blob-code blob-code-inner js-file-line">  amp_func_data_re = <span class="pl-k">new</span> <span class="pl-k">double</span>[total_size];</td>
+      </tr>
+      <tr>
+        <td id="L352" class="blob-num js-line-number" data-line-number="352"></td>
+        <td id="LC352" class="blob-code blob-code-inner js-file-line">  amp_func_data_im = <span class="pl-k">new</span> <span class="pl-k">double</span>[total_size];</td>
+      </tr>
+      <tr>
+        <td id="L353" class="blob-num js-line-number" data-line-number="353"></td>
+        <td id="LC353" class="blob-code blob-code-inner js-file-line">
+</td>
+      </tr>
+      <tr>
+        <td id="L354" class="blob-num js-line-number" data-line-number="354"></td>
+        <td id="LC354" class="blob-code blob-code-inner js-file-line">  <span class="pl-k">for</span> (<span class="pl-c1">size_t</span> i = <span class="pl-c1">0</span>; i &lt; total_size; ++i) {</td>
+      </tr>
+      <tr>
+        <td id="L355" class="blob-num js-line-number" data-line-number="355"></td>
+        <td id="LC355" class="blob-code blob-code-inner js-file-line">    amp_func_data_re[i] = <span class="pl-c1">real</span>(arr[i]);</td>
+      </tr>
+      <tr>
+        <td id="L356" class="blob-num js-line-number" data-line-number="356"></td>
+        <td id="LC356" class="blob-code blob-code-inner js-file-line">    amp_func_data_im[i] = <span class="pl-c1">imag</span>(arr[i]);</td>
+      </tr>
+      <tr>
+        <td id="L357" class="blob-num js-line-number" data-line-number="357"></td>
+        <td id="LC357" class="blob-code blob-code-inner js-file-line">  }</td>
+      </tr>
+      <tr>
+        <td id="L358" class="blob-num js-line-number" data-line-number="358"></td>
+        <td id="LC358" class="blob-code blob-code-inner js-file-line">
+</td>
+      </tr>
+      <tr>
+        <td id="L359" class="blob-num js-line-number" data-line-number="359"></td>
+        <td id="LC359" class="blob-code blob-code-inner js-file-line">  <span class="pl-c1">add_volume_source</span>(c, src, where_, amp_file_func, amp);</td>
+      </tr>
+      <tr>
+        <td id="L360" class="blob-num js-line-number" data-line-number="360"></td>
+        <td id="LC360" class="blob-code blob-code-inner js-file-line">
+</td>
+      </tr>
+      <tr>
+        <td id="L361" class="blob-num js-line-number" data-line-number="361"></td>
+        <td id="LC361" class="blob-code blob-code-inner js-file-line">  <span class="pl-k">delete[]</span> amp_func_data_re;</td>
+      </tr>
+      <tr>
+        <td id="L362" class="blob-num js-line-number" data-line-number="362"></td>
+        <td id="LC362" class="blob-code blob-code-inner js-file-line">  <span class="pl-k">delete[]</span> amp_func_data_im;</td>
+      </tr>
+      <tr>
+        <td id="L363" class="blob-num js-line-number" data-line-number="363"></td>
+        <td id="LC363" class="blob-code blob-code-inner js-file-line">}</td>
+      </tr>
+      <tr>
+        <td id="L364" class="blob-num js-line-number" data-line-number="364"></td>
+        <td id="LC364" class="blob-code blob-code-inner js-file-line">
+</td>
+      </tr>
+      <tr>
+        <td id="L365" class="blob-num js-line-number" data-line-number="365"></td>
+        <td id="LC365" class="blob-code blob-code-inner js-file-line"><span class="pl-c"><span class="pl-c">//</span> Reads amplitude function data from h5file &#39;filename.&#39; Assumes real and imaginary components</span></td>
+      </tr>
+      <tr>
+        <td id="L366" class="blob-num js-line-number" data-line-number="366"></td>
+        <td id="LC366" class="blob-code blob-code-inner js-file-line"><span class="pl-c"><span class="pl-c">//</span> of &#39;dataset&#39; exist with &#39;.re&#39; and &#39;.im&#39; extensions.</span></td>
+      </tr>
+      <tr>
+        <td id="L367" class="blob-num js-line-number" data-line-number="367"></td>
+        <td id="LC367" class="blob-code blob-code-inner js-file-line"><span class="pl-k">void</span> <span class="pl-en">fields::add_volume_source</span>(component c, <span class="pl-k">const</span> src_time &amp;src, <span class="pl-k">const</span> volume &amp;where_,</td>
+      </tr>
+      <tr>
+        <td id="L368" class="blob-num js-line-number" data-line-number="368"></td>
+        <td id="LC368" class="blob-code blob-code-inner js-file-line">                               <span class="pl-k">const</span> <span class="pl-k">char</span> *filename, <span class="pl-k">const</span> <span class="pl-k">char</span> *dataset, complex&lt;<span class="pl-k">double</span>&gt; amp) {</td>
+      </tr>
+      <tr>
+        <td id="L369" class="blob-num js-line-number" data-line-number="369"></td>
+        <td id="LC369" class="blob-code blob-code-inner js-file-line">
+</td>
+      </tr>
+      <tr>
+        <td id="L370" class="blob-num js-line-number" data-line-number="370"></td>
+        <td id="LC370" class="blob-code blob-code-inner js-file-line">  meep::h5file <span class="pl-smi">eps_file</span>(filename, meep::h5file::READONLY, <span class="pl-c1">false</span>);</td>
+      </tr>
+      <tr>
+        <td id="L371" class="blob-num js-line-number" data-line-number="371"></td>
+        <td id="LC371" class="blob-code blob-code-inner js-file-line">  <span class="pl-k">int</span> rank;</td>
+      </tr>
+      <tr>
+        <td id="L372" class="blob-num js-line-number" data-line-number="372"></td>
+        <td id="LC372" class="blob-code blob-code-inner js-file-line">  std::string dataset_re = <span class="pl-c1">std::string</span>(dataset) + <span class="pl-s"><span class="pl-pds">&quot;</span>.re<span class="pl-pds">&quot;</span></span>;</td>
+      </tr>
+      <tr>
+        <td id="L373" class="blob-num js-line-number" data-line-number="373"></td>
+        <td id="LC373" class="blob-code blob-code-inner js-file-line">  std::string dataset_im = <span class="pl-c1">std::string</span>(dataset) + <span class="pl-s"><span class="pl-pds">&quot;</span>.im<span class="pl-pds">&quot;</span></span>;</td>
+      </tr>
+      <tr>
+        <td id="L374" class="blob-num js-line-number" data-line-number="374"></td>
+        <td id="LC374" class="blob-code blob-code-inner js-file-line">
+</td>
+      </tr>
+      <tr>
+        <td id="L375" class="blob-num js-line-number" data-line-number="375"></td>
+        <td id="LC375" class="blob-code blob-code-inner js-file-line">  <span class="pl-c1">size_t</span> re_dims[] = {<span class="pl-c1">1</span>, <span class="pl-c1">1</span>, <span class="pl-c1">1</span>};</td>
+      </tr>
+      <tr>
+        <td id="L376" class="blob-num js-line-number" data-line-number="376"></td>
+        <td id="LC376" class="blob-code blob-code-inner js-file-line">  <span class="pl-k">double</span> *real_data = eps_file.<span class="pl-c1">read</span>(dataset_re.<span class="pl-c1">c_str</span>(), &amp;rank, re_dims, <span class="pl-c1">3</span>);</td>
+      </tr>
+      <tr>
+        <td id="L377" class="blob-num js-line-number" data-line-number="377"></td>
+        <td id="LC377" class="blob-code blob-code-inner js-file-line">  <span class="pl-c1">master_printf</span>(<span class="pl-s"><span class="pl-pds">&quot;</span>read in %zdx%zdx%zd amplitude function file <span class="pl-cce">\&quot;</span>%s:%s<span class="pl-cce">\&quot;\n</span><span class="pl-pds">&quot;</span></span>, re_dims[<span class="pl-c1">0</span>], re_dims[<span class="pl-c1">1</span>],</td>
+      </tr>
+      <tr>
+        <td id="L378" class="blob-num js-line-number" data-line-number="378"></td>
+        <td id="LC378" class="blob-code blob-code-inner js-file-line">                re_dims[<span class="pl-c1">2</span>], filename, dataset_re.<span class="pl-c1">c_str</span>());</td>
+      </tr>
+      <tr>
+        <td id="L379" class="blob-num js-line-number" data-line-number="379"></td>
+        <td id="LC379" class="blob-code blob-code-inner js-file-line">
+</td>
+      </tr>
+      <tr>
+        <td id="L380" class="blob-num js-line-number" data-line-number="380"></td>
+        <td id="LC380" class="blob-code blob-code-inner js-file-line">  <span class="pl-c1">size_t</span> im_dims[] = {<span class="pl-c1">1</span>, <span class="pl-c1">1</span>, <span class="pl-c1">1</span>};</td>
+      </tr>
+      <tr>
+        <td id="L381" class="blob-num js-line-number" data-line-number="381"></td>
+        <td id="LC381" class="blob-code blob-code-inner js-file-line">  <span class="pl-k">double</span> *imag_data = eps_file.<span class="pl-c1">read</span>(dataset_im.<span class="pl-c1">c_str</span>(), &amp;rank, im_dims, <span class="pl-c1">3</span>);</td>
+      </tr>
+      <tr>
+        <td id="L382" class="blob-num js-line-number" data-line-number="382"></td>
+        <td id="LC382" class="blob-code blob-code-inner js-file-line">  <span class="pl-c1">master_printf</span>(<span class="pl-s"><span class="pl-pds">&quot;</span>read in %zdx%zdx%zd amplitude function file <span class="pl-cce">\&quot;</span>%s:%s<span class="pl-cce">\&quot;\n</span><span class="pl-pds">&quot;</span></span>, im_dims[<span class="pl-c1">0</span>], im_dims[<span class="pl-c1">1</span>],</td>
+      </tr>
+      <tr>
+        <td id="L383" class="blob-num js-line-number" data-line-number="383"></td>
+        <td id="LC383" class="blob-code blob-code-inner js-file-line">                im_dims[<span class="pl-c1">2</span>], filename, dataset_im.<span class="pl-c1">c_str</span>());</td>
+      </tr>
+      <tr>
+        <td id="L384" class="blob-num js-line-number" data-line-number="384"></td>
+        <td id="LC384" class="blob-code blob-code-inner js-file-line">
+</td>
+      </tr>
+      <tr>
+        <td id="L385" class="blob-num js-line-number" data-line-number="385"></td>
+        <td id="LC385" class="blob-code blob-code-inner js-file-line">  <span class="pl-k">for</span> (<span class="pl-k">int</span> i = <span class="pl-c1">0</span>; i &lt; <span class="pl-c1">3</span>; ++i) {</td>
+      </tr>
+      <tr>
+        <td id="L386" class="blob-num js-line-number" data-line-number="386"></td>
+        <td id="LC386" class="blob-code blob-code-inner js-file-line">    <span class="pl-k">if</span> (re_dims[i] != im_dims[i]) {</td>
+      </tr>
+      <tr>
+        <td id="L387" class="blob-num js-line-number" data-line-number="387"></td>
+        <td id="LC387" class="blob-code blob-code-inner js-file-line">      <span class="pl-c1">abort</span>(<span class="pl-s"><span class="pl-pds">&quot;</span>Imaginary and real datasets have different dimensions<span class="pl-pds">&quot;</span></span>);</td>
+      </tr>
+      <tr>
+        <td id="L388" class="blob-num js-line-number" data-line-number="388"></td>
+        <td id="LC388" class="blob-code blob-code-inner js-file-line">    }</td>
+      </tr>
+      <tr>
+        <td id="L389" class="blob-num js-line-number" data-line-number="389"></td>
+        <td id="LC389" class="blob-code blob-code-inner js-file-line">  }</td>
+      </tr>
+      <tr>
+        <td id="L390" class="blob-num js-line-number" data-line-number="390"></td>
+        <td id="LC390" class="blob-code blob-code-inner js-file-line">
+</td>
+      </tr>
+      <tr>
+        <td id="L391" class="blob-num js-line-number" data-line-number="391"></td>
+        <td id="LC391" class="blob-code blob-code-inner js-file-line">  <span class="pl-c1">size_t</span> total_size = re_dims[<span class="pl-c1">0</span>] * re_dims[<span class="pl-c1">1</span>] * re_dims[<span class="pl-c1">2</span>];</td>
+      </tr>
+      <tr>
+        <td id="L392" class="blob-num js-line-number" data-line-number="392"></td>
+        <td id="LC392" class="blob-code blob-code-inner js-file-line">  complex&lt;<span class="pl-k">double</span>&gt; *amp_data = <span class="pl-k">new</span> complex&lt;<span class="pl-k">double</span>&gt;[total_size];</td>
+      </tr>
+      <tr>
+        <td id="L393" class="blob-num js-line-number" data-line-number="393"></td>
+        <td id="LC393" class="blob-code blob-code-inner js-file-line">  <span class="pl-k">for</span> (<span class="pl-c1">size_t</span> i = <span class="pl-c1">0</span>; i &lt; total_size; ++i) {</td>
+      </tr>
+      <tr>
+        <td id="L394" class="blob-num js-line-number" data-line-number="394"></td>
+        <td id="LC394" class="blob-code blob-code-inner js-file-line">    amp_data[i] = complex&lt;<span class="pl-k">double</span>&gt;(real_data[i], imag_data[i]);</td>
+      </tr>
+      <tr>
+        <td id="L395" class="blob-num js-line-number" data-line-number="395"></td>
+        <td id="LC395" class="blob-code blob-code-inner js-file-line">  }</td>
+      </tr>
+      <tr>
+        <td id="L396" class="blob-num js-line-number" data-line-number="396"></td>
+        <td id="LC396" class="blob-code blob-code-inner js-file-line">
+</td>
+      </tr>
+      <tr>
+        <td id="L397" class="blob-num js-line-number" data-line-number="397"></td>
+        <td id="LC397" class="blob-code blob-code-inner js-file-line">  <span class="pl-c1">add_volume_source</span>(c, src, where_, amp_data, re_dims[<span class="pl-c1">0</span>], re_dims[<span class="pl-c1">1</span>], re_dims[<span class="pl-c1">2</span>], amp);</td>
+      </tr>
+      <tr>
+        <td id="L398" class="blob-num js-line-number" data-line-number="398"></td>
+        <td id="LC398" class="blob-code blob-code-inner js-file-line">
+</td>
+      </tr>
+      <tr>
+        <td id="L399" class="blob-num js-line-number" data-line-number="399"></td>
+        <td id="LC399" class="blob-code blob-code-inner js-file-line">  <span class="pl-k">delete[]</span> real_data;</td>
+      </tr>
+      <tr>
+        <td id="L400" class="blob-num js-line-number" data-line-number="400"></td>
+        <td id="LC400" class="blob-code blob-code-inner js-file-line">  <span class="pl-k">delete[]</span> imag_data;</td>
+      </tr>
+      <tr>
+        <td id="L401" class="blob-num js-line-number" data-line-number="401"></td>
+        <td id="LC401" class="blob-code blob-code-inner js-file-line">  <span class="pl-k">delete[]</span> amp_data;</td>
+      </tr>
+      <tr>
+        <td id="L402" class="blob-num js-line-number" data-line-number="402"></td>
+        <td id="LC402" class="blob-code blob-code-inner js-file-line">}</td>
+      </tr>
+      <tr>
+        <td id="L403" class="blob-num js-line-number" data-line-number="403"></td>
+        <td id="LC403" class="blob-code blob-code-inner js-file-line">
+</td>
+      </tr>
+      <tr>
+        <td id="L404" class="blob-num js-line-number" data-line-number="404"></td>
+        <td id="LC404" class="blob-code blob-code-inner js-file-line"><span class="pl-k">void</span> <span class="pl-en">fields::add_volume_source</span>(component c, <span class="pl-k">const</span> src_time &amp;src, <span class="pl-k">const</span> volume &amp;where_,</td>
+      </tr>
+      <tr>
+        <td id="L405" class="blob-num js-line-number" data-line-number="405"></td>
+        <td id="LC405" class="blob-code blob-code-inner js-file-line">                               complex&lt;<span class="pl-k">double</span>&gt; <span class="pl-en">A</span>(<span class="pl-k">const</span> vec &amp;), complex&lt;double&gt; amp) {</td>
+      </tr>
+      <tr>
+        <td id="L406" class="blob-num js-line-number" data-line-number="406"></td>
+        <td id="LC406" class="blob-code blob-code-inner js-file-line">  volume <span class="pl-smi">where</span>(where_); <span class="pl-c"><span class="pl-c">//</span> make a copy to adjust size if necessary</span></td>
+      </tr>
+      <tr>
+        <td id="L407" class="blob-num js-line-number" data-line-number="407"></td>
+        <td id="LC407" class="blob-code blob-code-inner js-file-line">  <span class="pl-k">if</span> (gv.<span class="pl-smi">dim</span> != where.<span class="pl-smi">dim</span>)</td>
+      </tr>
+      <tr>
+        <td id="L408" class="blob-num js-line-number" data-line-number="408"></td>
+        <td id="LC408" class="blob-code blob-code-inner js-file-line">    <span class="pl-c1">abort</span>(<span class="pl-s"><span class="pl-pds">&quot;</span>incorrect source grid_volume dimensionality in add_volume_source<span class="pl-pds">&quot;</span></span>);</td>
+      </tr>
+      <tr>
+        <td id="L409" class="blob-num js-line-number" data-line-number="409"></td>
+        <td id="LC409" class="blob-code blob-code-inner js-file-line">  <span class="pl-c1">LOOP_OVER_DIRECTIONS</span>(gv.<span class="pl-smi">dim</span>, d) {</td>
+      </tr>
+      <tr>
+        <td id="L410" class="blob-num js-line-number" data-line-number="410"></td>
+        <td id="LC410" class="blob-code blob-code-inner js-file-line">    <span class="pl-k">double</span> w = user_volume.<span class="pl-c1">boundary_location</span>(High, d) - user_volume.<span class="pl-c1">boundary_location</span>(Low, d);</td>
+      </tr>
+      <tr>
+        <td id="L411" class="blob-num js-line-number" data-line-number="411"></td>
+        <td id="LC411" class="blob-code blob-code-inner js-file-line">    <span class="pl-k">if</span> (where.<span class="pl-c1">in_direction</span>(d) &gt; w + gv.<span class="pl-smi">inva</span>)</td>
+      </tr>
+      <tr>
+        <td id="L412" class="blob-num js-line-number" data-line-number="412"></td>
+        <td id="LC412" class="blob-code blob-code-inner js-file-line">      <span class="pl-c1">abort</span>(<span class="pl-s"><span class="pl-pds">&quot;</span>Source width &gt; cell width in %s direction!<span class="pl-cce">\n</span><span class="pl-pds">&quot;</span></span>, <span class="pl-c1">direction_name</span>(d));</td>
+      </tr>
+      <tr>
+        <td id="L413" class="blob-num js-line-number" data-line-number="413"></td>
+        <td id="LC413" class="blob-code blob-code-inner js-file-line">    <span class="pl-k">else</span> <span class="pl-k">if</span> (where.<span class="pl-c1">in_direction</span>(d) &gt; w) { <span class="pl-c"><span class="pl-c">//</span> difference is less than 1 pixel</span></td>
+      </tr>
+      <tr>
+        <td id="L414" class="blob-num js-line-number" data-line-number="414"></td>
+        <td id="LC414" class="blob-code blob-code-inner js-file-line">      <span class="pl-k">double</span> dw = where.<span class="pl-c1">in_direction</span>(d) - w;</td>
+      </tr>
+      <tr>
+        <td id="L415" class="blob-num js-line-number" data-line-number="415"></td>
+        <td id="LC415" class="blob-code blob-code-inner js-file-line">      where.<span class="pl-c1">set_direction_min</span>(d, where.<span class="pl-c1">in_direction_min</span>(d) - dw * <span class="pl-c1">0.5</span>);</td>
+      </tr>
+      <tr>
+        <td id="L416" class="blob-num js-line-number" data-line-number="416"></td>
+        <td id="LC416" class="blob-code blob-code-inner js-file-line">      where.<span class="pl-c1">set_direction_max</span>(d, where.<span class="pl-c1">in_direction_min</span>(d) + w);</td>
+      </tr>
+      <tr>
+        <td id="L417" class="blob-num js-line-number" data-line-number="417"></td>
+        <td id="LC417" class="blob-code blob-code-inner js-file-line">    }</td>
+      </tr>
+      <tr>
+        <td id="L418" class="blob-num js-line-number" data-line-number="418"></td>
+        <td id="LC418" class="blob-code blob-code-inner js-file-line">  }</td>
+      </tr>
+      <tr>
+        <td id="L419" class="blob-num js-line-number" data-line-number="419"></td>
+        <td id="LC419" class="blob-code blob-code-inner js-file-line">
+</td>
+      </tr>
+      <tr>
+        <td id="L420" class="blob-num js-line-number" data-line-number="420"></td>
+        <td id="LC420" class="blob-code blob-code-inner js-file-line">  src_vol_chunkloop_data data;</td>
+      </tr>
+      <tr>
+        <td id="L421" class="blob-num js-line-number" data-line-number="421"></td>
+        <td id="LC421" class="blob-code blob-code-inner js-file-line">  data.<span class="pl-smi">A</span> = A ? A : one;</td>
+      </tr>
+      <tr>
+        <td id="L422" class="blob-num js-line-number" data-line-number="422"></td>
+        <td id="LC422" class="blob-code blob-code-inner js-file-line">  data.<span class="pl-smi">amp</span> = amp;</td>
+      </tr>
+      <tr>
+        <td id="L423" class="blob-num js-line-number" data-line-number="423"></td>
+        <td id="LC423" class="blob-code blob-code-inner js-file-line">  <span class="pl-c1">LOOP_OVER_DIRECTIONS</span>(gv.<span class="pl-smi">dim</span>, d) {</td>
+      </tr>
+      <tr>
+        <td id="L424" class="blob-num js-line-number" data-line-number="424"></td>
+        <td id="LC424" class="blob-code blob-code-inner js-file-line">    <span class="pl-k">if</span> (where.<span class="pl-c1">in_direction</span>(d) == <span class="pl-c1">0.0</span> &amp;&amp; !<span class="pl-c1">nosize_direction</span>(d)) <span class="pl-c"><span class="pl-c">//</span> delta-fun</span></td>
+      </tr>
+      <tr>
+        <td id="L425" class="blob-num js-line-number" data-line-number="425"></td>
+        <td id="LC425" class="blob-code blob-code-inner js-file-line">      data.<span class="pl-smi">amp</span> *= gv.<span class="pl-smi">a</span>; <span class="pl-c"><span class="pl-c">//</span> correct units for J delta-function amplitude</span></td>
+      </tr>
+      <tr>
+        <td id="L426" class="blob-num js-line-number" data-line-number="426"></td>
+        <td id="LC426" class="blob-code blob-code-inner js-file-line">  }</td>
+      </tr>
+      <tr>
+        <td id="L427" class="blob-num js-line-number" data-line-number="427"></td>
+        <td id="LC427" class="blob-code blob-code-inner js-file-line">  sources = src.<span class="pl-c1">add_to</span>(sources, &amp;data.<span class="pl-smi">src</span>);</td>
+      </tr>
+      <tr>
+        <td id="L428" class="blob-num js-line-number" data-line-number="428"></td>
+        <td id="LC428" class="blob-code blob-code-inner js-file-line">  data.<span class="pl-smi">center</span> = (where.<span class="pl-c1">get_min_corner</span>() + where.<span class="pl-c1">get_max_corner</span>()) * <span class="pl-c1">0.5</span>;</td>
+      </tr>
+      <tr>
+        <td id="L429" class="blob-num js-line-number" data-line-number="429"></td>
+        <td id="LC429" class="blob-code blob-code-inner js-file-line">  <span class="pl-c1">loop_in_chunks</span>(src_vol_chunkloop, (<span class="pl-k">void</span> *)&amp;data, where, c, <span class="pl-c1">false</span>);</td>
+      </tr>
+      <tr>
+        <td id="L430" class="blob-num js-line-number" data-line-number="430"></td>
+        <td id="LC430" class="blob-code blob-code-inner js-file-line">  <span class="pl-c1">require_component</span>(c);</td>
+      </tr>
+      <tr>
+        <td id="L431" class="blob-num js-line-number" data-line-number="431"></td>
+        <td id="LC431" class="blob-code blob-code-inner js-file-line">}</td>
+      </tr>
+      <tr>
+        <td id="L432" class="blob-num js-line-number" data-line-number="432"></td>
+        <td id="LC432" class="blob-code blob-code-inner js-file-line">
+</td>
+      </tr>
+      <tr>
+        <td id="L433" class="blob-num js-line-number" data-line-number="433"></td>
+        <td id="LC433" class="blob-code blob-code-inner js-file-line">} <span class="pl-c"><span class="pl-c">//</span> namespace meep</span></td>
+      </tr>
+</table>
+
+  <details class="details-reset details-overlay BlobToolbar position-absolute js-file-line-actions dropdown d-none" aria-hidden="true">
+    <summary class="btn-octicon ml-0 px-2 p-0 bg-white border border-gray-dark rounded-1" aria-label="Inline file action toolbar">
+      <svg class="octicon octicon-kebab-horizontal" viewBox="0 0 13 16" version="1.1" width="13" height="16" aria-hidden="true"><path fill-rule="evenodd" d="M1.5 9a1.5 1.5 0 1 0 0-3 1.5 1.5 0 0 0 0 3zm5 0a1.5 1.5 0 1 0 0-3 1.5 1.5 0 0 0 0 3zM13 7.5a1.5 1.5 0 1 1-3 0 1.5 1.5 0 0 1 3 0z"/></svg>
+    </summary>
+    <details-menu>
+      <ul class="BlobToolbar-dropdown dropdown-menu dropdown-menu-se mt-2" style="width:185px">
+        <li><clipboard-copy role="menuitem" class="dropdown-item" id="js-copy-lines" style="cursor:pointer;" data-original-text="Copy lines">Copy lines</clipboard-copy></li>
+        <li><clipboard-copy role="menuitem" class="dropdown-item" id="js-copy-permalink" style="cursor:pointer;" data-original-text="Copy permalink">Copy permalink</clipboard-copy></li>
+        <li><a class="dropdown-item js-update-url-with-hash" id="js-view-git-blame" role="menuitem" href="/NanoComp/meep/blame/47204b5365c65d92d39362df4a61ee186205e754/src/sources.cpp">View git blame</a></li>
+          <li><a class="dropdown-item" id="js-new-issue" role="menuitem" href="/NanoComp/meep/issues/new">Reference in new issue</a></li>
+      </ul>
+    </details-menu>
+  </details>
+
+  </div>
+
+    </div>
+
+  
+
+  <details class="details-reset details-overlay details-overlay-dark">
+    <summary data-hotkey="l" aria-label="Jump to line"></summary>
+    <details-dialog class="Box Box--overlay d-flex flex-column anim-fade-in fast linejump" aria-label="Jump to line">
+      <!-- '"` --><!-- </textarea></xmp> --></option></form><form class="js-jump-to-line-form Box-body d-flex" action="" accept-charset="UTF-8" method="get"><input name="utf8" type="hidden" value="&#x2713;" />
+        <input class="form-control flex-auto mr-3 linejump-input js-jump-to-line-field" type="text" placeholder="Jump to line&hellip;" aria-label="Jump to line" autofocus>
+        <button type="submit" class="btn" data-close-dialog>Go</button>
+</form>    </details-dialog>
+  </details>
+
+
+
+  </div>
+  <div class="modal-backdrop js-touch-events"></div>
+</div>
+
+    </main>
+  </div>
+  
+
+  </div>
+
+        
+<div class="footer container-lg width-full px-3" role="contentinfo">
+  <div class="position-relative d-flex flex-justify-between pt-6 pb-2 mt-6 f6 text-gray border-top border-gray-light ">
+    <ul class="list-style-none d-flex flex-wrap ">
+      <li class="mr-3">&copy; 2019 <span title="0.28111s from unicorn-5884ccdb59-886bx">GitHub</span>, Inc.</li>
+        <li class="mr-3"><a data-ga-click="Footer, go to terms, text:terms" href="https://github.com/site/terms">Terms</a></li>
+        <li class="mr-3"><a data-ga-click="Footer, go to privacy, text:privacy" href="https://github.com/site/privacy">Privacy</a></li>
+        <li class="mr-3"><a data-ga-click="Footer, go to security, text:security" href="https://github.com/security">Security</a></li>
+        <li class="mr-3"><a href="https://githubstatus.com/" data-ga-click="Footer, go to status, text:status">Status</a></li>
+        <li><a data-ga-click="Footer, go to help, text:help" href="https://help.github.com">Help</a></li>
+    </ul>
+
+    <a aria-label="Homepage" title="GitHub" class="footer-octicon mx-lg-4" href="https://github.com">
+      <svg height="24" class="octicon octicon-mark-github" viewBox="0 0 16 16" version="1.1" width="24" aria-hidden="true"><path fill-rule="evenodd" d="M8 0C3.58 0 0 3.58 0 8c0 3.54 2.29 6.53 5.47 7.59.4.07.55-.17.55-.38 0-.19-.01-.82-.01-1.49-2.01.37-2.53-.49-2.69-.94-.09-.23-.48-.94-.82-1.13-.28-.15-.68-.52-.01-.53.63-.01 1.08.58 1.23.82.72 1.21 1.87.87 2.33.66.07-.52.28-.87.51-1.07-1.78-.2-3.64-.89-3.64-3.95 0-.87.31-1.59.82-2.15-.08-.2-.36-1.02.08-2.12 0 0 .67-.21 2.2.82.64-.18 1.32-.27 2-.27.68 0 1.36.09 2 .27 1.53-1.04 2.2-.82 2.2-.82.44 1.1.16 1.92.08 2.12.51.56.82 1.27.82 2.15 0 3.07-1.87 3.75-3.65 3.95.29.25.54.73.54 1.48 0 1.07-.01 1.93-.01 2.2 0 .21.15.46.55.38A8.013 8.013 0 0 0 16 8c0-4.42-3.58-8-8-8z"/></svg>
+</a>
+   <ul class="list-style-none d-flex flex-wrap ">
+        <li class="mr-3"><a data-ga-click="Footer, go to contact, text:contact" href="https://github.com/contact">Contact GitHub</a></li>
+        <li class="mr-3"><a href="https://github.com/pricing" data-ga-click="Footer, go to Pricing, text:Pricing">Pricing</a></li>
+      <li class="mr-3"><a href="https://developer.github.com" data-ga-click="Footer, go to api, text:api">API</a></li>
+      <li class="mr-3"><a href="https://training.github.com" data-ga-click="Footer, go to training, text:training">Training</a></li>
+        <li class="mr-3"><a href="https://github.blog" data-ga-click="Footer, go to blog, text:blog">Blog</a></li>
+        <li><a data-ga-click="Footer, go to about, text:about" href="https://github.com/about">About</a></li>
+
+    </ul>
+  </div>
+  <div class="d-flex flex-justify-center pb-6">
+    <span class="f6 text-gray-light"></span>
+  </div>
+</div>
+
+
+
+  <div id="ajax-error-message" class="ajax-error-message flash flash-error">
+    <svg class="octicon octicon-alert" viewBox="0 0 16 16" version="1.1" width="16" height="16" aria-hidden="true"><path fill-rule="evenodd" d="M8.893 1.5c-.183-.31-.52-.5-.887-.5s-.703.19-.886.5L.138 13.499a.98.98 0 0 0 0 1.001c.193.31.53.501.886.501h13.964c.367 0 .704-.19.877-.5a1.03 1.03 0 0 0 .01-1.002L8.893 1.5zm.133 11.497H6.987v-2.003h2.039v2.003zm0-3.004H6.987V5.987h2.039v4.006z"/></svg>
+    <button type="button" class="flash-close js-ajax-error-dismiss" aria-label="Dismiss error">
+      <svg class="octicon octicon-x" viewBox="0 0 12 16" version="1.1" width="12" height="16" aria-hidden="true"><path fill-rule="evenodd" d="M7.48 8l3.75 3.75-1.48 1.48L6 9.48l-3.75 3.75-1.48-1.48L4.52 8 .77 4.25l1.48-1.48L6 6.52l3.75-3.75 1.48 1.48L7.48 8z"/></svg>
+    </button>
+    You can’t perform that action at this time.
+  </div>
+
+
+    <script crossorigin="anonymous" integrity="sha512-5XCib/MAIgqVSU6/fcOJEezL7AmEQhcmcvMnO/uRQLBGEPQm2jFN2QHDw+49RhVBHdjYAQtBq+aKcsusMsU2Kw==" type="application/javascript" src="https://github.githubassets.com/assets/compat-bootstrap-9148e4a7.js"></script>
+    <script crossorigin="anonymous" integrity="sha512-hcSOM7Q8S1/cQn6Y9xI/S3XuCTlNb7poRXRVIY0cDSmijPMWQe6uh3CHqtJYZUESkgi/9AV8p3h4KZMK6unN3Q==" type="application/javascript" src="https://github.githubassets.com/assets/frameworks-a72a40ad.js"></script>
+    
+    <script crossorigin="anonymous" async="async" integrity="sha512-PENozkvISbIy7UcEklwif714rLO54+9Muzrwug3E/HIz1Lj3wyd38/JgeM/o2PSJRU6IEYM0D9C/UuNIbntuqA==" type="application/javascript" src="https://github.githubassets.com/assets/github-bootstrap-77d0fcb0.js"></script>
+    
+    
+    
+  <div class="js-stale-session-flash stale-session-flash flash flash-warn flash-banner d-none">
+    <svg class="octicon octicon-alert" viewBox="0 0 16 16" version="1.1" width="16" height="16" aria-hidden="true"><path fill-rule="evenodd" d="M8.893 1.5c-.183-.31-.52-.5-.887-.5s-.703.19-.886.5L.138 13.499a.98.98 0 0 0 0 1.001c.193.31.53.501.886.501h13.964c.367 0 .704-.19.877-.5a1.03 1.03 0 0 0 .01-1.002L8.893 1.5zm.133 11.497H6.987v-2.003h2.039v2.003zm0-3.004H6.987V5.987h2.039v4.006z"/></svg>
+    <span class="signed-in-tab-flash">You signed in with another tab or window. <a href="">Reload</a> to refresh your session.</span>
+    <span class="signed-out-tab-flash">You signed out in another tab or window. <a href="">Reload</a> to refresh your session.</span>
+  </div>
+  <template id="site-details-dialog">
+  <details class="details-reset details-overlay details-overlay-dark lh-default text-gray-dark" open>
+    <summary aria-haspopup="dialog" aria-label="Close dialog"></summary>
+    <details-dialog class="Box Box--overlay d-flex flex-column anim-fade-in fast">
+      <button class="Box-btn-octicon m-0 btn-octicon position-absolute right-0 top-0" type="button" aria-label="Close dialog" data-close-dialog>
+        <svg class="octicon octicon-x" viewBox="0 0 12 16" version="1.1" width="12" height="16" aria-hidden="true"><path fill-rule="evenodd" d="M7.48 8l3.75 3.75-1.48 1.48L6 9.48l-3.75 3.75-1.48-1.48L4.52 8 .77 4.25l1.48-1.48L6 6.52l3.75-3.75 1.48 1.48L7.48 8z"/></svg>
+      </button>
+      <div class="octocat-spinner my-6 js-details-dialog-spinner"></div>
+    </details-dialog>
+  </details>
+</template>
+
+  <div class="Popover js-hovercard-content position-absolute" style="display: none; outline: none;" tabindex="0">
+  <div class="Popover-message Popover-message--bottom-left Popover-message--large Box box-shadow-large" style="width:360px;">
+  </div>
+</div>
+
+  <div aria-live="polite" class="js-global-screen-reader-notice sr-only"></div>
+
+  </body>
+</html>
