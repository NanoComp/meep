--- conflicted
+++ resolved
@@ -98,11 +98,7 @@
 std::complex<double> gaussian_src_time::fourier_transform(const double omega)
 { double omega0=2.0*pi*freq;
   double delta=(omega-omega0)*width;
-<<<<<<< HEAD
-  return width * polar(1.0,omega0*peak_time) * exp(-0.5*delta*delta);
-=======
   return width * polar(1.0,omega*peak_time) * exp(-0.5*delta*delta);
->>>>>>> 011f8671
 }
 
 bool gaussian_src_time::is_equal(const src_time &t) const {
