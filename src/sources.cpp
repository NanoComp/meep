--- conflicted
+++ resolved
@@ -23,17 +23,14 @@
 #include "meep.hpp"
 #include "meep_internals.hpp"
 
-<<<<<<< HEAD
 // For sine-integral function used in the band-source
 #define HAVE_LIBGSL_EXPINT
 
 #ifdef HAVE_LIBGSL_EXPINT
 #  include <gsl/gsl_sf_expint.h>
 #endif
-=======
 using namespace std;
 
->>>>>>> 2d2cdf11
 namespace meep {
 
 /*********************************************************************/
