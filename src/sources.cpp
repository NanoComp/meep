--- conflicted
+++ resolved
@@ -29,10 +29,7 @@
 #ifdef HAVE_LIBGSL_EXPINT
 #  include <gsl/gsl_sf_expint.h>
 #endif
-<<<<<<< HEAD
-=======
-
->>>>>>> f9685b97
+
 using namespace std;
 
 namespace meep {
