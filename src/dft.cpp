/* Copyright (C) 2005-2022 Massachusetts Institute of Technology.
 *
 * This program is free software; you can redistribute it and/or modify
 * it under the terms of the GNU General Public License as published by
 * the Free Software Foundation; either version 2 of the License, or
 * (at your option) any later version.
 *
 * This program is distributed in the hope that it will be useful,
 * but WITHOUT ANY WARRANTY; without even the implied warranty of
 * MERCHANTABILITY or FITNESS FOR A PARTICULAR PURPOSE.  See the
 * GNU General Public License for more details.
 *
 * You should have received a copy of the GNU General Public License
 * along with this program; if not, write to the Free Software
 * Foundation, Inc., 59 Temple Place, Suite 330, Boston, MA  02111-1307  USA
 */

#include <stdio.h>
#include <stdlib.h>
#include <math.h>
#include <string.h>
#include <algorithm>
#include <assert.h>
#include "meep.hpp"
#include "meep_internals.hpp"

using namespace std;

namespace meep {

std::vector<double> linspace(double freq_min, double freq_max, size_t Nfreq) {
  double dfreq = Nfreq <= 1 ? 0.0 : (freq_max - freq_min) / (Nfreq - 1);
  std::vector<double> freq(Nfreq);
  if (Nfreq <= 1)
    freq[0] = (freq_min + freq_max) * 0.5;
  else
    for (size_t i = 0; i < Nfreq; ++i)
      freq[i] = freq_min + i * dfreq;

  return freq;
}

struct dft_chunk_data { // for passing to field::loop_in_chunks as void*
  component c;
  int vc;
  std::vector<double> omega;
  complex<double> stored_weight, extra_weight;
  double dt_factor;
  bool include_dV_and_interp_weights;
  bool sqrt_dV_and_interp_weights;
  bool empty_dim[5];
  dft_chunk *dft_chunks;
  int decimation_factor;
  bool persist;
  bool expand;
};

dft_chunk::dft_chunk(fields_chunk *fc_, ivec is_, ivec ie_, vec s0_, vec s1_, vec e0_, vec e1_,
                     double dV0_, double dV1_, component c_, bool use_centered_grid,
                     complex<double> phase_factor, ivec shift_, const symmetry &S_, int sn_,
                     const void *data_) {
  dft_chunk_data *data = (dft_chunk_data *)data_;
  if (!fc_->f[c_][0]) meep::abort("invalid fields_chunk/component combination in dft_chunk");

  fc = fc_;
  is = is_;
  ie = ie_;
  s0 = s0_;
  s1 = s1_;
  e0 = e0_;
  e1 = e1_;
  dV0 = dV0_;
  dV1 = dV1_;

  persist = data->persist;
  expand = data->expand;

  c = c_;

  /* for adjoint calculations, we want to pad
  (or expand) the dimensions of the dft region
  to account for boundary effects. We will pad
  by 1 pixel in each dimension, while ensuring
  we don't step outside of the chunk loop itself
  */
  if(expand){
    is_old = is_;
    ie_old = ie_;
    is = max(is-one_ivec(fc->gv.dim)*2,fc->gv.little_corner());
    ie = min(ie+one_ivec(fc->gv.dim)*2,fc->gv.big_corner());
  }

  if (use_centered_grid)
    fc->gv.yee2cent_offsets(c, avg1, avg2);
  else
    avg1 = avg2 = 0;

  stored_weight = data->stored_weight;
  extra_weight = data->extra_weight;
  scale = stored_weight * phase_factor * data->dt_factor;

  /* this is for e.g. computing E x H, where we don't want to
     multiply by the interpolation weights or the grid_volume twice. */
  include_dV_and_interp_weights = data->include_dV_and_interp_weights;

  /* an alternative way to avoid multipling by interpolation weights twice:
     multiply by square root of the weights */
  sqrt_dV_and_interp_weights = data->sqrt_dV_and_interp_weights;

  shift = shift_;
  S = S_;
  sn = sn_;
  vc = data->vc;
  decimation_factor = data->decimation_factor;

  const int Nomega = data->omega.size();
  omega = data->omega;
  dft_phase = new complex<realnum>[Nomega];

  N = 1;
  LOOP_OVER_DIRECTIONS(is.dim, d) { N *= (ie.in_direction(d) - is.in_direction(d)) / 2 + 1; }
  dft = new complex<realnum>[N * Nomega];
  for (size_t i = 0; i < N * Nomega; ++i)
    dft[i] = 0.0;
  for (int i = 0; i < 5; ++i)
    empty_dim[i] = data->empty_dim[i];

  next_in_chunk = fc->dft_chunks;
  fc->dft_chunks = this;
  next_in_dft = data->dft_chunks;
}

dft_chunk::~dft_chunk() {
  delete[] dft;
  delete[] dft_phase;

  // delete from fields_chunk list
  dft_chunk *cur = fc->dft_chunks;
  if (cur == this)
    fc->dft_chunks = next_in_chunk;
  else {
    while (cur && cur->next_in_chunk && cur->next_in_chunk != this)
      cur = cur->next_in_chunk;
    if (cur && cur->next_in_chunk == this) cur->next_in_chunk = next_in_chunk;
  }
}

void dft_flux::remove() {
  while (E) {
    dft_chunk *nxt = E->next_in_dft;
    delete E;
    E = nxt;
  }
  while (H) {
    dft_chunk *nxt = H->next_in_dft;
    delete H;
    H = nxt;
  }
}

static void add_dft_chunkloop(fields_chunk *fc, int ichunk, component cgrid, ivec is, ivec ie,
                              vec s0, vec s1, vec e0, vec e1, double dV0, double dV1, ivec shift,
                              complex<double> shift_phase, const symmetry &S, int sn,
                              void *chunkloop_data) {
  dft_chunk_data *data = (dft_chunk_data *)chunkloop_data;
  (void)ichunk; // unused

  component c = S.transform(data->c, -sn);
  if (c >= NUM_FIELD_COMPONENTS || !fc->f[c][0]) return; // this chunk doesn't have component c

  data->dft_chunks =
      new dft_chunk(fc, is, ie, s0, s1, e0, e1, dV0, dV1, c, cgrid == Centered,
                    shift_phase * S.phase_shift(c, sn), shift, S, sn, chunkloop_data);
}

dft_chunk *fields::add_dft(component c, const volume &where, const double *freq, size_t Nfreq,
                           bool include_dV_and_interp_weights, complex<double> stored_weight,
                           dft_chunk *chunk_next, bool sqrt_dV_and_interp_weights,
                           complex<double> extra_weight, bool use_centered_grid,
                           int vc, int decimation_factor, bool persist, bool expand) {
  if (coordinate_mismatch(gv.dim, c)) return NULL;

  /* If you call add_dft before adding sources, it will do nothing
     since no fields will be found.   This is almost certainly not
     what the user wants. */
  if (!components_allocated)
    meep::abort("allocate field components (by adding sources) before adding dft objects");
  if (!include_dV_and_interp_weights && sqrt_dV_and_interp_weights)
    meep::abort("include_dV_and_interp_weights must be true for sqrt_dV_and_interp_weights=true in "
          "add_dft");

  dft_chunk_data data;
  data.persist = persist;
  data.expand = expand;
  data.c = c;
  data.vc = vc;

  if (decimation_factor == 0) {
    double src_freq_max = 0;
    for (src_time *s = sources; s; s = s->next) {
      if (s->get_fwidth() == 0)
        decimation_factor = 1;
      else
        src_freq_max = std::max(src_freq_max, std::abs(s->frequency().real())+0.5*s->get_fwidth());
    }
    double freq_max = 0;
    for (size_t i = 0; i < Nfreq; ++i)
      freq_max = std::max(freq_max, std::abs(freq[i]));
    if ((freq_max > 0) && (src_freq_max > 0))
      decimation_factor = std::max(1, int(std::floor(1/(dt*(freq_max + src_freq_max)))));
    else
      decimation_factor = 1;
  }
  data.decimation_factor = decimation_factor;

  data.omega.resize(Nfreq);
  for (size_t i = 0; i < Nfreq; ++i)
    data.omega[i] = 2 * pi * freq[i];
  data.stored_weight = stored_weight;
  data.extra_weight = extra_weight;
  data.dt_factor = dt / sqrt(2.0 * pi) * decimation_factor;
  data.include_dV_and_interp_weights = include_dV_and_interp_weights;
  data.sqrt_dV_and_interp_weights = sqrt_dV_and_interp_weights;
  data.empty_dim[0] = data.empty_dim[1] = data.empty_dim[2] = data.empty_dim[3] =
      data.empty_dim[4] = false;
  LOOP_OVER_DIRECTIONS(where.dim, d) { data.empty_dim[d] = where.in_direction(d) == 0; }
  data.dft_chunks = chunk_next;
  loop_in_chunks(add_dft_chunkloop, (void *)&data, where, use_centered_grid ? Centered : c);

  return data.dft_chunks;
}

dft_chunk *fields::add_dft(const volume_list *where, const std::vector<double> &freq,
                           bool include_dV_and_interp_weights, bool persist, bool expand) {
  dft_chunk *chunks = 0;
  while (where) {
    if (is_derived(where->c)) meep::abort("derived_component invalid for dft");
    complex<double> stored_weight = where->weight;
    chunks = add_dft(component(where->c), where->v, freq, include_dV_and_interp_weights,
                     stored_weight, chunks, persist, expand);
    where = where->next;
  }
  return chunks;
}

void fields::update_dfts() {
  am_now_working_on(FourierTransforming);
  for (int i = 0; i < num_chunks; i++)
    if (chunks[i]->is_mine()) chunks[i]->update_dfts(time(), time() - 0.5 * dt, t);
  finished_working();
}

void fields_chunk::update_dfts(double timeE, double timeH, int current_step) {
  if (doing_solve_cw) return;
  for (dft_chunk *cur = dft_chunks; cur; cur = cur->next_in_chunk) {
    if ((current_step % cur->get_decimation_factor()) == 0) {
      cur->update_dft(is_magnetic(cur->c) ? timeH : timeE);
    }
  }
}

void dft_chunk::update_dft(double time) {
  if (!fc->f[c][0]) return;

  const int Nomega = omega.size();
  for (int i = 0; i < Nomega; ++i)
    dft_phase[i] = polar(1.0, omega[i] * time) * scale;

  int numcmp = fc->f[c][1] ? 2 : 1;

  PLOOP_OVER_IVECS(fc->gv, is, ie, idx) {
    size_t idx_dft = IVEC_LOOP_COUNTER;
    double w;
    if (include_dV_and_interp_weights) {
      w = IVEC_LOOP_WEIGHT(s0, s1, e0, e1, dV0 + dV1 * loop_i2);
      if (sqrt_dV_and_interp_weights) w = sqrt(w);
    }
    else
      w = 1.0;
    realnum f[2]; // real/imag field value at epsilon point
    if (avg2)
      for (int cmp = 0; cmp < numcmp; ++cmp)
        f[cmp] = (w * 0.25) * (fc->f[c][cmp][idx] + fc->f[c][cmp][idx + avg1] +
                               fc->f[c][cmp][idx + avg2] + fc->f[c][cmp][idx + (avg1 + avg2)]);
    else if (avg1)
      for (int cmp = 0; cmp < numcmp; ++cmp)
        f[cmp] = (w * 0.5) * (fc->f[c][cmp][idx] + fc->f[c][cmp][idx + avg1]);
    else
      for (int cmp = 0; cmp < numcmp; ++cmp)
        f[cmp] = w * fc->f[c][cmp][idx];

    if (numcmp == 2) {
      complex<realnum> fc(f[0], f[1]);
      for (int i = 0; i < Nomega; ++i)
        dft[Nomega * idx_dft + i] += dft_phase[i] * fc;
    }
    else {
      realnum fr = f[0];
      for (int i = 0; i < Nomega; ++i)
        dft[Nomega * idx_dft + i] += std::complex<realnum>{fr * dft_phase[i].real(), fr * dft_phase[i].imag()};
    }
  }
}

/* Return the L2 norm of the DFTs themselves.  This is useful
   to check whether the simulation is finished (whether all relevant fields have decayed).
   (Collective operation.) */
double fields::dft_norm() {
  am_now_working_on(Other);
  double sum = 0.0;
  for (int i = 0; i < num_chunks; i++)
    if (chunks[i]->is_mine()) sum += chunks[i]->dft_norm2(gv);
  finished_working();
  return std::sqrt(sum_to_all(sum));
}

double fields_chunk::dft_norm2(grid_volume fgv) const {
  double sum = 0.0;
  for (dft_chunk *cur = dft_chunks; cur; cur = cur->next_in_chunk)
    sum += cur->norm2(fgv);
  return sum;
}

static double sqr(std::complex<realnum> x) { return (x*std::conj(x)).real(); }

double dft_chunk::norm2(grid_volume fgv) const {
  if (!fc->f[c][0]) return 0.0;
  double sum = 0.0;
  size_t idx_dft;
  const size_t Nomega = omega.size();
  /* looping over chunks that have been "expanded"
  for adjoint calculations requires some care. Namely,
  we want to make sure we don't double count the padding
  and can replicate results with different chunk combinations.
  */
  if (expand) {
    grid_volume subgv = fgv.subvolume(is,ie,c);
    LOOP_OVER_IVECS(fgv, is_old, ie_old, idx) {
      idx_dft = subgv.index(c,fgv.iloc(c,idx));
      if ((idx_dft < 0) || idx_dft > N) continue;
      for (size_t i = 0; i < Nomega; ++i)
          sum += sqr(dft[Nomega * idx_dft + i]);
    } 
  } 
  /* note we place the if outside of the
  loop to avoid branching. This routine gets
  called a lot, so let's try to stay efficient
  (at the expense of uglier code).
   */
  else{
    LOOP_OVER_IVECS(fgv, is, ie, idx) {
     idx_dft = IVEC_LOOP_COUNTER;
     for (size_t i = 0; i < Nomega; ++i)
        sum += sqr(dft[Nomega * idx_dft + i]); 
    }
  }

  return sum;
}

// return the maximum decimation factor across
// all dft regions
int fields::max_decimation() const {
  int maxdec = 1;
  for (int i = 0; i < num_chunks; i++)
    if (chunks[i]->is_mine())
      maxdec = std::max(maxdec, chunks[i]->max_decimation());
  return max_to_all(maxdec);
}

int fields_chunk::max_decimation() const {
  int maxdec = std::numeric_limits<int>::min();
  for (dft_chunk *cur = dft_chunks; cur; cur = cur->next_in_chunk)
    maxdec = std::max(maxdec, cur->get_decimation_factor());
  return maxdec;
}

// return the maximum abs(freq) over all DFT chunks
double fields::dft_maxfreq() const {
  double maxfreq = 0;
  for (int i = 0; i < num_chunks; i++)
    if (chunks[i]->is_mine())
      maxfreq = std::max(maxfreq, chunks[i]->dft_maxfreq());
  return max_to_all(maxfreq);
}

double fields_chunk::dft_maxfreq() const {
  double maxomega = 0;
  for (dft_chunk *cur = dft_chunks; cur; cur = cur->next_in_chunk)
    maxomega = std::max(maxomega, cur->maxomega());
  return maxomega / (2*meep::pi);
}

double dft_chunk::maxomega() const {
  double maxomega = 0;
  for (const auto& o : omega)
    maxomega = std::max(maxomega, std::abs(o));
  return maxomega;
}

void dft_chunk::scale_dft(complex<double> scale) {
  for (size_t i = 0; i < N * omega.size(); ++i)
    dft[i] *= scale;
  if (next_in_dft) next_in_dft->scale_dft(scale);
}

void dft_chunk::operator-=(const dft_chunk &chunk) {
  if (c != chunk.c || N * omega.size() != chunk.N * chunk.omega.size())
    meep::abort("Mismatched chunks in dft_chunk::operator-=");

  for (size_t i = 0; i < N * omega.size(); ++i)
    dft[i] -= chunk.dft[i];

  if (next_in_dft) {
    if (!chunk.next_in_dft) meep::abort("Mismatched chunk lists in dft_chunk::operator-=");
    *next_in_dft -= *chunk.next_in_dft;
  }
}

size_t my_dft_chunks_Ntotal(dft_chunk *dft_chunks, size_t *my_start) {
  // When writing to a sharded file, we write out only the chunks we own.
size_t n = 0;
  for (dft_chunk *cur = dft_chunks; cur; cur = cur->next_in_dft)
    n += cur->N * cur->omega.size() * 2;

  *my_start = 0;
  return n;
}

size_t dft_chunks_Ntotal(dft_chunk *dft_chunks, size_t *my_start) {
  // If writing to a single parallel file, we are compute our chunks offset
  // into the single-parallel-file that has all the data.
  size_t n = my_dft_chunks_Ntotal(dft_chunks, my_start);
  *my_start = partial_sum_to_all(n) - n; // sum(n) for processes before this
  return sum_to_all(n);
}

size_t dft_chunks_Ntotal(dft_chunk *dft_chunks, size_t *my_start, bool single_parallel_file) {
  return single_parallel_file ? dft_chunks_Ntotal(dft_chunks, my_start) :
                                my_dft_chunks_Ntotal(dft_chunks, my_start);
}

// Note: the file must have been created in parallel mode, typically via fields::open_h5file.
void save_dft_hdf5(dft_chunk *dft_chunks, const char *name, h5file *file, const char *dprefix, bool single_parallel_file) {
  size_t istart;
  size_t n = dft_chunks_Ntotal(dft_chunks, &istart, single_parallel_file);

  char dataname[1024];
  snprintf(dataname, 1024,
           "%s%s"
           "%s_dft",
           dprefix ? dprefix : "", dprefix && dprefix[0] ? "_" : "", name);
  file->create_data(dataname, 1, &n);

  for (dft_chunk *cur = dft_chunks; cur; cur = cur->next_in_dft) {
    size_t Nchunk = cur->N * cur->omega.size() * 2;
    file->write_chunk(1, &istart, &Nchunk, (realnum *)cur->dft);
    istart += Nchunk;
  }
  file->done_writing_chunks();
}

void save_dft_hdf5(dft_chunk *dft_chunks, component c, h5file *file, const char *dprefix, bool single_parallel_file) {
  save_dft_hdf5(dft_chunks, component_name(c), file, dprefix, single_parallel_file);
}

void load_dft_hdf5(dft_chunk *dft_chunks, const char *name, h5file *file, const char *dprefix, bool single_parallel_file) {
  size_t istart;
  size_t n = dft_chunks_Ntotal(dft_chunks, &istart, single_parallel_file);

  char dataname[1024];
  snprintf(dataname, 1024,
           "%s%s"
           "%s_dft",
           dprefix ? dprefix : "", dprefix && dprefix[0] ? "_" : "", name);
  int file_rank;
  size_t file_dims;
  file->read_size(dataname, &file_rank, &file_dims, 1);
  if (file_rank != 1 || file_dims != n)
    meep::abort("incorrect dataset size (%zd vs. %zd) in load_dft_hdf5 %s:%s", file_dims, n,
          file->file_name(), dataname);

  for (dft_chunk *cur = dft_chunks; cur; cur = cur->next_in_dft) {
    size_t Nchunk = cur->N * cur->omega.size() * 2;
    file->read_chunk(1, &istart, &Nchunk, (realnum *)cur->dft);
    istart += Nchunk;
  }
}

void load_dft_hdf5(dft_chunk *dft_chunks, component c, h5file *file, const char *dprefix, bool single_parallel_file) {
  load_dft_hdf5(dft_chunks, component_name(c), file, dprefix, single_parallel_file);
}

dft_flux::dft_flux(const component cE_, const component cH_, dft_chunk *E_, dft_chunk *H_,
                   double fmin, double fmax, int Nf, const volume &where_,
                   direction normal_direction_, bool use_symmetry_)
    : E(E_), H(H_), cE(cE_), cH(cH_), where(where_), normal_direction(normal_direction_),
      use_symmetry(use_symmetry_) {
  freq = meep::linspace(fmin, fmax, Nf);
}

dft_flux::dft_flux(const component cE_, const component cH_, dft_chunk *E_, dft_chunk *H_,
                   const std::vector<double> &freq_, const volume &where_,
                   direction normal_direction_, bool use_symmetry_)
    : E(E_), H(H_), cE(cE_), cH(cH_), where(where_), normal_direction(normal_direction_),
      use_symmetry(use_symmetry_) {
  freq = freq_;
}

dft_flux::dft_flux(const component cE_, const component cH_, dft_chunk *E_, dft_chunk *H_,
                   const double *freq_, size_t Nfreq, const volume &where_,
                   direction normal_direction_, bool use_symmetry_)
    : freq(Nfreq), E(E_), H(H_), cE(cE_), cH(cH_), where(where_),
      normal_direction(normal_direction_), use_symmetry(use_symmetry_) {
  for (size_t i = 0; i < Nfreq; ++i)
    freq[i] = freq_[i];
}

dft_flux::dft_flux(const dft_flux &f) : where(f.where) {
  freq = f.freq;
  E = f.E;
  H = f.H;
  cE = f.cE;
  cH = f.cH;
  normal_direction = f.normal_direction;
  use_symmetry = f.use_symmetry;
}

double *dft_flux::flux() {
  const size_t Nfreq = freq.size();
  double *F = new double[Nfreq];
  for (size_t i = 0; i < Nfreq; ++i)
    F[i] = 0;
  for (dft_chunk *curE = E, *curH = H; curE && curH;
       curE = curE->next_in_dft, curH = curH->next_in_dft)
    for (size_t k = 0; k < curE->N; ++k)
      for (size_t i = 0; i < Nfreq; ++i)
        F[i] += real(curE->dft[k * Nfreq + i] * conj(curH->dft[k * Nfreq + i]));
  double *Fsum = new double[Nfreq];
  sum_to_all(F, Fsum, int(Nfreq));
  delete[] F;
  return Fsum;
}

void dft_flux::save_hdf5(h5file *file, const char *dprefix) {
  save_dft_hdf5(E, cE, file, dprefix);
  file->prevent_deadlock(); // hackery
  save_dft_hdf5(H, cH, file, dprefix);
}

void dft_flux::load_hdf5(h5file *file, const char *dprefix) {
  load_dft_hdf5(E, cE, file, dprefix);
  file->prevent_deadlock(); // hackery
  load_dft_hdf5(H, cH, file, dprefix);
}

void dft_flux::save_hdf5(fields &f, const char *fname, const char *dprefix, const char *prefix) {
  h5file *ff = f.open_h5file(fname, h5file::WRITE, prefix);
  save_hdf5(ff, dprefix);
  delete ff;
}

void dft_flux::load_hdf5(fields &f, const char *fname, const char *dprefix, const char *prefix) {
  h5file *ff = f.open_h5file(fname, h5file::READONLY, prefix);
  load_hdf5(ff, dprefix);
  delete ff;
}

void dft_flux::scale_dfts(complex<double> scale) {
  if (E) E->scale_dft(scale);
  if (H) H->scale_dft(scale);
}

dft_flux fields::add_dft_flux(const volume_list *where_, const double *freq, size_t Nfreq,
                              bool use_symmetry, bool centered_grid, int decimation_factor) {
  if (!where_) // handle empty list of volumes
    return dft_flux(Ex, Hy, NULL, NULL, freq, Nfreq, v, NO_DIRECTION, use_symmetry);

  dft_chunk *E = 0, *H = 0;
  component cE[2] = {Ex, Ey}, cH[2] = {Hy, Hx};

  // the dft_flux object needs to store the (unreduced) volume for
  // mode-coefficient computation in mpb.cpp, but this only works
  // when the volume_list consists of a single volume, so it suffices
  // to store the first volume in the list.
  volume firstvol(where_->v);

  volume_list *where = use_symmetry ? S.reduce(where_) : new volume_list(where_);
  volume_list *where_save = where;
  while (where) {
    derived_component c = derived_component(where->c);
    if (coordinate_mismatch(gv.dim, component_direction(c)))
      meep::abort("coordinate-type mismatch in add_dft_flux");

    switch (c) {
      case Sx: cE[0] = Ey, cE[1] = Ez, cH[0] = Hz, cH[1] = Hy; break;
      case Sy: cE[0] = Ez, cE[1] = Ex, cH[0] = Hx, cH[1] = Hz; break;
      case Sr: cE[0] = Ep, cE[1] = Ez, cH[0] = Hz, cH[1] = Hp; break;
      case Sp: cE[0] = Ez, cE[1] = Er, cH[0] = Hr, cH[1] = Hz; break;
      case Sz:
        if (gv.dim == Dcyl)
          cE[0] = Er, cE[1] = Ep, cH[0] = Hp, cH[1] = Hr;
        else
          cE[0] = Ex, cE[1] = Ey, cH[0] = Hy, cH[1] = Hx;
        break;
      default: meep::abort("invalid flux component!");
    }

    for (int i = 0; i < 2; ++i) {
      E = add_dft(cE[i], where->v, freq, Nfreq, true,
                  where->weight * double(1 - 2 * i), E, false, std::complex<double>(1.0,0),
                  centered_grid, 0, decimation_factor);
      H = add_dft(cH[i], where->v, freq, Nfreq, false, 1.0, H, false, std::complex<double>(1.0,0),
                  centered_grid, 0, decimation_factor);
    }

    where = where->next;
  }
  delete where_save;

  // if the volume list has only one entry, store its component's direction.
  // if the volume list has > 1 entry, store NO_DIRECTION.
  direction flux_dir = (where_->next ? NO_DIRECTION : component_direction(where_->c));
  return dft_flux(cE[0], cH[0], E, H, freq, Nfreq, firstvol, flux_dir, use_symmetry);
}

dft_energy::dft_energy(dft_chunk *E_, dft_chunk *H_, dft_chunk *D_, dft_chunk *B_, double fmin,
                       double fmax, int Nf, const volume &where_)
    : E(E_), H(H_), D(D_), B(B_), where(where_) {
  freq = meep::linspace(fmin, fmax, Nf);
}

dft_energy::dft_energy(dft_chunk *E_, dft_chunk *H_, dft_chunk *D_, dft_chunk *B_,
                       const std::vector<double> &freq_, const volume &where_)
    : E(E_), H(H_), D(D_), B(B_), where(where_) {
  freq = freq_;
}

dft_energy::dft_energy(dft_chunk *E_, dft_chunk *H_, dft_chunk *D_, dft_chunk *B_,
                       const double *freq_, size_t Nfreq, const volume &where_)
    : freq(Nfreq), E(E_), H(H_), D(D_), B(B_), where(where_) {
  for (size_t i = 0; i < Nfreq; ++i)
    freq[i] = freq_[i];
}

dft_energy::dft_energy(const dft_energy &f) : where(f.where) {
  freq = f.freq;
  E = f.E;
  H = f.H;
  D = f.D;
  B = f.B;
}

double *dft_energy::electric() {
  const size_t Nfreq = freq.size();
  double *F = new double[Nfreq];
  for (size_t i = 0; i < Nfreq; ++i)
    F[i] = 0;
  for (dft_chunk *curE = E, *curD = D; curE && curD;
       curE = curE->next_in_dft, curD = curD->next_in_dft)
    for (size_t k = 0; k < curE->N; ++k)
      for (size_t i = 0; i < Nfreq; ++i)
        F[i] += 0.5 * real(conj(curE->dft[k * Nfreq + i]) * curD->dft[k * Nfreq + i]);
  double *Fsum = new double[Nfreq];
  sum_to_all(F, Fsum, int(Nfreq));
  delete[] F;
  return Fsum;
}

double *dft_energy::magnetic() {
  const size_t Nfreq = freq.size();
  double *F = new double[Nfreq];
  for (size_t i = 0; i < Nfreq; ++i)
    F[i] = 0;
  for (dft_chunk *curH = H, *curB = B; curH && curB;
       curH = curH->next_in_dft, curB = curB->next_in_dft)
    for (size_t k = 0; k < curH->N; ++k)
      for (size_t i = 0; i < Nfreq; ++i)
        F[i] += 0.5 * real(conj(curH->dft[k * Nfreq + i]) * curB->dft[k * Nfreq + i]);
  double *Fsum = new double[Nfreq];
  sum_to_all(F, Fsum, int(Nfreq));
  delete[] F;
  return Fsum;
}

double *dft_energy::total() {
  const size_t Nfreq = freq.size();
  double *Fe = electric();
  double *Fm = magnetic();
  double *F = new double[Nfreq];
  for (size_t i = 0; i < Nfreq; ++i)
    F[i] = Fe[i] + Fm[i];
  delete[] Fe;
  delete[] Fm;
  return F;
}

dft_energy fields::add_dft_energy(const volume_list *where_, const double *freq, size_t Nfreq,
                                  int decimation_factor) {

  if (!where_) // handle empty list of volumes
    return dft_energy(NULL, NULL, NULL, NULL, freq, Nfreq, v);

  dft_chunk *E = 0, *D = 0, *H = 0, *B = 0;
  volume firstvol(where_->v);
  volume_list *where = new volume_list(where_);
  volume_list *where_save = where;
  while (where) {
    LOOP_OVER_FIELD_DIRECTIONS(gv.dim, d) {
      E = add_dft(direction_component(Ex, d), where->v, freq, Nfreq, true, 1.0, E,
                  false, 1.0, true, 0, decimation_factor);
      D = add_dft(direction_component(Dx, d), where->v, freq, Nfreq, false, 1.0, D,
                  false, 1.0, true, 0, decimation_factor);
      H = add_dft(direction_component(Hx, d), where->v, freq, Nfreq, true, 1.0, H,
                  false, 1.0, true, 0, decimation_factor);
      B = add_dft(direction_component(Bx, d), where->v, freq, Nfreq, false, 1.0, B,
                  false, 1.0, true, 0, decimation_factor);
    }
    where = where->next;
  }
  delete where_save;

  return dft_energy(E, H, D, B, freq, Nfreq, firstvol);
}

void dft_energy::save_hdf5(h5file *file, const char *dprefix) {
  save_dft_hdf5(E, "E", file, dprefix);
  file->prevent_deadlock(); // hackery
  save_dft_hdf5(D, "D", file, dprefix);
  file->prevent_deadlock(); // hackery
  save_dft_hdf5(H, "H", file, dprefix);
  file->prevent_deadlock(); // hackery
  save_dft_hdf5(B, "B", file, dprefix);
}

void dft_energy::load_hdf5(h5file *file, const char *dprefix) {
  load_dft_hdf5(E, "E", file, dprefix);
  file->prevent_deadlock(); // hackery
  load_dft_hdf5(D, "D", file, dprefix);
  file->prevent_deadlock(); // hackery
  load_dft_hdf5(H, "H", file, dprefix);
  file->prevent_deadlock(); // hackery
  load_dft_hdf5(B, "B", file, dprefix);
}

void dft_energy::save_hdf5(fields &f, const char *fname, const char *dprefix, const char *prefix) {
  h5file *ff = f.open_h5file(fname, h5file::WRITE, prefix);
  save_hdf5(ff, dprefix);
  delete ff;
}

void dft_energy::load_hdf5(fields &f, const char *fname, const char *dprefix, const char *prefix) {
  h5file *ff = f.open_h5file(fname, h5file::READONLY, prefix);
  load_hdf5(ff, dprefix);
  delete ff;
}

void dft_energy::scale_dfts(complex<double> scale) {
  if (E) E->scale_dft(scale);
  if (D) D->scale_dft(scale);
  if (H) H->scale_dft(scale);
  if (B) B->scale_dft(scale);
}

void dft_energy::remove() {
  while (E) {
    dft_chunk *nxt = E->next_in_dft;
    delete E;
    E = nxt;
  }
  while (D) {
    dft_chunk *nxt = D->next_in_dft;
    delete D;
    D = nxt;
  }
  while (H) {
    dft_chunk *nxt = H->next_in_dft;
    delete H;
    H = nxt;
  }
  while (B) {
    dft_chunk *nxt = B->next_in_dft;
    delete B;
    B = nxt;
  }
}

direction fields::normal_direction(const volume &where) const {
  direction d = where.normal_direction();
  if (d == NO_DIRECTION) {
    /* hack so that we still infer the normal direction correctly for
       volumes with empty dimensions */
    volume where_pad(where);
    LOOP_OVER_DIRECTIONS(where.dim, d1) {
      if (nosize_direction(d1) && where.in_direction(d1) == 0.0)
        where_pad.set_direction_max(d1, where.in_direction_min(d1) + 0.1);
    }
    d = where_pad.normal_direction();
    if (d == NO_DIRECTION && gv.dim == D2 && beta != 0 && where_pad.in_direction(X) > 0 &&
        where_pad.in_direction(Y) > 0)
      d = Z;
    if (d == NO_DIRECTION) meep::abort("Could not determine normal direction for given grid_volume.");
  }
  return d;
}

dft_flux fields::add_dft_flux(direction d, const volume &where, const double *freq, size_t Nfreq,
                              bool use_symmetry, bool centered_grid, int decimation_factor) {
  if (d == NO_DIRECTION) d = normal_direction(where);
  volume_list vl(where, direction_component(Sx, d));
  dft_flux flux = add_dft_flux(&vl, freq, Nfreq, use_symmetry, centered_grid, decimation_factor);
  flux.normal_direction = d;
  return flux;
}


dft_flux fields::add_mode_monitor(direction d, const volume &where, const double *freq,
                                  size_t Nfreq, bool centered_grid, int decimation_factor) {
  return add_dft_flux(d, where, freq, Nfreq, /*use_symmetry=*/false, centered_grid, decimation_factor);
}

dft_flux fields::add_dft_flux_box(const volume &where, double freq_min, double freq_max,
                                  int Nfreq) {
  return add_dft_flux_box(where, meep::linspace(freq_min, freq_max, Nfreq));
}

dft_flux fields::add_dft_flux_box(const volume &where, const std::vector<double> &freq) {
  volume_list *faces = 0;
  LOOP_OVER_DIRECTIONS(where.dim, d) {
    if (where.in_direction(d) > 0) {
      volume face(where);
      derived_component c = direction_component(Sx, d);
      face.set_direction_min(d, where.in_direction_max(d));
      faces = new volume_list(face, c, +1, faces);
      face.set_direction_min(d, where.in_direction_min(d));
      face.set_direction_max(d, where.in_direction_min(d));
      faces = new volume_list(face, c, -1, faces);
    }
  }

  dft_flux flux = add_dft_flux(faces, freq);
  delete faces;
  return flux;
}

dft_flux fields::add_dft_flux_plane(const volume &where, double freq_min, double freq_max,
                                    int Nfreq) {
  return add_dft_flux_plane(where, meep::linspace(freq_min, freq_max, Nfreq));
}

dft_flux fields::add_dft_flux_plane(const volume &where, const std::vector<double> &freq) {
  return add_dft_flux(NO_DIRECTION, where, freq);
}

dft_fields::dft_fields(dft_chunk *chunks_, double freq_min, double freq_max, int Nf,
                       const volume &where_)
    : where(where_) {
  chunks = chunks_;
  freq = meep::linspace(freq_min, freq_max, Nf);
}

dft_fields::dft_fields(dft_chunk *chunks_, const std::vector<double> &freq_, const volume &where_)
    : where(where_) {
  chunks = chunks_;
  freq = freq_;
}

dft_fields::dft_fields(dft_chunk *chunks_, const double *freq_, size_t Nfreq, const volume &where_)
    : freq(Nfreq), where(where_) {
  chunks = chunks_;
  for (size_t i = 0; i < Nfreq; ++i)
    freq[i] = freq_[i];
}

void dft_fields::scale_dfts(complex<double> scale) { chunks->scale_dft(scale); }

void dft_fields::remove() {
  while (chunks) {
    dft_chunk *nxt = chunks->next_in_dft;
    delete chunks;
    chunks = nxt;
  }
}

dft_fields fields::add_dft_fields(component *components, int num_components, const volume where,
                                  const double *freq, size_t Nfreq, bool use_centered_grid,
                                  int decimation_factor, bool persist, bool expand) {
  bool include_dV_and_interp_weights = false;
  bool sqrt_dV_and_interp_weights = false; // default option from meep.hpp (expose to user?)
  std::complex<double> extra_weight = 1.0; // default option from meep.hpp (expose to user?)
  complex<double> stored_weight = 1.0;
  dft_chunk *chunks = NULL;
  for (int nc = 0; nc < num_components; nc++)
    chunks = add_dft(components[nc], where, freq, Nfreq, include_dV_and_interp_weights,
                     stored_weight, chunks, sqrt_dV_and_interp_weights, extra_weight,
                     use_centered_grid, 0, decimation_factor, persist, expand);

  return dft_fields(chunks, freq, Nfreq, where);
}

/***************************************************************/
/* chunk-level processing for fields::process_dft_component.   */
/***************************************************************/
complex<double> dft_chunk::process_dft_component(int rank, direction *ds, ivec min_corner, ivec max_corner,
                                                 int num_freq, h5file *file, realnum *buffer, int reim,
                                                 complex<realnum> *field_array, void *mode1_data, void *mode2_data,
                                                 int ic_conjugate, bool retain_interp_weights,
                                                 fields *parent) {

  if ((num_freq < 0) || (num_freq > static_cast<int>(omega.size())-1))
    meep::abort("process_dft_component: frequency index %d is outside the range of the frequency array of size %lu",num_freq,omega.size());

  /*****************************************************************/
  /* compute the size of the chunk we own and its strides etc.     */
  /*****************************************************************/
  size_t start[3] = {0, 0, 0};
  size_t file_count[3] = {1, 1, 1}, array_count[3] = {1, 1, 1};
  int file_offset[3] = {0, 0, 0};
  int file_stride[3] = {1, 1, 1};
  ivec isS = S.transform(is, sn) + shift;
  ivec ieS = S.transform(ie, sn) + shift;

  ivec permute(zero_ivec(fc->gv.dim));
  for (int i = 0; i < 3; ++i)
    permute.set_direction(fc->gv.yucky_direction(i), i);
  permute = S.transform_unshifted(permute, sn);
  LOOP_OVER_DIRECTIONS(permute.dim, d) { permute.set_direction(d, abs(permute.in_direction(d))); }

  for (int i = 0; i < rank; ++i) {
    direction d = ds[i];
    int isd = isS.in_direction(d), ied = ieS.in_direction(d);
    start[i] = (std::min(isd, ied) - min_corner.in_direction(d)) / 2;
    file_count[i] = abs(ied - isd) / 2 + 1;
    if (ied < isd) file_offset[permute.in_direction(d)] = file_count[i] - 1;
    array_count[i] = (max_corner.in_direction(d) - min_corner.in_direction(d)) / 2 + 1;
  }

  for (int i = 0; i < rank; ++i) {
    direction d = ds[i];
    int j = permute.in_direction(d);
    for (int k = i + 1; k < rank; ++k)
      file_stride[j] *= file_count[k];
    file_offset[j] *= file_stride[j];
    if (file_offset[j]) file_stride[j] *= -1;
  }

  /*****************************************************************/
  /* For collapsing empty dimensions, we want to retain interpolation
     weights for empty dimensions, but not interpolation weights for
     integration of edge pixels (for retain_interp_weights == true).
     All of the weights are stored in (s0, s1, e0, e1), so we make
     a copy of these with the weights for non-empty dimensions set to 1. */
  vec s0i(s0), s1i(s1), e0i(e0), e1i(e1);
  LOOP_OVER_DIRECTIONS(fc->gv.dim, d) {
    if (!empty_dim[d]) {
      s0i.set_direction(d, 1.0);
      s1i.set_direction(d, 1.0);
      e0i.set_direction(d, 1.0);
      e1i.set_direction(d, 1.0);
    }
  }

  /***************************************************************/
  /* loop over all grid points in our piece of the volume        */
  /***************************************************************/
  vec rshift(shift * (0.5 * fc->gv.inva));
  int chunk_idx = 0;
  complex<double> integral = 0.0;
  component c_conjugate = (component)(ic_conjugate >= 0 ? ic_conjugate : -ic_conjugate);
  LOOP_OVER_IVECS(fc->gv, is, ie, idx) {
    IVEC_LOOP_LOC(fc->gv, loc);
    loc = S.transform(loc, sn) + rshift;
    double w = IVEC_LOOP_WEIGHT(s0, s1, e0, e1, dV0 + dV1 * loop_i2);
    double interp_w = retain_interp_weights ? IVEC_LOOP_WEIGHT(s0i, s1i, e0i, e1i, 1.0) : 1.0;

    complex<double> dft_val =
        (c_conjugate == NO_COMPONENT
             ? w
             : c_conjugate == Dielectric
                   ? parent->get_eps(loc)
                   : c_conjugate == Permeability
                         ? parent->get_mu(loc)
                         : complex<double>(dft[omega.size() * (chunk_idx++) + num_freq]) / stored_weight);
    if (include_dV_and_interp_weights && dft_val!=0.0) dft_val /= (sqrt_dV_and_interp_weights ? sqrt(w) : w);

    complex<double> mode1val = 0.0, mode2val = 0.0;
    if (mode1_data) mode1val = eigenmode_amplitude(mode1_data, loc, S.transform(c_conjugate, sn));
    if (mode2_data) mode2val = eigenmode_amplitude(mode2_data, loc, S.transform(c, sn));

    if (file) {
      int idx2 = ((((file_offset[0] + file_offset[1] + file_offset[2]) + loop_i1 * file_stride[0]) +
                   loop_i2 * file_stride[1]) +
                  loop_i3 * file_stride[2]);

      dft_val *= interp_w;

      complex<double> val = (mode1_data ? mode1val : dft_val);
      buffer[idx2] = reim ? imag(val) : real(val);
    }
    else if (field_array) {
      IVEC_LOOP_ILOC(fc->gv, iloc);         // iloc <-- indices of parent point in Yee grid
      iloc = S.transform(iloc, sn) + shift; // iloc <-- indices of child point in Yee grid
      iloc -= min_corner;                   // iloc <-- 2*(indices of point in DFT array)

      // the index of point n1 or (n1,n2) or (n1,n2,n3) in a 1D, 2D, or 3D array is
      // (for a 1D array) n1
      // (for a 2D array) n2 + n1*N2
      // (for a 3D array) n3 + n2*N3 + n1*N2*N3
      // where NI = number of points in Ith direction.
      int idx2 = 0;
      for (int i = rank - 1, stride = 1; i >= 0; stride *= array_count[i--])
        idx2 += stride * (iloc.in_direction(ds[i]) / 2);
      field_array[idx2] = interp_w * dft_val;
    }
    else {
      mode1val = conj(mode1val); // conjugated inner product
      if (mode2_data)
        integral += w * mode1val * mode2val;
      else
        integral += w * mode1val * dft_val;
    }

  } // LOOP_OVER_IVECS(fc->gv, is, ie, idx)

  if (file) file->write_chunk(rank, start, file_count, buffer);

  return integral;
}

// get variables that are needed by complex<double> fields::process_dft_component
void fields::get_dft_component_dims(dft_chunk **chunklists, int num_chunklists, component c, ivec &min_corner, ivec &max_corner, size_t &array_size, size_t &bufsz, int &rank, direction *ds, size_t *dims, int *array_rank, size_t *array_dims, direction *array_dirs) {
  /***************************************************************/
  /* get statistics on the volume slice **************************/
  /***************************************************************/
  volume *where = &v; // use full volume of fields
  bufsz = 0;
  min_corner = gv.round_vec(where->get_max_corner()) + one_ivec(gv.dim);
  max_corner = gv.round_vec(where->get_min_corner()) - one_ivec(gv.dim);

  for (int ncl = 0; ncl < num_chunklists; ncl++)
    for (dft_chunk *chunk = chunklists[ncl]; chunk; chunk = chunk->next_in_dft) {
      if (chunk->c != c) continue;
      ivec isS = chunk->S.transform(chunk->is, chunk->sn) + chunk->shift;
      ivec ieS = chunk->S.transform(chunk->ie, chunk->sn) + chunk->shift;
      min_corner = min(min_corner, min(isS, ieS));
      max_corner = max(max_corner, max(isS, ieS));
      size_t this_bufsz = 1;
      LOOP_OVER_DIRECTIONS(chunk->fc->gv.dim, d) {
        this_bufsz *= (chunk->ie.in_direction(d) - chunk->is.in_direction(d)) / 2 + 1;
      }
      bufsz = std::max(bufsz, this_bufsz);
    }
  am_now_working_on(MpiAllTime);
  max_corner = max_to_all(max_corner);
  min_corner = -max_to_all(-min_corner); // i.e., min_to_all
  finished_working();

  /***************************************************************/
  /***************************************************************/
  /***************************************************************/
  rank = 0;
  array_size = 1;
  LOOP_OVER_DIRECTIONS(gv.dim, d) {
    if (rank >= 3) meep::abort("too many dimensions in process_dft_component");
    size_t n = std::max(0, (max_corner.in_direction(d) - min_corner.in_direction(d)) / 2 + 1);

    if (n > 1) {
      ds[rank] = d;
      dims[rank++] = n;
      array_size *= n;
    }
  }
  if (array_rank) {
    *array_rank = rank;
    for (int d = 0; d < rank; d++) {
      if (array_dims) array_dims[d] = dims[d];
      if (array_dirs) array_dirs[d] = ds[d];
    }
  }
}

/***************************************************************/
/* low-level [actually intermediate-level, since it calls      */
/* dft_chunk::process_dft_component(), which is the true       */
/* low-level function] workhorse routine that forms the common */
/* backend for several operations involving DFT fields.        */
/*                                                             */
/* looks through the given collection of dft_chunks and        */
/* processes only those chunks that store component c, using   */
/* only data for frequency #num_freq.                          */
/*                                                             */
/* the meaning of 'processes' depends on the arguments:        */
/*                                                             */
/*  1. if HDF5FileName is non-null: write to the given HDF5    */
/*     file a new dataset describing either                    */
/*      (A) DFT field component c (if mode_data1 is null), or  */
/*      (B) mode field component c for the eigenmode described */
/*          by mode_data1 (if it is non-null)                  */
/*                                                             */
/*  2. if HDF5FileName is null but pfield_array is non-null:   */
/*     set *pfield_array equal to a newly allocated buffer     */
/*     populated on return with values of DFT field component  */
/*     c, equivalent to writing the data to HDF5 and reading   */
/*     it back into field_array.                               */
/*                                                             */
/*  3. if both HDF5FileName and field_array are null: compute  */
/*     and return an  overlap integral between                 */
/*      (A) the DFT fields and the fields of the eigenmode     */
/*          described by mode_data1 (if mode_data2 is null)    */
/*      (B) the eigenmode fields described by mode_data1       */
/*          and the eigenmode fields described by mode_data2   */
/*          (if mode_data2 is non-null).                       */
/*     more specifically, the integral computed is             */
/*      < mode1_{c_conjugate} | dft_{c} >                      */
/*     in case (A) and                                         */
/*      < mode1_{c_conjugate} | mode2_{c} >                    */
/*     in case (B).                                            */
/*                                                             */
/* if where is non-null, only field components inside *where   */
/* are processed.                                              */
/***************************************************************/
complex<double> fields::process_dft_component(dft_chunk **chunklists, int num_chunklists, int num_freq,
                                              component c, const char *HDF5FileName, complex<realnum> **pfield_array,
                                              int *array_rank, size_t *array_dims, direction *array_dirs,
                                              void *mode1_data, void *mode2_data, component c_conjugate,
                                              bool *first_component, bool retain_interp_weights) {

  /***************************************************************/
  /***************************************************************/
  /***************************************************************/
  int ic_conjugate = (int)c_conjugate;
  if (component_index(c) == -1) {
    ic_conjugate = -((int)c);
    num_chunklists = 1;
    c = chunklists[0]->c;
  }

  ivec min_corner, max_corner;
  int rank;
  direction ds[3];
  size_t array_size, bufsz, dims[3];
  get_dft_component_dims(chunklists, num_chunklists, c, min_corner, max_corner, array_size, bufsz, rank, ds, dims, array_rank, array_dims, array_dirs);

  if (rank == 0) {
    if (pfield_array) *pfield_array = 0;
    return 0.0; // no chunks with the specified component on this processor
  }

  /***************************************************************/
  /* buffer for process-local contributions to HDF5 output files,*/
  /* like h5_output_data::buf in h5fields.cpp                    */
  /***************************************************************/
  realnum *buffer = 0;
  complex<realnum> *field_array = 0;
  int reim_max = 0;
  if (HDF5FileName) {
    buffer = new realnum[bufsz];
    reim_max = 1;
  }
  else if (pfield_array)
    *pfield_array = field_array = (array_size ? new complex<realnum>[array_size] : 0);

  complex<double> overlap = 0.0;
  for (int reim = 0; reim <= reim_max; reim++) {
    h5file *file = 0;
    if (HDF5FileName) {
      file = open_h5file(HDF5FileName, (*first_component) ? h5file::WRITE : h5file::READWRITE);
      *first_component = false;
      char dataname[100];
      snprintf(dataname, 100, "%s_%i.%c", component_name(c), num_freq, reim ? 'i' : 'r');
      file->create_or_extend_data(dataname, rank, dims, false /* append_data */,
                                  sizeof(realnum) == sizeof(float) /* single_precision */);
    }

    for (int ncl = 0; ncl < num_chunklists; ncl++)
      for (dft_chunk *chunk = chunklists[ncl]; chunk; chunk = chunk->next_in_dft)
        if (chunk->c == c)
          overlap += chunk->process_dft_component(rank, ds, min_corner, max_corner, num_freq, file,
                                                  buffer, reim, field_array, mode1_data, mode2_data,
                                                  ic_conjugate, retain_interp_weights, this);

    if (HDF5FileName) {
      file->done_writing_chunks();
      file->prevent_deadlock(); // hackery
      delete file;
    }
    else if (field_array) {
/***************************************************************/
/* repeatedly call sum_to_all to consolidate full field array  */
/* on all cores                                                */
/***************************************************************/
#define BUFSIZE 1 << 20  // use 1M element (16 MB) buffer
      complex<realnum> *buf = new complex<realnum>[BUFSIZE];
      ptrdiff_t offset = 0;
      size_t remaining = array_size;
      while (remaining != 0) {
        size_t size = (remaining > BUFSIZE ? BUFSIZE : remaining);
        am_now_working_on(MpiAllTime);
        sum_to_all(field_array + offset, buf, size);
        finished_working();
        memcpy(field_array + offset, buf, size * sizeof(complex<realnum>));
        remaining -= size;
        offset += size;
      }
      delete[] buf;
    }
  } // for(int reim=0; reim<=reim_max; reim++)

  if (HDF5FileName)
    delete[] buffer;
  else {
    am_now_working_on(MpiAllTime);
    overlap = sum_to_all(overlap);
    finished_working();
  }

  return overlap;
}

/***************************************************************/
/* routines for fetching arrays of dft fields                  */
/***************************************************************/
complex<realnum> *fields::get_dft_array(dft_flux flux, component c, int num_freq, int *rank,
                                        size_t dims[3]) {
  dft_chunk *chunklists[2];
  chunklists[0] = flux.E;
  chunklists[1] = flux.H;
  complex<realnum> *array;
  direction dirs[3];
  process_dft_component(chunklists, 2, num_freq, c, 0, &array, rank, dims, dirs);
  return collapse_array(array, rank, dims, dirs, flux.where);
}

complex<realnum> *fields::get_dft_array(dft_force force, component c, int num_freq, int *rank,
                                        size_t dims[3]) {
  dft_chunk *chunklists[3];
  chunklists[0] = force.offdiag1;
  chunklists[1] = force.offdiag2;
  chunklists[2] = force.diag;
  complex<realnum> *array;
  direction dirs[3];
  process_dft_component(chunklists, 3, num_freq, c, 0, &array, rank, dims, dirs);
  return collapse_array(array, rank, dims, dirs, force.where);
}

complex<realnum> *fields::get_dft_array(dft_near2far n2f, component c, int num_freq, int *rank,
                                        size_t dims[3]) {
  dft_chunk *chunklists[1];
  chunklists[0] = n2f.F;
  complex<realnum> *array;
  direction dirs[3];
  process_dft_component(chunklists, 1, num_freq, c, 0, &array, rank, dims, dirs);
  return collapse_array(array, rank, dims, dirs, n2f.where);
}

complex<realnum> *fields::get_dft_array(dft_fields fdft, component c, int num_freq, int *rank,
                                        size_t dims[3]) {
  dft_chunk *chunklists[1];
  chunklists[0] = fdft.chunks;
  complex<realnum> *array;
  direction dirs[3];
  process_dft_component(chunklists, 1, num_freq, c, 0, &array, rank, dims, dirs);
  return collapse_array(array, rank, dims, dirs, fdft.where);
}

/***************************************************************/
/* wrapper around process_dft_component that writes HDF5       */
/* datasets for all components at all frequencies stored in    */
/* the given collection of DFT chunks                          */
/***************************************************************/
void fields::output_dft_components(dft_chunk **chunklists, int num_chunklists, volume dft_volume,
                                   const char *HDF5FileName) {
  int NumFreqs = 0;
  for (int nc = 0; nc < num_chunklists && NumFreqs == 0; nc++)
    if (chunklists[nc]) NumFreqs = chunklists[nc]->omega.size();

  // if the volume has zero thickness in one or more directions, the DFT
  // grid is two pixels thick in those directions, but we want the HDF5 output
  // to be just one pixel thick in those directions. solution: first get the
  // fields in array form (as get_dft_array), then collapse degenerate dimensions
  // and export the collapsed array to HDF5. in this case the max_to_all() below
  // is needed to make sure everybody agrees on how many frequencies there are,
  // because some processes' field chunks may have no overlap with dft_volume,
  // in which case those processes will think NumFreqs==0.
  bool have_empty_dims = false;
  LOOP_OVER_DIRECTIONS(dft_volume.dim, d)
  if (dft_volume.in_direction(d) != 0.0) have_empty_dims = true;

  h5file *file = 0;
  if (have_empty_dims && am_master()) {
    char filename[100];
    snprintf(filename, 100, "%s%s", HDF5FileName, strstr("%.h5", HDF5FileName) ? "" : ".h5");
    file = new h5file(filename, h5file::WRITE, false /*parallel*/);
  }
  am_now_working_on(MpiAllTime);
  if (have_empty_dims) NumFreqs = max_to_all(NumFreqs); // subtle!
  finished_working();

  bool first_component = true;
  for (int num_freq = 0; num_freq < NumFreqs; num_freq++)
    FOR_COMPONENTS(c) {
      if (!have_empty_dims) {
        process_dft_component(chunklists, num_chunklists, num_freq, c, HDF5FileName, 0, 0, 0, 0, 0,
                              0, Ex, &first_component);
      }
      else {
        complex<realnum> *array = 0;
        int rank;
        size_t dims[3];
        direction dirs[3];
        process_dft_component(chunklists, num_chunklists, num_freq, c, 0, &array, &rank, dims,
                              dirs);
        if (rank > 0 && am_master()) {
          array = collapse_array(array, &rank, dims, dirs, dft_volume);
          if (rank == 0) meep::abort("%s:%i: internal error", __FILE__, __LINE__);
          size_t array_size = dims[0] * (rank >= 2 ? dims[1] * (rank == 3 ? dims[2] : 1) : 1);
          double *real_array = new double[array_size];
          if (!real_array) meep::abort("%s:%i:out of memory(%lu)", __FILE__, __LINE__, array_size);
          for (int reim = 0; reim < 2; reim++) {
            for (size_t n = 0; n < array_size; n++)
              real_array[n] = (reim == 0 ? real(array[n]) : imag(array[n]));
            char dataname[100], filename[100];
            snprintf(dataname, 100, "%s_%i.%c", component_name(c), num_freq, reim ? 'i' : 'r');
            snprintf(filename, 100, "%s%s", HDF5FileName, strstr(".h5", HDF5FileName) ? "" : ".h5");
            file->write(dataname, rank, dims, real_array, false /* single_precision */);
          }
          delete[] real_array;
        }
        if (array) delete[] array;
      }
    }
  if (file) delete file;
}

void fields::output_dft(dft_flux flux, const char *HDF5FileName) {
  dft_chunk *chunklists[2];
  chunklists[0] = flux.E;
  chunklists[1] = flux.H;
  output_dft_components(chunklists, 2, flux.where, HDF5FileName);
}

void fields::output_dft(dft_force force, const char *HDF5FileName) {
  dft_chunk *chunklists[3];
  chunklists[0] = force.offdiag1;
  chunklists[1] = force.offdiag2;
  chunklists[2] = force.diag;
  output_dft_components(chunklists, 3, force.where, HDF5FileName);
}

void fields::output_dft(dft_near2far n2f, const char *HDF5FileName) {
  dft_chunk *chunklists[1];
  chunklists[0] = n2f.F;
  output_dft_components(chunklists, 1, n2f.where, HDF5FileName);
}

void fields::output_dft(dft_fields fdft, const char *HDF5FileName) {
  dft_chunk *chunklists[1];
  chunklists[0] = fdft.chunks;
  output_dft_components(chunklists, 1, fdft.where, HDF5FileName);
}

/***************************************************************/
/***************************************************************/
/***************************************************************/
void fields::get_overlap(void *mode1_data, void *mode2_data, dft_flux flux, int num_freq,
                         complex<double> overlaps[2]) {
  component cE[2], cH[2];
  switch (flux.normal_direction) {
    case X:
      cE[0] = Ey;
      cH[0] = Hz;
      cE[1] = Ez;
      cH[1] = Hy;
      break;
    case Y:
      cE[0] = Ez;
      cH[0] = Hx;
      cE[1] = Ex;
      cH[1] = Hz;
      break;
    case R:
      cE[0] = Ep;
      cH[0] = Hz;
      cE[1] = Ez;
      cH[1] = Hp;
      break;
    case P:
      cE[0] = Ez;
      cH[0] = Hr;
      cE[1] = Er;
      cH[1] = Hz;
      break;
    case Z:
      if (gv.dim == Dcyl)
        cE[0] = Er, cE[1] = Ep, cH[0] = Hp, cH[1] = Hr;
      else
        cE[0] = Ex, cE[1] = Ey, cH[0] = Hy, cH[1] = Hx;
      break;
    default: meep::abort("invalid normal_direction in get_overlap");
  };

  dft_chunk *chunklists[2];
  chunklists[0] = flux.E;
  chunklists[1] = flux.H;
  complex<double> ExHy = process_dft_component(chunklists, 2, num_freq, cE[0], 0, 0, 0, 0, 0, mode1_data,
                                               mode2_data, cH[0]);
  complex<double> EyHx = process_dft_component(chunklists, 2, num_freq, cE[1], 0, 0, 0, 0, 0, mode1_data,
                                               mode2_data, cH[1]);
  complex<double> HyEx = process_dft_component(chunklists, 2, num_freq, cH[0], 0, 0, 0, 0, 0, mode1_data,
                                               mode2_data, cE[0]);
  complex<double> HxEy = process_dft_component(chunklists, 2, num_freq, cH[1], 0, 0, 0, 0, 0, mode1_data,
                                               mode2_data, cE[1]);
  overlaps[0] = ExHy - EyHx;
  overlaps[1] = HyEx - HxEy;
}

void fields::get_mode_flux_overlap(void *mode_data, dft_flux flux, int num_freq,
                                   std::complex<double> overlaps[2]) {
  get_overlap(mode_data, 0, flux, num_freq, overlaps);
}

void fields::get_mode_mode_overlap(void *mode1_data, void *mode2_data, dft_flux flux,
                                   std::complex<double> overlaps[2]) {
  get_overlap(mode1_data, mode2_data, flux, 0, overlaps);
}

<<<<<<< HEAD
/* deregister all of the remaining dft monitors
from the fields object. Note that this does not
delete the underlying dft_chunks! (useful for 
adjoint calculations, where we want to keep
the chunk data around) */
void fields::clear_dft_monitors() {
for (int i = 0; i < num_chunks; i++)
  if (chunks[i]->is_mine() && chunks[i]->dft_chunks) chunks[i]->dft_chunks = NULL;
}

=======
// return the size of the dft monitor
std::vector<size_t> fields::dft_monitor_size(dft_fields fdft, const volume &where, component c){
  ivec min_corner, max_corner;
  int rank, reduced_rank;
  direction dirs[3], reduced_dirs[3];
  size_t array_size, bufsz, dims[3], reduced_dims[3], reduced_stride[3], stride[3];
  dft_chunk *chunklists[1];
  chunklists[0] = fdft.chunks;

  get_dft_component_dims(chunklists, 1, c, min_corner, max_corner, array_size, bufsz, rank, dirs, dims);
  reduce_array_dimensions(where, rank, dims, dirs, stride, reduced_rank, reduced_dims, reduced_dirs, reduced_stride);
  std::vector<size_t> reduced_dims_vec = {reduced_dims[0], reduced_dims[1], reduced_dims[2]};

  return reduced_dims_vec;
}

std::vector<struct sourcedata> dft_fields::fourier_sourcedata(const volume &where, component c, fields &f, const std::complex<double>* dJ){
  const size_t Nfreq = freq.size();

  ivec min_corner, max_corner;
  int rank, reduced_rank;
  direction dirs[3], reduced_dirs[3];
  size_t array_size, bufsz, dims[3], reduced_dims[3], reduced_stride[3], stride[3];
  dft_chunk *chunklists[1];
  chunklists[0] = chunks;

  f.get_dft_component_dims(chunklists, 1, c, min_corner, max_corner, array_size, bufsz, rank, dirs, dims);
  reduce_array_dimensions(where, rank, dims, dirs, stride, reduced_rank, reduced_dims, reduced_dirs, reduced_stride);
  size_t reduced_grid_size = reduced_dims[0]*reduced_dims[1]*reduced_dims[2]; // total number of points in the monitor

  std::vector<struct sourcedata> temp;

  for (dft_chunk *f = chunks; f; f = f->next_in_dft) {
    assert(Nfreq == f->omega.size());
    vec rshift(f->shift * (0.5 * f->fc->gv.inva));

    std::vector<ptrdiff_t> idx_arr;
    std::vector<std::complex<double> > amp_arr;
    std::complex<double> EH0 = std::complex<double>(0,0);
    sourcedata temp_struct = {component(f->c), idx_arr, f->fc->chunk_idx, amp_arr};
    int position_array[3] = {0, 0, 0}; // array indicating the position of a point relative to the minimum corner of the monitor

    LOOP_OVER_IVECS(f->fc->gv, f->is, f->ie, idx) {
      IVEC_LOOP_LOC(f->fc->gv, x0);
      IVEC_LOOP_ILOC(f->fc->gv, ix0);
      x0 = f->S.transform(x0, f->sn) + rshift;
      ix0 = f->S.transform(ix0, f->sn) + f->shift;

      double dJ_weight = 1; // weight for linear interpolation
      int nd = 0;
      LOOP_OVER_DIRECTIONS(f->fc->gv.dim, d){
        if (where.in_direction(d) > 0) position_array[nd++] = int((ix0.in_direction(d)-min_corner.in_direction(d))/2);
        else dJ_weight *= (1-abs(x0.in_direction(d)-where.in_direction_min(d))/(f->fc->gv.inva)); // based on distances
      }

      // index when dJ is flattened to a one-dimenional array
      size_t idx_1d = (position_array[0]*reduced_dims[1]+position_array[1])*reduced_dims[2]+position_array[2];

      if (f->avg1==0 && f->avg2==0){ // yee_grid = true
        temp_struct.idx_arr.push_back(idx);
        for (size_t i = 0; i < Nfreq; ++i) {
          EH0 = dJ_weight*dJ[reduced_grid_size*i+idx_1d];
          if (is_electric(temp_struct.near_fd_comp)) EH0 *= -1;
          EH0 /= f->S.multiplicity(ix0);
          temp_struct.amp_arr.push_back(EH0);
        }
      }
      else{ // yee_grid = false
          // four or two neighbouring points in the yee lattice are involved in calculating the value at the center of a voxel
        ptrdiff_t site_ind[4] = {idx,idx + f->avg1,idx + f->avg2,idx + f->avg1 + f->avg2};
        for (size_t j = 0; j < 4; ++j){
          temp_struct.idx_arr.push_back(site_ind[j]);
          for (size_t i = 0; i < Nfreq; ++i) {
            EH0 = dJ_weight*dJ[reduced_grid_size*i+idx_1d]*0.25; // split the amplitude of the adjoint source into four parts
            if (is_electric(temp_struct.near_fd_comp)) EH0 *= -1;
            EH0 /= f->S.multiplicity(ix0);
            temp_struct.amp_arr.push_back(EH0);
          }
        }
      }
    }
    temp.push_back(temp_struct);
  }
  return temp;
}
>>>>>>> 5c1fd6fc

} // namespace meep<|MERGE_RESOLUTION|>--- conflicted
+++ resolved
@@ -1424,7 +1424,6 @@
   get_overlap(mode1_data, mode2_data, flux, 0, overlaps);
 }
 
-<<<<<<< HEAD
 /* deregister all of the remaining dft monitors
 from the fields object. Note that this does not
 delete the underlying dft_chunks! (useful for 
@@ -1435,7 +1434,6 @@
   if (chunks[i]->is_mine() && chunks[i]->dft_chunks) chunks[i]->dft_chunks = NULL;
 }
 
-=======
 // return the size of the dft monitor
 std::vector<size_t> fields::dft_monitor_size(dft_fields fdft, const volume &where, component c){
   ivec min_corner, max_corner;
@@ -1521,6 +1519,5 @@
   }
   return temp;
 }
->>>>>>> 5c1fd6fc
 
 } // namespace meep