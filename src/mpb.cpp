--- conflicted
+++ resolved
@@ -740,21 +740,12 @@
                                         double eig_resolution, double eigensolver_tol,
                                         std::complex<double> *coeffs,
                                         double *vgrp, kpoint_func user_kpoint_func,
-<<<<<<< HEAD
-                                        void *user_kpoint_data, vec *kpoints, vec *kdom_list)
-
-{ (void) flux; (void) eig_vol; (void) bands; (void)num_bands;
-  (void) parity; (void) eig_resolution; (void) eigensolver_tol;
-  (void) coeffs; (void) vgrp; (void) kpoints; (void) user_kpoint_func; (void) user_kpoint_data;
-  (void) kdom_list;
-=======
+
                                         void *user_kpoint_data, vec *kpoints, vec *kdom)
-
 { (void) flux; (void) eig_vol; (void) bands; (void)num_bands;
   (void) parity; (void) eig_resolution; (void) eigensolver_tol;
   (void) coeffs; (void) vgrp; (void) kpoints; (void) user_kpoint_func;
   (void) user_kpoint_data; (void) kdom;
->>>>>>> f1d972df
   abort("Meep must be configured/compiled with MPB for get_eigenmode_coefficient");
 }
 
