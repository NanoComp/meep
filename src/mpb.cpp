--- conflicted
+++ resolved
@@ -558,21 +558,12 @@
   // d_from_H actually computes -omega*D (see mpb/src/maxwell/maxwell_op.c),
   // so we need to divide the E-field amplitudes by -omega; we also take this
   // opportunity to rescale the overall E and H amplitudes to yield unit power flux.
-<<<<<<< HEAD
-  double scale = -1.0/omega_src, factor=2.0/sqrt(vgrp);
-  cdouble *efield = (cdouble *)fft_data_E, *hfield = (cdouble *)(mdata->fft_data);
-  for (int n = 0; n < NFFT; ++n)
-    { efield[n] *= factor * scale;
-      hfield[n] *= factor;
-    }
-=======
   double scale = -1.0 / omega_src, factor = 2.0 / sqrt(vgrp);
   cdouble *efield = (cdouble *)fft_data_E, *hfield = (cdouble *)(mdata->fft_data);
   for (int n = 0; n < NFFT; ++n) {
     efield[n] *= factor * scale;
     hfield[n] *= factor;
   }
->>>>>>> 47204b53
 
   maxwell_compute_e_from_d(mdata, fft_data_E, 1);
 
