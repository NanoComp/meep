/* Copyright (C) 2005-2022 Massachusetts Institute of Technology
%
%  This program is free software; you can redistribute it and/or modify
%  it under the terms of the GNU General Public License as published by
%  the Free Software Foundation; either version 2, or (at your option)
%  any later version.
%
%  This program is distributed in the hope that it will be useful,
%  but WITHOUT ANY WARRANTY; without even the implied warranty of
%  MERCHANTABILITY or FITNESS FOR A PARTICULAR PURPOSE.  See the
%  GNU General Public License for more details.  %
%  You should have received a copy of the GNU General Public License
%  along with this program; if not, write to the Free Software Foundation,
%  Inc., 59 Temple Place - Suite 330, Boston, MA 02111-1307, USA.
*/

#include <iostream>
#include <algorithm>
#include <vector>
#include "meepgeom.hpp"
#include "meep_internals.hpp"

namespace dlit = duals::literals;
using namespace duals::literals;

namespace meep_geom {

#define master_printf meep::master_printf

/***************************************************************/
/* global variables for default material                       */
/***************************************************************/
material_data vacuum_material_data;
material_type vacuum = &vacuum_material_data;

void set_default_material(material_type _default_material) {
  if (default_material != NULL) {
    if (default_material == _default_material) return;
    material_free((material_type)default_material);
    default_material = NULL;
  }

  if (_default_material != NULL) {
    material_type new_material = new material_data();
    new_material->copy_from(*_default_material);
    default_material = (void *)new_material;
  }
}

void unset_default_material(void) {
  if (default_material != NULL) {
    material_free((material_type)default_material);
    default_material = NULL;
  }
}

bool susceptibility_equal(const susceptibility &s1, const susceptibility &s2) {
  return (vector3_equal(s1.sigma_diag, s2.sigma_diag) &&
          vector3_equal(s1.sigma_offdiag, s2.sigma_offdiag) && vector3_equal(s1.bias, s2.bias) &&
          s1.frequency == s2.frequency && s1.gamma == s2.gamma && s1.alpha == s2.alpha &&
          s1.noise_amp == s2.noise_amp && s1.drude == s2.drude &&
          s1.saturated_gyrotropy == s2.saturated_gyrotropy && s1.is_file == s2.is_file);
}

bool susceptibility_list_equal(const susceptibility_list &s1, const susceptibility_list &s2) {
  if (s1.size() != s2.size()) return false;
  for (size_t i = 0; i < s1.size(); ++i) {
    if (!susceptibility_equal(s1[i], s2[i])) return false;
  }
  return true;
}

bool medium_struct_equal(const medium_struct *m1, const medium_struct *m2) {
  return (vector3_equal(m1->epsilon_diag, m2->epsilon_diag) &&
          cvector3_equal(m1->epsilon_offdiag, m2->epsilon_offdiag) &&
          vector3_equal(m1->mu_diag, m2->mu_diag) &&
          cvector3_equal(m1->mu_offdiag, m2->mu_offdiag) &&
          vector3_equal(m1->E_chi2_diag, m2->E_chi2_diag) &&
          vector3_equal(m1->E_chi3_diag, m2->E_chi3_diag) &&
          vector3_equal(m1->H_chi2_diag, m2->H_chi2_diag) &&
          vector3_equal(m1->D_conductivity_diag, m2->D_conductivity_diag) &&
          vector3_equal(m1->B_conductivity_diag, m2->B_conductivity_diag) &&
          susceptibility_list_equal(m1->E_susceptibilities, m2->E_susceptibilities) &&
          susceptibility_list_equal(m1->H_susceptibilities, m2->H_susceptibilities));
}

bool material_grid_equal(const material_data *m1, const material_data *m2) {
  // a rigorous method for comapring material grids
  int n1, n2;
  n1 = m1->grid_size.x * m1->grid_size.y * m1->grid_size.z;
  n2 = m2->grid_size.x * m2->grid_size.y * m2->grid_size.z;
  if (n1 != n2) return false;
  for (int i = 0; i < n1; i++)
    if (m1->epsilon_data[i] != m2->epsilon_data[i]) return false;

  return (medium_struct_equal(&(m1->medium), &(m2->medium)) &&
          medium_struct_equal(&(m1->medium_1), &(m2->medium_1)) &&
          medium_struct_equal(&(m1->medium_2), &(m2->medium_2)));
}

// garbage collection for material structures: called to deallocate memory
// allocated for susceptibilities in user-defined materials.
// TODO
void material_gc(material_type m) {
  if (!m || m->which_subclass != material_data::MATERIAL_USER) return;
  m->medium.E_susceptibilities.clear();
  m->medium.H_susceptibilities.clear();
  m->medium_1.E_susceptibilities.clear();
  m->medium_1.H_susceptibilities.clear();
  m->medium_2.E_susceptibilities.clear();
  m->medium_2.H_susceptibilities.clear();
}

void material_free(material_type m) {
  if (!m) return;

  m->medium.E_susceptibilities.clear();
  m->medium.H_susceptibilities.clear();
  m->medium_1.E_susceptibilities.clear();
  m->medium_1.H_susceptibilities.clear();
  m->medium_2.E_susceptibilities.clear();
  m->medium_2.H_susceptibilities.clear();

  // NOTE: We do not delete the user_data field here since it is an opaque/void
  // object so will assume that the caller keeps track of its lifetime.
  delete[] m->epsilon_data;
  m->epsilon_data = NULL;
  delete m;
}

bool material_type_equal(const material_type m1, const material_type m2) {
  if (m1 == m2) return true;
  if (m1->which_subclass != m2->which_subclass) return false;
  switch (m1->which_subclass) {
    case material_data::MATERIAL_FILE:
    case material_data::PERFECT_METAL: return true;
    case material_data::MATERIAL_USER:
      return m1->user_func == m2->user_func && m1->user_data == m2->user_data;
    case material_data::MATERIAL_GRID:
    case material_data::MEDIUM: return medium_struct_equal(&(m1->medium), &(m2->medium));
    default: return false;
  }
}

/***************************************************************/
/***************************************************************/
/***************************************************************/

/* rotate A by a unitary (real) rotation matrix R:
      RAR = transpose(R) * A * R
*/
void sym_matrix_rotate(symm_matrix *RAR, const symm_matrix *A_, const duals::duald R[3][3]) {
  int i, j;
  duals::duald A[3][3], AR[3][3];
  A[0][0] = A_->m00;
  A[1][1] = A_->m11;
  A[2][2] = A_->m22;
  A[0][1] = A[1][0] = A_->m01;
  A[0][2] = A[2][0] = A_->m02;
  A[1][2] = A[2][1] = A_->m12;
  for (i = 0; i < 3; ++i)
    for (j = 0; j < 3; ++j)
      AR[i][j] = A[i][0] * R[0][j] + A[i][1] * R[1][j] + A[i][2] * R[2][j];
  for (i = 0; i < 3; ++i)
    for (j = i; j < 3; ++j)
      A[i][j] = R[0][i] * AR[0][j] + R[1][i] * AR[1][j] + R[2][i] * AR[2][j];
  RAR->m00 = A[0][0];
  RAR->m11 = A[1][1];
  RAR->m22 = A[2][2];
  RAR->m01 = A[0][1];
  RAR->m02 = A[0][2];
  RAR->m12 = A[1][2];
}

/* Set Vinv = inverse of V, where both V and Vinv are real-symmetric matrices.*/
void sym_matrix_invert(symm_matrix *Vinv, const symm_matrix *V) {
  duals::duald m00 = V->m00, m11 = V->m11, m22 = V->m22;
  duals::duald m01 = V->m01, m02 = V->m02, m12 = V->m12;

  if (m01 == 0.0 && m02 == 0.0 && m12 == 0.0) {
    /* optimize common case of a diagonal matrix: */
    Vinv->m00 = 1.0 / m00;
    Vinv->m11 = 1.0 / m11;
    Vinv->m22 = 1.0 / m22;
    Vinv->m01 = Vinv->m02 = Vinv->m12 = 0.0;
  }
  else {
    duals::duald detinv;

    /* compute the determinant: */
    detinv = m00 * m11 * m22 - m02 * m11 * m02 + 2.0 * m01 * m12 * m02 - m01 * m01 * m22 -
             m12 * m12 * m00;

    if (detinv.rpart() == 0.0) meep::abort("singular 3x3 matrix");

    detinv = 1.0 / detinv;

    Vinv->m00 = detinv * (m11 * m22 - m12 * m12);
    Vinv->m11 = detinv * (m00 * m22 - m02 * m02);
    Vinv->m22 = detinv * (m11 * m00 - m01 * m01);

    Vinv->m02 = detinv * (m01 * m12 - m11 * m02);
    Vinv->m01 = detinv * (m12 * m02 - m01 * m22);
    Vinv->m12 = detinv * (m01 * m02 - m00 * m12);
  }
}

/* Returns whether or not V is positive-definite. */
int sym_matrix_positive_definite(symm_matrix *V) {
  duals::duald det2, det3;
  duals::duald m00 = V->m00, m11 = V->m11, m22 = V->m22;

#if defined(WITH_HERMITIAN_EPSILON)
  // FIXME
  scalar_complex m01 = V->m01.rpart(), m02 = V->m02.rpart(), m12 = V->m12.rpart();

  det2 = m00 * m11 - CSCALAR_NORMSQR(m01);
  det3 = det2 * m22 - m11 * CSCALAR_NORMSQR(m02) - CSCALAR_NORMSQR(m12) * m00 +
         2.0 * ((m01.re * m12.re - m01.im * m12.im) * m02.re +
                (m01.re * m12.im + m01.im * m12.re) * m02.im);
#else  /* real matrix */
  duals::duald m01 = V->m01, m02 = V->m02, m12 = V->m12;

  det2 = m00 * m11 - m01 * m01;
  det3 = det2 * m22 - m02 * m11 * m02 + 2.0 * m01 * m12 * m02 - m12 * m12 * m00;
#endif /* real matrix */

  return (m00 > 0.0 && det2 > 0.0 && det3 > 0.0);
}

/***************************************************************/
/***************************************************************/
/***************************************************************/
static meep::ndim dim = meep::D3;
void set_dimensions(int dims) {
  if (dims == CYLINDRICAL) { dim = meep::Dcyl; }
  else { dim = meep::ndim(dims - 1); }
}

vector3 vec_to_vector3(const meep::vec &pt) {
  vector3 v3;

  switch (pt.dim) {
    case meep::D1:
      v3.x = 0;
      v3.y = 0;
      v3.z = pt.z();
      break;
    case meep::D2:
      v3.x = pt.x();
      v3.y = pt.y();
      v3.z = 0;
      break;
    case meep::D3:
      v3.x = pt.x();
      v3.y = pt.y();
      v3.z = pt.z();
      break;
    case meep::Dcyl:
      v3.x = pt.r();
      v3.y = 0;
      v3.z = pt.z();
      break;
  }
  return v3;
}

meep::vec vector3_to_vec(const vector3 v3) {
  switch (dim) {
    case meep::D1: return meep::vec(v3.z);
    case meep::D2: return meep::vec(v3.x, v3.y);
    case meep::D3: return meep::vec(v3.x, v3.y, v3.z);
    case meep::Dcyl: return meep::veccyl(v3.x, v3.z);
    default: meep::abort("unknown dimensionality in vector3_to_vec");
  }
}

geom_box gv2box(const meep::volume &v) {
  geom_box box;
  box.low = vec_to_vector3(v.get_min_corner());
  box.high = vec_to_vector3(v.get_max_corner());
  return box;
}

bool is_material_grid(material_type mt) {
  return (mt->which_subclass == material_data::MATERIAL_GRID);
}
bool is_material_grid(void *md) { return is_material_grid((material_type)md); }

// return whether mt is spatially varying
bool is_variable(material_type mt) {
  return (mt && ((mt->which_subclass == material_data::MATERIAL_USER) ||
                 (mt->which_subclass == material_data::MATERIAL_GRID) ||
                 (mt->which_subclass == material_data::MATERIAL_FILE)));
}
bool is_variable(void *md) { return is_variable((material_type)md); }

bool is_medium(material_type md, medium_struct **m) {
  if (md->which_subclass == material_data::MEDIUM) {
    *m = &(md->medium);
    return true;
  };
  return false;
}

bool is_medium(void *md, medium_struct **m) { return is_medium((material_type)md, m); }

// note: is_metal assumes that eval_material_pt has already been called for variable materials
bool is_metal(meep::field_type ft, const material_type *material) {
  material_data *md = *material;
  if (ft == meep::E_stuff) switch (md->which_subclass) {
      case material_data::MEDIUM:
      case material_data::MATERIAL_USER:
      case material_data::MATERIAL_FILE:
      case material_data::MATERIAL_GRID:
        return (md->medium.epsilon_diag.x < 0 || md->medium.epsilon_diag.y < 0 ||
                md->medium.epsilon_diag.z < 0);
      case material_data::PERFECT_METAL: return true;
      default: meep::abort("unknown material type in is_metal"); return false;
    }
  else
    switch (md->which_subclass) {
      case material_data::MEDIUM:
      case material_data::MATERIAL_USER:
      case material_data::MATERIAL_FILE:
      case material_data::MATERIAL_GRID:
        return (md->medium.mu_diag.x < 0 || md->medium.mu_diag.y < 0 || md->medium.mu_diag.z < 0);
      case material_data::PERFECT_METAL:
        return false; // is an electric conductor, but not a magnetic conductor
      default: meep::abort("unknown material type in is_metal"); return false;
    }
}

bool has_offdiag(const medium_struct *material) {
  if ((material->epsilon_offdiag.x.re != 0) || /* account for offdiagonal components */
      (material->epsilon_offdiag.y.re != 0) || (material->epsilon_offdiag.z.re != 0) ||
      (material->epsilon_offdiag.x.im != 0) || (material->epsilon_offdiag.y.im != 0) ||
      (material->epsilon_offdiag.z.im != 0))
    return true;
  else
    return false;
}

// computes the vector-Jacobian product of the gradient of the matgrid_val function v
// with the Jacobian of the to_geom_box_coords function for geometric_object o
cvector3 to_geom_object_coords_VJP(cvector3 v, const geometric_object *o) {
  if (!o) { meep::abort("must pass a geometric_object to to_geom_object_coords_VJP.\n"); }

  switch (o->which_subclass) {
    default: {
      cvector3 po = cvector_zero();
      return po;
    }
    case geometric_object::SPHERE: {
      number radius = o->subclass.sphere_data->radius;
      return cvector3_scale(0.5 / radius, v);
    }
    /* case geometric_object::CYLINDER:
       NOT YET IMPLEMENTED */
    case geometric_object::BLOCK: {
      /* In order to leverage the underlying libctl infrastructure
      *and* the dual library that makes computing derivatives so easy,
      me perform a bit of a trick: we use the *complex* libctl vector,
      storing the real and dual parts of the dual library and *manually*
      propagate the dual through existing libraries as needed.
      */
      vector3 v_real = cvector3_re(v); // real part
      vector3 v_imag = cvector3_im(v); // "dual" part

      vector3 size = o->subclass.block_data->size;

      if (size.x != 0.0) {
        v_real.x /= size.x;
        v_imag.x /= size.x;
      }
      if (size.y != 0.0) {
        v_real.y /= size.y;
        v_imag.y /= size.y;
      }
      if (size.z != 0.0) {
        v_real.z /= size.z;
        v_imag.z /= size.z;
      }
      v_real = matrix3x3_transpose_vector3_mult(o->subclass.block_data->projection_matrix, v_real);
      v_imag = matrix3x3_transpose_vector3_mult(o->subclass.block_data->projection_matrix, v_imag);
      return make_cvector3(v_real, v_imag);
    }
      /* case geometric_object::PRISM:
         NOT YET IMPLEMENTED */
  }
}

cvector3 material_grid_grad(vector3 p, material_data *md, const geometric_object *o) {
  /* computes the actual spatial gradient at point `p`
  for the specified material grid `md`. */

  if (!is_material_grid(md)) { meep::abort("Invalid material grid detected.\n"); }

  cvector3 gradient = cvector_zero();
  int nx = md->grid_size.x;
  int ny = md->grid_size.y;
  int nz = md->grid_size.z;
  double rx = p.x;
  double ry = p.y;
  double rz = p.z;
  int stride = 1;
  int x1, y1, z1, x2, y2, z2;
  double dx, dy, dz;
  bool signflip_dx = false, signflip_dy = false, signflip_dz = false;

  meep::map_coordinates(rx, ry, rz, nx, ny, nz, x1, y1, z1, x2, y2, z2, dx, dy, dz,
                        false /* do_fabs */);

  if (dx != fabs(dx)) {
    dx = fabs(dx);
    signflip_dx = true;
  }
  if (dy != fabs(dy)) {
    dy = fabs(dy);
    signflip_dy = true;
  }
  if (dz != fabs(dz)) {
    dz = fabs(dz);
    signflip_dz = true;
  }

  /* define a macro to give us data(x,y,z) on the grid,
     in row-major order: */
#define D(x, y, z) ((md->weights)[(((x)*ny + (y)) * nz + (z)) * stride])

  duals::duald du_dx =
      (signflip_dx ? -1.0 : 1.0) *
      (((-D(x1, y1, z1) + D(x2, y1, z1)) * (1.0 - dy) + (-D(x1, y2, z1) + D(x2, y2, z1)) * dy) *
           (1.0 - dz) +
       ((-D(x1, y1, z2) + D(x2, y1, z2)) * (1.0 - dy) + (-D(x1, y2, z2) + D(x2, y2, z2)) * dy) *
           dz);
  duals::duald du_dy =
      (signflip_dy ? -1.0 : 1.0) * ((-(D(x1, y1, z1) * (1.0 - dx) + D(x2, y1, z1) * dx) +
                                     (D(x1, y2, z1) * (1.0 - dx) + D(x2, y2, z1) * dx)) *
                                        (1.0 - dz) +
                                    (-(D(x1, y1, z2) * (1.0 - dx) + D(x2, y1, z2) * dx) +
                                     (D(x1, y2, z2) * (1.0 - dx) + D(x2, y2, z2) * dx)) *
                                        dz);
  duals::duald du_dz = (signflip_dz ? -1.0 : 1.0) *
                       (-((D(x1, y1, z1) * (1.0 - dx) + D(x2, y1, z1) * dx) * (1.0 - dy) +
                          (D(x1, y2, z1) * (1.0 - dx) + D(x2, y2, z1) * dx) * dy) +
                        ((D(x1, y1, z2) * (1.0 - dx) + D(x2, y1, z2) * dx) * (1.0 - dy) +
                         (D(x1, y2, z2) * (1.0 - dx) + D(x2, y2, z2) * dx) * dy));

#undef D

  // [du_dx,du_dy,du_dz] is the gradient ∇u with respect to the transformed coordinate
  // r1 of the matgrid_val function but what we want is the gradient of u(g(r2)) with
  // respect to r2 where g(r2) is the to_geom_object_coords function (in libctl/utils/geom.c).
  // computing this quantity involves using the chain rule and thus the vector-Jacobian product
  // ∇u J where J is the Jacobian matrix of g.
  vector3 g_real = make_vector3(nx * du_dx.rpart(), ny * du_dy.rpart(), nz * du_dz.rpart());
  vector3 g_imag = make_vector3(nx * du_dx.dpart(), ny * du_dy.dpart(), nz * du_dz.dpart());
  cvector3 grad_u = make_cvector3(g_real, g_imag);

  if (o != NULL) { gradient = to_geom_object_coords_VJP(grad_u, o); }
  else {
    g_real = make_vector3(
        geometry_lattice.size.x == 0 ? 0 : nx * du_dx.rpart() / geometry_lattice.size.x,
        geometry_lattice.size.y == 0 ? 0 : ny * du_dy.rpart() / geometry_lattice.size.y,
        geometry_lattice.size.z == 0 ? 0 : nz * du_dz.rpart() / geometry_lattice.size.z);
    g_imag = make_vector3(
        geometry_lattice.size.x == 0 ? 0 : nx * du_dx.dpart() / geometry_lattice.size.x,
        geometry_lattice.size.y == 0 ? 0 : ny * du_dy.dpart() / geometry_lattice.size.y,
        geometry_lattice.size.z == 0 ? 0 : nz * du_dz.dpart() / geometry_lattice.size.z);
    gradient = make_cvector3(g_real, g_imag);
  }
  return gradient;
}

void map_lattice_coordinates(double &px, double &py, double &pz) {
  px = geometry_lattice.size.x == 0 ? 0 : 0.5 + (px - geometry_center.x) / geometry_lattice.size.x;
  py = geometry_lattice.size.y == 0 ? 0 : 0.5 + (py - geometry_center.y) / geometry_lattice.size.y;
  pz = geometry_lattice.size.z == 0 ? 0 : 0.5 + (pz - geometry_center.z) / geometry_lattice.size.z;
}

cvector3 matgrid_grad(vector3 p, geom_box_tree tp, int oi, material_data *md) {
  /* loops through all the material grids at a current point
  and computes the final *spatial* gradient (w.r.t. x,y,z)
  after all appropriate transformations (e.g. due to
  overlapping grids). Calls the helper function, `material_grid_grad`,
  which is what actually computes the spatial gradient.
  */

  // check for proper overlapping grids
  if (md->material_grid_kinds == material_data::U_MIN ||
      md->material_grid_kinds == material_data::U_PROD)
    meep::abort("%s:%i:matgrid_grad does not support overlapping grids with U_MIN or U_PROD\n",
                __FILE__, __LINE__);

  cvector3 gradient = cvector_zero();
  int matgrid_val_count = 0;

  // iterate through object tree at current point
  if (tp) {
    do {
      gradient =
          cvector_add(gradient, material_grid_grad(to_geom_box_coords(p, &tp->objects[oi]),
                                                   (material_data *)tp->objects[oi].o->material,
                                                   tp->objects[oi].o));
      if (md->material_grid_kinds == material_data::U_DEFAULT) break;
      ++matgrid_val_count;
      tp = geom_tree_search_next(p, tp, &oi);
    } while (tp && is_material_grid((material_data *)tp->objects[oi].o->material));
  }
  // perhaps there is no object tree and the default material is a material grid
  if (!tp && is_material_grid(default_material)) {
    map_lattice_coordinates(p.x, p.y, p.z);
    gradient =
        material_grid_grad(p, (material_data *)default_material, NULL /* geometric_object *o */);
    ++matgrid_val_count;
  }

  // compensate for overlapping grids
  if (md->material_grid_kinds == material_data::U_MEAN)
    gradient = cvector3_scale(1.0 / matgrid_val_count, gradient);

  return gradient;
}
duals::duald dual_linear_interpolate(double rx, double ry, double rz,
                                     std::vector<duals::duald> &data, int nx, int ny, int nz,
                                     int stride) {

  int x1, y1, z1, x2, y2, z2;
  double dx, dy, dz;

  meep::map_coordinates(rx, ry, rz, nx, ny, nz, x1, y1, z1, x2, y2, z2, dx, dy, dz);

  /* define a macro to give us data(x,y,z) on the grid,
     in row-major order (the order used by HDF5): */
#define D(x, y, z) (data[(((x)*ny + (y)) * nz + (z)) * stride])

  return (((D(x1, y1, z1) * (1.0 - dx) + D(x2, y1, z1) * dx) * (1.0 - dy) +
           (D(x1, y2, z1) * (1.0 - dx) + D(x2, y2, z1) * dx) * dy) *
              (1.0 - dz) +
          ((D(x1, y1, z2) * (1.0 - dx) + D(x2, y1, z2) * dx) * (1.0 - dy) +
           (D(x1, y2, z2) * (1.0 - dx) + D(x2, y2, z2) * dx) * dy) *
              dz);

#undef D
}
duals::duald material_grid_val(vector3 p, material_data *md) {
  // given the relative location, p, interpolate the material grid point.

  if (!is_material_grid(md)) { abort(); }
  return dual_linear_interpolate(p.x, p.y, p.z, md->weights, md->grid_size.x, md->grid_size.y,
                                 md->grid_size.z, 1);
}

static duals::duald tanh_projection(duals::duald u, double beta, double eta) {
  if (beta == 0) return u;
  if (u == eta) return 0.5; // avoid NaN when beta is Inf
  duals::duald tanh_beta_eta = tanh(beta * eta);
  return (tanh_beta_eta + tanh(beta * (u - eta))) / (tanh_beta_eta + tanh(beta * (1 - eta)));
}

duals::duald matgrid_val(vector3 p, geom_box_tree tp, int oi, material_data *md) {
  duals::duald uprod = 1.0, umin = 1.0, usum = 0.0, udefault = 0.0, u;
  int matgrid_val_count = 0;

  // iterate through object tree at current point
  if (tp) {
    do {
      u = material_grid_val(to_geom_box_coords(p, &tp->objects[oi]),
                            (material_data *)tp->objects[oi].o->material);
      if (md->material_grid_kinds == material_data::U_DEFAULT) {
        udefault = u;
        break;
      }
      if (u < umin) umin = u;
      uprod *= u;
      usum += u;
      ++matgrid_val_count;
      tp = geom_tree_search_next(p, tp, &oi);
    } while (tp && is_material_grid((material_data *)tp->objects[oi].o->material));
  }
  // perhaps there is no object tree and the default material is a material grid
  if (!tp && is_material_grid(default_material)) {
    map_lattice_coordinates(p.x, p.y, p.z);
    u = material_grid_val(p, (material_data *)default_material);
    if (matgrid_val_count == 0) udefault = u;
    if (u < umin) umin = u;
    uprod *= u;
    usum += u;
    ++matgrid_val_count;
  }

  return (md->material_grid_kinds == material_data::U_MIN
              ? umin
              : (md->material_grid_kinds == material_data::U_PROD
                     ? uprod
                     : (md->material_grid_kinds == material_data::U_MEAN ? usum / matgrid_val_count
                                                                         : udefault)));
}
static void cinterp_tensors(vector3 diag_in_1, cvector3 offdiag_in_1, vector3 diag_in_2,
                            cvector3 offdiag_in_2, vector3 *diag_out, cvector3 *offdiag_out,
                            double u) {
  /* convenience routine to interpolate material tensors with real and imaginary components */
  diag_out->x = diag_in_1.x + u * (diag_in_2.x - diag_in_1.x);
  diag_out->y = diag_in_1.y + u * (diag_in_2.y - diag_in_1.y);
  diag_out->z = diag_in_1.z + u * (diag_in_2.z - diag_in_1.z);
  offdiag_out->x.re = offdiag_in_1.x.re + u * (offdiag_in_2.x.re - offdiag_in_1.x.re);
  offdiag_out->x.im = offdiag_in_1.x.im + u * (offdiag_in_2.x.im - offdiag_in_1.x.im);
  offdiag_out->y.re = offdiag_in_1.y.re + u * (offdiag_in_2.y.re - offdiag_in_1.y.re);
  offdiag_out->y.im = offdiag_in_1.y.im + u * (offdiag_in_2.y.im - offdiag_in_1.y.im);
  offdiag_out->z.re = offdiag_in_1.z.re + u * (offdiag_in_2.z.re - offdiag_in_1.z.re);
  offdiag_out->z.im = offdiag_in_1.z.im + u * (offdiag_in_2.z.im - offdiag_in_1.z.im);
}

static void interp_tensors(vector3 diag_in_1, vector3 offdiag_in_1, vector3 diag_in_2,
                           vector3 offdiag_in_2, vector3 *diag_out, vector3 *offdiag_out,
                           double u) {
  /* convenience routine to interpolate material tensors with all real components */
  diag_out->x = diag_in_1.x + u * (diag_in_2.x - diag_in_1.x);
  diag_out->y = diag_in_1.y + u * (diag_in_2.y - diag_in_1.y);
  diag_out->z = diag_in_1.z + u * (diag_in_2.z - diag_in_1.z);
  offdiag_out->x = offdiag_in_1.x + u * (offdiag_in_2.x - offdiag_in_1.x);
  offdiag_out->y = offdiag_in_1.y + u * (offdiag_in_2.y - offdiag_in_1.y);
  offdiag_out->z = offdiag_in_1.z + u * (offdiag_in_2.z - offdiag_in_1.z);
}
// return material of the point p from the material grid
void epsilon_material_grid(material_data *md, double u) {
  // NOTE: assume p lies on normalized grid within (0,1)

  if (md->weights.size() == 0) meep::abort("material params were not initialized!");

  medium_struct *mm = &(md->medium);
  medium_struct *m1 = &(md->medium_1);
  medium_struct *m2 = &(md->medium_2);

  // Linearly interpolate dc epsilon values
  cinterp_tensors(m1->epsilon_diag, m1->epsilon_offdiag, m2->epsilon_diag, m2->epsilon_offdiag,
                  &mm->epsilon_diag, &mm->epsilon_offdiag, u);

  // Interpolate resonant strength from d.p.
  vector3 zero_vec;
  zero_vec.x = zero_vec.y = zero_vec.z = 0;
  for (size_t i = 0; i < m1->E_susceptibilities.size(); i++) {
    // iterate through medium1 sus list first
    interp_tensors(zero_vec, zero_vec, m1->E_susceptibilities[i].sigma_diag,
                   m1->E_susceptibilities[i].sigma_offdiag, &mm->E_susceptibilities[i].sigma_diag,
                   &mm->E_susceptibilities[i].sigma_offdiag, (1 - u));
  }
  for (size_t i = 0; i < m2->E_susceptibilities.size(); i++) {
    // iterate through medium2 sus list next
    size_t j = i + m1->E_susceptibilities.size();
    interp_tensors(zero_vec, zero_vec, m2->E_susceptibilities[i].sigma_diag,
                   m2->E_susceptibilities[i].sigma_offdiag, &mm->E_susceptibilities[j].sigma_diag,
                   &mm->E_susceptibilities[j].sigma_offdiag, u);
  }

  // Linearly interpolate electric conductivity
  vector3 zero_offdiag;
  interp_tensors(m1->D_conductivity_diag, zero_vec, m2->D_conductivity_diag, zero_vec,
                 &mm->D_conductivity_diag, &zero_offdiag, u);

  // Add damping factor if we have dispersion.
  // This prevents instabilities when interpolating between sus. profiles.
  if ((m1->E_susceptibilities.size() + m2->E_susceptibilities.size()) > 0.0) {
    // calculate mean harmonic frequency
    double omega_mean = 0;
    for (const susceptibility &m1_sus : m1->E_susceptibilities) {
      omega_mean += m1_sus.frequency;
    }
    for (const susceptibility &m2_sus : m2->E_susceptibilities) {
      omega_mean += m2_sus.frequency;
    }
    omega_mean = omega_mean / (m1->E_susceptibilities.size() + m2->E_susceptibilities.size());

    // assign interpolated, nondimensionalized conductivity term
    // TODO: dampen the lorentzians to improve stability
    // mm->D_conductivity_diag.x = mm->D_conductivity_diag.y = mm->D_conductivity_diag.z = u*(1-u) *
    // omega_mean;
    md->trivial = false;
  }
  double fake_damping = u * (1 - u) * (md->damping);
  mm->D_conductivity_diag.x += fake_damping;
  mm->D_conductivity_diag.y += fake_damping;
  mm->D_conductivity_diag.z += fake_damping;

  // set the trivial flag
  if (md->damping != 0) md->trivial = false;
}

// return material of the point p from the file (assumed already read)
void epsilon_file_material(material_data *md, vector3 p) {
  set_default_material(md);

  if (md->which_subclass != material_data::MATERIAL_FILE)
    meep::abort("epsilon-input-file only works with a type=file default-material");

  if (!(md->epsilon_data)) return;
  medium_struct *mm = &(md->medium);
  double rx =
      geometry_lattice.size.x == 0 ? 0 : 0.5 + (p.x - geometry_center.x) / geometry_lattice.size.x;
  double ry =
      geometry_lattice.size.y == 0 ? 0 : 0.5 + (p.y - geometry_center.y) / geometry_lattice.size.y;
  double rz =
      geometry_lattice.size.z == 0 ? 0 : 0.5 + (p.z - geometry_center.z) / geometry_lattice.size.z;
  mm->epsilon_diag.x = mm->epsilon_diag.y = mm->epsilon_diag.z =
      meep::linear_interpolate(rx, ry, rz, md->epsilon_data, md->epsilon_dims[0],
                               md->epsilon_dims[1], md->epsilon_dims[2], 1);
  mm->epsilon_offdiag.x.re = mm->epsilon_offdiag.y.re = mm->epsilon_offdiag.z.re = 0;
}

/***********************************************************************/

geom_epsilon::geom_epsilon(geometric_object_list g, material_type_list mlist,
                           const meep::volume &v) {
  // Copy the geometry
  int length = g.num_items;
  geometry.num_items = length;
  geometry.items = new geometric_object[length];
  for (int i = 0; i < length; i++) {
    geometric_object_copy(&g.items[i], &geometry.items[i]);
    geometry.items[i].material = new material_data();
    static_cast<material_data *>(geometry.items[i].material)
        ->copy_from(*(material_data *)(g.items[i].material));
  }

  extra_materials = mlist;
  current_pol = NULL;

  FOR_DIRECTIONS(d) FOR_SIDES(b) { cond[d][b].prof = NULL; }

  if (meep::am_master()) {
    int num_print = meep::verbosity > 2
                        ? geometry.num_items
                        : std::min(geometry.num_items, meep::verbosity > 0 ? 10 : 0);
    for (int i = 0; i < geometry.num_items; ++i) {

      if (i < num_print) display_geometric_object_info(5, geometry.items[i]);

      medium_struct *mm;
      if (is_medium(geometry.items[i].material, &mm)) {
        mm->check_offdiag_im_zero_or_abort();
        if (i < num_print)
          master_printf("%*sdielectric constant epsilon diagonal "
                        "= (%g,%g,%g)\n",
                        5 + 5, "", mm->epsilon_diag.x, mm->epsilon_diag.y, mm->epsilon_diag.z);
      }
    }
    if (num_print < geometry.num_items && meep::verbosity > 0)
      master_printf("%*s...(+ %d objects not shown)...\n", 5, "", geometry.num_items - num_print);
  }
  geom_fix_object_list(geometry);
  geom_box box = gv2box(v);
  geometry_tree = create_geom_box_tree0(geometry, box);
  if (meep::verbosity > 2 && meep::am_master()) {
    master_printf("Geometric-object bounding-box tree:\n");
    display_geom_box_tree(5, geometry_tree);

    int tree_depth, tree_nobjects;
    geom_box_tree_stats(geometry_tree, &tree_depth, &tree_nobjects);
    master_printf("Geometric object tree has depth %d "
                  "and %d object nodes (vs. %d actual objects)\n",
                  tree_depth, tree_nobjects, geometry.num_items);
  }

  restricted_tree = geometry_tree;
}

// copy constructor
geom_epsilon::geom_epsilon(const geom_epsilon &geps1) {
  // Copy the geometry
  int length = geps1.geometry.num_items;
  geometry.num_items = length;
  geometry.items = new geometric_object[length];
  for (int i = 0; i < length; i++) {
    geometric_object_copy(&geps1.geometry.items[i], &geometry.items[i]);
    geometry.items[i].material = new material_data();
    static_cast<material_data *>(geometry.items[i].material)
        ->copy_from(*(material_data *)(geps1.geometry.items[i].material));
  }

  geometry_tree = geps1.geometry_tree;
  restricted_tree = geps1.restricted_tree;
  extra_materials = geps1.extra_materials;
  current_pol = NULL;

  FOR_DIRECTIONS(d) FOR_SIDES(b) { cond[d][b].prof = geps1.cond[d][b].prof; }
}
geom_epsilon::~geom_epsilon() {
  int length = geometry.num_items;
  for (int i = 0; i < length; i++) {
    material_free((material_type)geometry.items[i].material);
    geometric_object_destroy(geometry.items[i]);
  }
  delete[] geometry.items;
  unset_volume();
  destroy_geom_box_tree(geometry_tree);
  FOR_DIRECTIONS(d) FOR_SIDES(b) {
    if (cond[d][b].prof) delete[] cond[d][b].prof;
  }
}

void geom_epsilon::set_cond_profile(meep::direction dir, meep::boundary_side side, double L,
                                    double dx, double (*P)(int, double *, void *), void *data,
                                    double R) {
  if (cond[dir][side].prof) delete[] cond[dir][side].prof;

  int N = int(L / dx + 0.5);
  cond[dir][side].L = L;
  cond[dir][side].N = N;
  double *prof = cond[dir][side].prof = new double[N + 1];

  double umin = 0, umax = 1, esterr;
  int errflag;
  double prof_int =
      adaptive_integration(P, &umin, &umax, 1, data, 1e-9, 1e-4, 50000, &esterr, &errflag);

  double prefac = (-log(R)) / (4 * L * prof_int);
  for (int i = 0; i <= N; ++i) {
    double u = double(i) / N;
    prof[i] = prefac * P(1, &u, data);
  }
}

void geom_epsilon::unset_volume(void) {
  if (restricted_tree != geometry_tree) {
    destroy_geom_box_tree(restricted_tree);
    restricted_tree = geometry_tree;
  }
}

void geom_epsilon::set_volume(const meep::volume &v) {
  unset_volume();

  geom_box box = gv2box(v);
  if (!restricted_tree) restricted_tree = create_geom_box_tree0(geometry, box);
}

static void material_epsmu(meep::field_type ft, material_type material, symm_matrix *epsmu,
                           symm_matrix *epsmu_inv) {

  material_data *md = material;
  if (ft == meep::E_stuff || ft == meep::D_stuff) switch (md->which_subclass) {

      case material_data::MEDIUM:
      case material_data::MATERIAL_FILE:
      case material_data::MATERIAL_USER:
      case material_data::MATERIAL_GRID:
        epsmu->m00 = md->medium.epsilon_diag.x;
        epsmu->m11 = md->medium.epsilon_diag.y;
        epsmu->m22 = md->medium.epsilon_diag.z;
        epsmu->m01 = md->medium.epsilon_offdiag.x.re;
        epsmu->m02 = md->medium.epsilon_offdiag.y.re;
        epsmu->m12 = md->medium.epsilon_offdiag.z.re;
        sym_matrix_invert(epsmu_inv, epsmu);
        break;

      case material_data::PERFECT_METAL:
        epsmu->m00 = -meep::infinity;
        epsmu->m11 = -meep::infinity;
        epsmu->m22 = -meep::infinity;
        epsmu_inv->m00 = -0.0;
        epsmu_inv->m11 = -0.0;
        epsmu_inv->m22 = -0.0;
        epsmu->m01 = epsmu->m02 = epsmu->m12 = 0.0;
        epsmu_inv->m01 = epsmu_inv->m02 = epsmu_inv->m12 = 0.0;
        break;

      default: meep::abort("unknown material type in epsmu");
    }
  else
    switch (md->which_subclass) {
      case material_data::MEDIUM:
      case material_data::MATERIAL_FILE:
      case material_data::MATERIAL_USER:
      case material_data::MATERIAL_GRID:
        epsmu->m00 = md->medium.mu_diag.x;
        epsmu->m11 = md->medium.mu_diag.y;
        epsmu->m22 = md->medium.mu_diag.z;
        epsmu->m01 = md->medium.mu_offdiag.x.re;
        epsmu->m02 = md->medium.mu_offdiag.y.re;
        epsmu->m12 = md->medium.mu_offdiag.z.re;
        sym_matrix_invert(epsmu_inv, epsmu);
        break;

      case material_data::PERFECT_METAL:
        epsmu->m00 = 1.0;
        epsmu->m11 = 1.0;
        epsmu->m22 = 1.0;
        epsmu_inv->m00 = 1.0;
        epsmu_inv->m11 = 1.0;
        epsmu_inv->m22 = 1.0;
        epsmu->m01 = epsmu->m02 = epsmu->m12 = 0.0;
        epsmu_inv->m01 = epsmu_inv->m02 = epsmu_inv->m12 = 0.0;
        break;

      default: meep::abort("unknown material type in epsmu");
    }
}

// the goal of this routine is to fill in the 'medium' field
// within the material structure as appropriate for the
// material properties at r.
void geom_epsilon::get_material_pt(material_type &material, const meep::vec &r) {
  vector3 p = vec_to_vector3(r);
  boolean inobject;
  material =
      (material_type)material_of_unshifted_point_in_tree_inobject(p, restricted_tree, &inobject);
  eval_material_pt(material, p);
}

// evaluate the material at the given point p if necessary — this is needed if
// the material is variable (a grid, function, or file); otherwise it is a no-op.
void geom_epsilon::eval_material_pt(material_type &material, vector3 p) {
  switch (material->which_subclass) {
    // material grid: interpolate onto user specified material grid to get properties at r
    case material_data::MATERIAL_GRID: {
      duals::duald u;
      int oi;
      geom_box_tree tp;

      tp = geom_tree_search(p, restricted_tree, &oi);
      // interpolate and project onto material grid
      u = tanh_projection(matgrid_val(p, tp, oi, material), material->beta, material->eta);
      // interpolate material from material grid point
      epsilon_material_grid(material, u.rpart());

      return;
    }
    // material read from file: interpolate to get properties at r
    case material_data::MATERIAL_FILE:
      if (material->epsilon_data)
        epsilon_file_material(material, p);
      else
        material = (material_type)default_material;
      return;

    // material specified by user-supplied function: call user
    // function to get properties at r.
    // Note that we initialize the medium to vacuum, so that
    // the user's function only needs to fill in whatever is
    // different from vacuum.
    case material_data::MATERIAL_USER:
      material->medium = medium_struct();
      material->user_func(p, material->user_data, &(material->medium));
      material->medium.check_offdiag_im_zero_or_abort();
      return;

    // position-independent material or metal: there is nothing to do
    case material_data::MEDIUM:
    case material_data::PERFECT_METAL: return;

    default: meep::abort("unknown material type in eval_material_pt");
  };
}

// returns trace of the tensor diagonal
double geom_epsilon::chi1p1(meep::field_type ft, const meep::vec &r) {
  symm_matrix chi1p1, chi1p1_inv;

#ifdef DEBUG
  vector3 p = vec_to_vector3(r);
  if (p.x < restricted_tree->b.low.x || p.y < restricted_tree->b.low.y ||
      p.z < restricted_tree->b.low.z || p.x > restricted_tree->b.high.x ||
      p.y > restricted_tree->b.high.y || p.z > restricted_tree->b.high.z)
    meep::abort("invalid point (%g,%g,%g)\n", p.x, p.y, p.z);
#endif

  material_type material;
  get_material_pt(material, r);
  material_epsmu(ft, material, &chi1p1, &chi1p1_inv);
  material_gc(material);

  return (chi1p1.m00.rpart() + chi1p1.m11.rpart() + chi1p1.m22.rpart()) / 3;
}

/* Find frontmost object in v, along with the constant material behind it.
   Returns false if more than two objects & materials intersect the pixel.

   Requires moderately horrifying logic to figure things out properly,
   stolen from MPB. */
static bool get_front_object(const meep::volume &v, geom_box_tree geometry_tree, vector3 &pcenter,
                             const geometric_object **o_front, vector3 &shiftby_front,
                             material_type &mat_front, material_type &mat_behind, vector3 &p_front,
                             vector3 &p_behind) {
  vector3 p;
  const geometric_object *o1 = 0, *o2 = 0;
  vector3 shiftby1 = {0, 0, 0}, shiftby2 = {0, 0, 0}, p1 = {0, 0, 0}, p2 = {0, 0, 0};
  geom_box pixel;
  material_type mat1 = vacuum, mat2 = vacuum;
  int id1 = -1, id2 = -1;
  const int num_neighbors[3] = {3, 5, 9};
  const int neighbors[3][9][3] = {{{0, 0, 0},
                                   {0, 0, -1},
                                   {0, 0, 1},
                                   {0, 0, 0},
                                   {0, 0, 0},
                                   {0, 0, 0},
                                   {0, 0, 0},
                                   {0, 0, 0},
                                   {0, 0, 0}},
                                  {{0, 0, 0},
                                   {-1, -1, 0},
                                   {1, 1, 0},
                                   {-1, 1, 0},
                                   {1, -1, 0},
                                   {0, 0, 0},
                                   {0, 0, 0},
                                   {0, 0, 0},
                                   {0, 0, 0}},
                                  {{0, 0, 0},
                                   {1, 1, 1},
                                   {1, 1, -1},
                                   {1, -1, 1},
                                   {1, -1, -1},
                                   {-1, 1, 1},
                                   {-1, 1, -1},
                                   {-1, -1, 1},
                                   {-1, -1, -1}}};
  pixel = gv2box(v);
  pcenter = p = vec_to_vector3(v.center());
  double d1, d2, d3;
  d1 = (pixel.high.x - pixel.low.x) * 0.5;
  d2 = (pixel.high.y - pixel.low.y) * 0.5;
  d3 = (pixel.high.z - pixel.low.z) * 0.5;
  int dimension_index = meep::number_of_directions(dim) - 1;
  for (int i = 0; i < num_neighbors[dimension_index]; ++i) {
    const geometric_object *o;
    material_type mat;
    vector3 q, shiftby;
    int id;
    q.x = p.x + neighbors[dimension_index][i][0] * d1;
    q.y = p.y + neighbors[dimension_index][i][1] * d2;
    q.z = p.z + neighbors[dimension_index][i][2] * d3;
    o = object_of_point_in_tree(q, geometry_tree, &shiftby, &id);
    if ((id == id1 && vector3_equal(shiftby, shiftby1)) ||
        (id == id2 && vector3_equal(shiftby, shiftby2)))
      continue;

    mat = (material_type)default_material;
    if (o) {
      material_data *md = (material_data *)o->material;
      if (md->which_subclass != material_data::MATERIAL_FILE) mat = md;
    }
    if (id1 == -1) {
      o1 = o;
      shiftby1 = shiftby;
      id1 = id;
      mat1 = mat;
      p1 = q;
    }
    else if (id2 == -1 ||
             ((id >= id1 && id >= id2) && (id1 == id2 || material_type_equal(mat1, mat2)))) {
      o2 = o;
      shiftby2 = shiftby;
      id2 = id;
      mat2 = mat;
      p2 = q;
    }
    else if (!(id1 < id2 && (id1 == id || material_type_equal(mat1, mat))) &&
             !(id2 < id1 && (id2 == id || material_type_equal(mat2, mat)))) {
      return false;
    }
  }

  // CHECK(id1 > -1, "bug in object_of_point_in_tree?");
  if (id2 == -1) { /* only one nearby object/material */
    id2 = id1;
    o2 = o1;
    mat2 = mat1;
    p2 = p1;
    shiftby2 = shiftby1;
  }

  if (id1 >= id2) {
    *o_front = o1;
    shiftby_front = shiftby1;
    mat_front = mat1;
    p_front = p1;
    if (id1 == id2) {
      mat_behind = mat1;
      p_behind = p1;
    }
    else {
      mat_behind = mat2;
      p_behind = p2;
    }
  }
  if (id2 > id1) {
    *o_front = o2;
    shiftby_front = shiftby2;
    mat_front = mat2;
    p_front = p2;
    mat_behind = mat1;
    p_behind = p1;
  }
  return true;
}

void geom_epsilon::eff_chi1inv_row(meep::component c, double chi1inv_row[3], const meep::volume &v,
                                   double tol, int maxeval) {
  /* for speed reasons, we need to "wrap" the
  actual eff_chi1inv_row_grad function below, since
  the original eff_chi1inv_row is a virtual function
  and doesn't play well with default arguments */
  eff_chi1inv_row_grad(c, chi1inv_row, v, tol, maxeval, false);
}
void geom_epsilon::eff_chi1inv_row_grad(meep::component c, double chi1inv_row[3],
                                        const meep::volume &v, double tol, int maxeval,
                                        bool needs_grad) {
  symm_matrix meps_inv;
  bool fallback;
  eff_chi1inv_matrix(c, &meps_inv, v, tol, maxeval, fallback);

  if (fallback) { fallback_chi1inv_row(c, chi1inv_row, v, tol, maxeval); }
  else {
    /* for gradient calculations, we need to return
    the dual part of the calcuation, which corresponds
    to the first derivative w.r.t. u_i */
    if (needs_grad) {
      switch (component_direction(c)) {
        case meep::X:
        case meep::R:
          chi1inv_row[0] = meps_inv.m00.dpart();
          chi1inv_row[1] = meps_inv.m01.dpart();
          chi1inv_row[2] = meps_inv.m02.dpart();
          break;
        case meep::Y:
        case meep::P:
          chi1inv_row[0] = meps_inv.m01.dpart();
          chi1inv_row[1] = meps_inv.m11.dpart();
          chi1inv_row[2] = meps_inv.m12.dpart();
          break;
        case meep::Z:
          chi1inv_row[0] = meps_inv.m02.dpart();
          chi1inv_row[1] = meps_inv.m12.dpart();
          chi1inv_row[2] = meps_inv.m22.dpart();
          break;
        case meep::NO_DIRECTION: chi1inv_row[0] = chi1inv_row[1] = chi1inv_row[2] = 0; break;
      }
    }
    else { // no gradient needed; standard epsilon evaluations
      switch (component_direction(c)) {
        case meep::X:
        case meep::R:
          chi1inv_row[0] = meps_inv.m00.rpart();
          chi1inv_row[1] = meps_inv.m01.rpart();
          chi1inv_row[2] = meps_inv.m02.rpart();
          break;
        case meep::Y:
        case meep::P:
          chi1inv_row[0] = meps_inv.m01.rpart();
          chi1inv_row[1] = meps_inv.m11.rpart();
          chi1inv_row[2] = meps_inv.m12.rpart();
          break;
        case meep::Z:
          chi1inv_row[0] = meps_inv.m02.rpart();
          chi1inv_row[1] = meps_inv.m12.rpart();
          chi1inv_row[2] = meps_inv.m22.rpart();
          break;
        case meep::NO_DIRECTION: chi1inv_row[0] = chi1inv_row[1] = chi1inv_row[2] = 0; break;
      }
    }
  }
}

void kottke_algorithm(meep::component c, symm_matrix *chi1inv_matrix, symm_matrix &meps,
                      symm_matrix &eps2, cvector3 &cnormal, duals::duald fill) {
  /* Ref: " Perturbation theory for anisotropic dielectric interfaces,
    and application to subpixel smoothing of discretized numerical methods",
    https://math.mit.edu/~stevenj/papers/KottkeFa08.pdf
  */

  symm_matrix eps1, delta;
  duals::duald Rot[3][3];
  eps1 = meps;

  Rot[0][0] = cnormal.x.re + 1_e * cnormal.x.im;
  Rot[1][0] = cnormal.y.re + 1_e * cnormal.y.im;
  Rot[2][0] = cnormal.z.re + 1_e * cnormal.z.im;
  if (fabs(cnormal.x.re) > 1e-2 || fabs(cnormal.y.re) > 1e-2) {
    Rot[0][2] = cnormal.y.re + 1_e * cnormal.y.im;
    Rot[1][2] = -(cnormal.x.re + 1_e * cnormal.x.im);
    Rot[2][2] = 0;
  }
  else { /* n is not parallel to z direction, use (x x n) instead */
    Rot[0][2] = 0;
    Rot[1][2] = -(cnormal.z.re + 1_e * cnormal.z.im);
    Rot[2][2] = cnormal.y.re + 1_e * cnormal.y.im;
  }
  { /* normalize second column */
    duals::duald s = Rot[0][2] * Rot[0][2] + Rot[1][2] * Rot[1][2] + Rot[2][2] * Rot[2][2];
    s = 1.0 / sqrt(s);
    Rot[0][2] *= s;
    Rot[1][2] *= s;
    Rot[2][2] *= s;
  }
  /* 1st column is 2nd column x 0th column */
  Rot[0][1] = Rot[1][2] * Rot[2][0] - Rot[2][2] * Rot[1][0];
  Rot[1][1] = Rot[2][2] * Rot[0][0] - Rot[0][2] * Rot[2][0];
  Rot[2][1] = Rot[0][2] * Rot[1][0] - Rot[1][2] * Rot[0][0];

  /* rotate epsilon tensors to surface parallel/perpendicular axes */
  sym_matrix_rotate(&eps1, &eps1, Rot);
  sym_matrix_rotate(&eps2, &eps2, Rot);

#define AVG (fill * (EXPR(eps1)) + (1 - fill) * (EXPR(eps2)))
#define SQR(x) ((x) * (x))

#define EXPR(eps) (-1 / eps.m00)
  delta.m00 = AVG;
#undef EXPR
#define EXPR(eps) (eps.m11 - SQR(eps.m01) / eps.m00)
  delta.m11 = AVG;
#undef EXPR
#define EXPR(eps) (eps.m22 - SQR(eps.m02) / eps.m00)
  delta.m22 = AVG;
#undef EXPR

#define EXPR(eps) (eps.m01 / eps.m00)
  delta.m01 = AVG;
#undef EXPR
#define EXPR(eps) (eps.m02 / eps.m00)
  delta.m02 = AVG;
#undef EXPR
#define EXPR(eps) (eps.m12 - eps.m02 * eps.m01 / eps.m00)
  delta.m12 = AVG;
#undef EXPR

  meps.m00 = -1 / delta.m00;
  meps.m11 = delta.m11 - SQR(delta.m01) / delta.m00;
  meps.m22 = delta.m22 - SQR(delta.m02) / delta.m00;
  meps.m01 = -delta.m01 / delta.m00;
  meps.m02 = -delta.m02 / delta.m00;
  meps.m12 = delta.m12 - (delta.m02 * delta.m01) / delta.m00;

#undef SQR

#define SWAP(a, b)                                                                                 \
  {                                                                                                \
    duals::duald xxx = a;                                                                          \
    a = b;                                                                                         \
    b = xxx;                                                                                       \
  }
  /* invert rotation matrix = transpose */
  SWAP(Rot[0][1], Rot[1][0]);
  SWAP(Rot[0][2], Rot[2][0]);
  SWAP(Rot[2][1], Rot[1][2]);
  sym_matrix_rotate(&meps, &meps, Rot); /* rotate back */
#undef SWAP

#ifdef DEBUG
  if (!sym_matrix_positive_definite(&meps))
    meep::abort("negative mean epsilon from Kottke algorithm");
#endif

  sym_matrix_invert(chi1inv_matrix, &meps);
}

duals::duald get_material_grid_fill(meep::ndim dim, duals::duald d, double r, duals::duald u,
                                    double eta) {
  /* The fill fraction should describe the amount of u=1 material in the current pixel.
  Occasionally, the distance to the nearest interface is outside the current
  sphere, which means we don't need to do any averaging (the fill is 0 or 1). Again,
  we don't know if that means we are in void or solid, however, until we look
  at u. To make things easy, we'll assume the cap is solid until the end, when we
  can verify.
  */
  duals::duald rel_fill;
  if (abs(d) >= abs(r)) {
    return -1.0; // garbage fill
  }
  else {
    if (dim == meep::D1)
      return (r - d) / (2 * r);
    else if (dim == meep::D2 || dim == meep::Dcyl)
      return (1 / (r * r * meep::pi)) * (r * r * acos(d / r) - d * sqrt(r * r - d * d));
    else if (dim == meep::D3)
      return (((r - d) * (r - d)) / (4 * meep::pi * r * r * r)) * (2 * r + d);
  }

  return rel_fill;
}

duals::duald normalize_dual(cvector3 &cv) {
  duals::duald d[3], norm;
  // compute the norm, u_0'
  d[0] = cv.x.re + 1_e * cv.x.im;
  d[1] = cv.y.re + 1_e * cv.y.im;
  d[2] = cv.z.re + 1_e * cv.z.im;

  norm = sqrt(abs(d[0]) * abs(d[0]) + abs(d[1]) * abs(d[1]) + abs(d[2]) * abs(d[2]));

  // normalize the normal vector
  d[0] = d[0] / norm;
  d[1] = d[1] / norm;
  d[2] = d[2] / norm;

  cv.x.re = d[0].rpart();
  cv.x.im = d[0].dpart();
  cv.y.re = d[1].rpart();
  cv.y.im = d[1].dpart();
  cv.z.re = d[2].rpart();
  cv.z.im = d[2].dpart();

  return norm;
}

duals::duald get_distance(cvector3 &cv, duals::duald uval, double eta) {
  duals::duald d[3], norm;
  d[0] = cv.x.re + 1_e * cv.x.im;
  d[1] = cv.y.re + 1_e * cv.y.im;
  d[2] = cv.z.re + 1_e * cv.z.im;

  norm = sqrt(abs(d[0]) * abs(d[0]) + abs(d[1]) * abs(d[1]) + abs(d[2]) * abs(d[2]));
  return (eta - uval) / norm;
}

void dual_interpolate_mat(material_type mat, symm_matrix &eps, duals::duald u) {
  duals::duald u_bar = tanh_projection(u, mat->beta, mat->eta); // projection
  if (std::isnan(u_bar.dpart()))
    u_bar = u_bar.rpart(); // when beta=inf, we need to correct when gradient breaks down
  eps.m00 = mat->medium_1.epsilon_diag.x +
            u_bar * (mat->medium_2.epsilon_diag.x - mat->medium_1.epsilon_diag.x);
  eps.m11 = mat->medium_1.epsilon_diag.y +
            u_bar * (mat->medium_2.epsilon_diag.y - mat->medium_1.epsilon_diag.y);
  eps.m22 = mat->medium_1.epsilon_diag.z +
            u_bar * (mat->medium_2.epsilon_diag.z - mat->medium_1.epsilon_diag.z);
  eps.m01 = mat->medium_1.epsilon_offdiag.x.re +
            u_bar * (mat->medium_2.epsilon_offdiag.x.re - mat->medium_1.epsilon_offdiag.x.re);
  eps.m02 = mat->medium_1.epsilon_offdiag.y.re +
            u_bar * (mat->medium_2.epsilon_offdiag.y.re - mat->medium_1.epsilon_offdiag.y.re);
  eps.m12 = mat->medium_1.epsilon_offdiag.z.re +
            u_bar * (mat->medium_2.epsilon_offdiag.z.re - mat->medium_1.epsilon_offdiag.z.re);
}

void geom_epsilon::eff_chi1inv_matrix(meep::component c, symm_matrix *chi1inv_matrix,
                                      const meep::volume &v, double tol, int maxeval,
                                      bool &fallback) {
  const geometric_object *o;
  material_type mat, mat_behind;
  vector3 p_mat, p_mat_behind, p, shiftby;
  symm_matrix meps, eps2, epsinv2;
  cvector3 normal;
  duals::duald fill, uval;
  int oi;
  geom_box_tree tp;
  fallback = false;

  /* first let's check if our pixel has more than a single
  interface (i.e. a corner) in which case we abandon any
  smoothing efforts*/
  if (!get_front_object(v, geometry_tree, p, &o, shiftby, mat, mat_behind, p_mat, p_mat_behind)) {
  noavg:
    get_material_pt(mat, v.center());
  trivial:
    material_epsmu(meep::type(c), mat, &meps, chi1inv_matrix);
    material_gc(mat);
    return;
  }

  /* we may have entered this routine (e.g. because of a material grid
  backprop routine) but don't want to actually do any averaging */
  if (maxeval == 0) {
    get_material_pt(mat, v.center());
    if (is_material_grid(mat)) {
      tp = geom_tree_search(vec_to_vector3(v.center()), restricted_tree, &oi);
      uval = matgrid_val(vec_to_vector3(v.center()), tp, oi, mat);
    mgavg:
      dual_interpolate_mat(mat, meps, uval);
      sym_matrix_invert(chi1inv_matrix, &meps);
      // get_material_pt(mat, v.center());
      // material_epsmu(meep::type(c), mat, &meps, chi1inv_matrix);
      material_gc(mat);
      return;
    }
    else { goto trivial; }
  }

  // For variable materials with do_averaging == true, switch over to slow fallback integration
  // method. For material grids, however, we have to do some more logic first...
  if ((is_variable(mat) && mat->do_averaging) ||
      (is_variable(mat_behind) && mat_behind->do_averaging)) {
    if ((!is_material_grid(mat)) && (!is_material_grid(mat_behind))) {
      fallback = true;
      return;
    }
  }

  /* ------------------------------------------- */
  // One material
  /* ------------------------------------------- */
  /* check for case of only one object/material
   in the case of the material grid, make sure we don't need
   to do any interface averaging within.
   */
  if (material_type_equal(mat, mat_behind)) {
    /* if we have a material grid, we need to calculate the fill fraction,
    normal vector, etc. we also need to determine if we really need
    to do any averaging, or if the current pixel is smooth enough
    to just evaluate.
    */
    if (is_material_grid(mat)) {
      // if we have a damping term and β≠∞, we can't smooth
      if ((mat->damping != 0) && (mat->eta != std::numeric_limits<double>::infinity())) goto noavg;

      tp = geom_tree_search(p_mat, restricted_tree, &oi);
      uval = matgrid_val(p_mat, tp, oi, mat);
      normal = matgrid_grad(p_mat, tp, oi, mat);
      if (cvector3_re(normal).x == 0 && cvector3_re(normal).y == 0 && cvector3_re(normal).z == 0)
        /* couldn't get normal vector for this point; no averaging is needed,
        but we still need to interpolate onto our grid using duals */
        goto mgavg;
      duals::duald u_prime = normalize_dual(normal);
      duals::duald d = (mat->eta - uval) / u_prime;
      double r = v.diameter() / 2;
      fill = get_material_grid_fill(v.dim, d, r, uval, mat->eta);
      if (fill.rpart() < 0) {
        /* we are far enough away from an interface that
        we don't need any averaging -- but we still need
        to interpolate from the material grid */
        goto mgavg;
      }
      else {
        /* we have a material grid interface within our pixel.
        we therefore need to set the two materials used for
        averaging to our corresponding solid and void materials.
        */
        symm_matrix eps_0, eps_plus, eps_minus;
        dual_interpolate_mat(mat, eps_0, uval);
        dual_interpolate_mat(mat, eps_plus, uval + r * u_prime);
        dual_interpolate_mat(mat, eps_minus, uval - r * u_prime);

        if (d > 0) {
          // Case 1: d > 0. Then let ε̃₊ = ε₊ and let ε̃₋ = [ε₀d + ε₋(Δx/2 – d)] / (Δx/2).
          meps = eps_plus;
          eps2 = (eps_0 * d + eps_minus * (r - d)) / (r);
        }
        else {
          // Case 2: d < 0. Then let ε̃₋ = ε₋ and let ε̃₊ = [-ε₀d + ε₊(Δx/2 + d)] / (Δx/2).
          eps2 = eps_minus;
          meps = (-eps_0 * d + eps_plus * (r + d)) / (r);
        }
      }
    }
    else if (is_variable(mat)) {
      // no averaging is needed (not a material grid)
      eval_material_pt(mat, vec_to_vector3(v.center()));
      goto trivial;
      // materials are non variable and uniform -- no need to average
    }
    else { goto trivial; }
    /* ------------------------------------------- */
    // Two different materials (perhaps a m.g. and a geom object)
    /* ------------------------------------------- */
  }
  else {

    vector3 normal_re = unit_vector3(normal_to_fixed_object(vector3_minus(p, shiftby), *o));
    if (normal_re.x == 0 && normal_re.y == 0 && normal_re.z == 0)
      goto noavg; // couldn't get normal vector for this point, punt
    normal = make_cvector3(normal_re, make_vector3());
    geom_box pixel = gv2box(v);
    pixel.low = vector3_minus(pixel.low, shiftby);
    pixel.high = vector3_minus(pixel.high, shiftby);
    fill = duals::duald(box_overlap_with_object(pixel, *o, tol, maxeval), 0);
    /* Evaluate materials in case they are variable.  This allows us to do fast subpixel averaging
      at the boundary of an object with a variable material, while remaining accurate enough if the
      material is continuous over the pixel.  (We make a first-order error by averaging as if the
      material were constant, but only in a boundary layer of thickness 1/resolution, so the net
      effect should still be second-order.) */
    if (is_variable(mat)) {
      eval_material_pt(mat, p_mat);
      eval_material_pt(mat_behind, p_mat_behind);
      if (material_type_equal(mat, mat_behind)) goto trivial;
    }

    /* to properly determine the tensors of a material
      that has a material grid, we need to be careful.
      Specifically, we need to include the effects of u_i
      in the dual part of the material tensor */
    if (is_material_grid(mat)) {
      tp = geom_tree_search(p_mat, restricted_tree, &oi);
      duals::duald uval = matgrid_val(p_mat, tp, oi, mat);
      dual_interpolate_mat(mat, meps, uval);
      sym_matrix_invert(chi1inv_matrix, &meps);
    }
    else { material_epsmu(meep::type(c), mat, &meps, chi1inv_matrix); }
    if (is_material_grid(mat_behind)) {
      tp = geom_tree_search(p_mat_behind, restricted_tree, &oi);
      duals::duald uval = matgrid_val(p_mat_behind, tp, oi, mat);
      dual_interpolate_mat(mat_behind, eps2, uval);
      sym_matrix_invert(&epsinv2, &eps2); // not really needed
    }
    else { material_epsmu(meep::type(c), mat_behind, &eps2, &epsinv2); }
  }

  // it doesn't make sense to average metals (electric or magnetic)
  if (is_metal(meep::type(c), &mat) || is_metal(meep::type(c), &mat_behind)) goto noavg;

  kottke_algorithm(c, chi1inv_matrix, meps, eps2, normal, fill);
  material_gc(mat);
}

static int eps_ever_negative = 0;
static meep::field_type func_ft = meep::E_stuff;

struct matgrid_volavg {
  meep::ndim dim;   // dimensionality of voxel
  double rad;       // (spherical) voxel radius
  double uval;      // bilinearly-interpolated weight at voxel center
  double ugrad_abs; // magnitude of gradient of uval
  double beta;      // thresholding bias
  double eta;       // thresholding erosion/dilation
  double eps1;      // trace of epsilon tensor from medium 1
  double eps2;      // trace of epsilon tensor from medium 2
};

static void get_uproj_w(const matgrid_volavg *mgva, double x0, double &u_proj, double &w) {
  // use a linear approximation for the material grid weights around the Yee grid point
  // u_proj = tanh_projection(mgva->uval + mgva->ugrad_abs*x0, mgva->beta, mgva->eta);
  if (mgva->dim == meep::D1)
    w = 1 / (2 * mgva->rad);
  else if (mgva->dim == meep::D2 || mgva->dim == meep::Dcyl)
    w = 2 * sqrt(mgva->rad * mgva->rad - x0 * x0) / (meep::pi * mgva->rad * mgva->rad);
  else if (mgva->dim == meep::D3)
    w = meep::pi * (mgva->rad * mgva->rad - x0 * x0) /
        (4 / 3 * meep::pi * mgva->rad * mgva->rad * mgva->rad);
}

#ifdef CTL_HAS_COMPLEX_INTEGRATION
static cnumber matgrid_ceps_func(int n, number *x, void *mgva_) {
  (void)n; // unused
  double u_proj = 0, w = 0;
  matgrid_volavg *mgva = (matgrid_volavg *)mgva_;
  get_uproj_w(mgva, x[0], u_proj, w);
  cnumber ret;
  ret.re = (1 - u_proj) * mgva->eps1 + u_proj * mgva->eps2;
  ret.im = (1 - u_proj) / mgva->eps1 + u_proj / mgva->eps2;
  return ret * w;
}
#else
static number matgrid_eps_func(int n, number *x, void *mgva_) {
  (void)n; // unused
  double u_proj = 0, w = 0;
  matgrid_volavg *mgva = (matgrid_volavg *)mgva_;
  get_uproj_w(mgva, x[0], u_proj, w);
  return w * ((1 - u_proj) * mgva->eps1 + u_proj * mgva->eps2);
}
static number matgrid_inveps_func(int n, number *x, void *mgva_) {
  (void)n; // unused
  double u_proj = 0, w = 0;
  matgrid_volavg *mgva = (matgrid_volavg *)mgva_;
  get_uproj_w(mgva, x[0], u_proj, w);
  return w * ((1 - u_proj) / mgva->eps1 + u_proj / mgva->eps2);
}
#endif

#ifdef CTL_HAS_COMPLEX_INTEGRATION
static cnumber ceps_func(int n, number *x, void *geomeps_) {
  geom_epsilon *geomeps = (geom_epsilon *)geomeps_;
  vector3 p = {0, 0, 0};
  p.x = x[0];
  p.y = n > 1 ? x[1] : 0;
  p.z = n > 2 ? x[2] : 0;
  double s = 1;
  if (dim == meep::Dcyl) {
    double py = p.y;
    p.y = p.z;
    p.z = py;
    s = p.x;
  }
  cnumber ret;
  double ep = geomeps->chi1p1(func_ft, vector3_to_vec(p));
  if (ep < 0) eps_ever_negative = 1;
  ret.re = ep * s;
  ret.im = s / ep;
  return ret;
}
#else
static number eps_func(int n, number *x, void *geomeps_) {
  geom_epsilon *geomeps = (geom_epsilon *)geomeps_;
  vector3 p = {0, 0, 0};
  double s = 1;
  p.x = x[0];
  p.y = n > 1 ? x[1] : 0;
  p.z = n > 2 ? x[2] : 0;
  if (dim == meep::Dcyl) {
    double py = p.y;
    p.y = p.z;
    p.z = py;
    s = p.x;
  }
  double ep = geomeps->chi1p1(func_ft, vector3_to_vec(p));
  if (ep < 0) eps_ever_negative = 1;
  return ep * s;
}
static number inveps_func(int n, number *x, void *geomeps_) {
  geom_epsilon *geomeps = (geom_epsilon *)geomeps_;
  vector3 p = {0, 0, 0};
  double s = 1;
  p.x = x[0];
  p.y = n > 1 ? x[1] : 0;
  p.z = n > 2 ? x[2] : 0;
  if (dim == meep::Dcyl) {
    double py = p.y;
    p.y = p.z;
    p.z = py;
    s = p.x;
  }
  double ep = geomeps->chi1p1(func_ft, vector3_to_vec(p));
  if (ep < 0) eps_ever_negative = 1;
  return s / ep;
}
#endif

// fallback meaneps using libctl's adaptive cubature routine
void geom_epsilon::fallback_chi1inv_row(meep::component c, double chi1inv_row[3],
                                        const meep::volume &v, double tol, int maxeval) {

  symm_matrix chi1p1, chi1p1_inv;
  material_type material;
  vector3 p = vec_to_vector3(v.center());
  boolean inobject;
  material =
      (material_type)material_of_unshifted_point_in_tree_inobject(p, restricted_tree, &inobject);
  material_data *md = material;
  meep::vec gradient = normal_vector(meep::type(c), v);
  get_material_pt(material, v.center());
  material_epsmu(meep::type(c), material, &chi1p1, &chi1p1_inv);
  material_gc(material);
  if (chi1p1.m01 != 0 || chi1p1.m02 != 0 || chi1p1.m12 != 0 || chi1p1.m00 != chi1p1.m11 ||
      chi1p1.m11 != chi1p1.m22 || chi1p1.m00 != chi1p1.m22 || meep::abs(gradient) < 1e-8) {
    int rownum = meep::component_direction(c) % 3;
    if (rownum == 0) {
      chi1inv_row[0] = chi1p1_inv.m00.rpart();
      chi1inv_row[1] = chi1p1_inv.m01.rpart();
      chi1inv_row[2] = chi1p1_inv.m02.rpart();
    }
    else if (rownum == 1) {
      chi1inv_row[0] = chi1p1_inv.m01.rpart();
      chi1inv_row[1] = chi1p1_inv.m11.rpart();
      chi1inv_row[2] = chi1p1_inv.m12.rpart();
    }
    else {
      chi1inv_row[0] = chi1p1_inv.m02.rpart();
      chi1inv_row[1] = chi1p1_inv.m12.rpart();
      chi1inv_row[2] = chi1p1_inv.m22.rpart();
    }
    return;
  }
  number esterr;
  integer errflag;
  double meps, minveps;

  integer n;
  number xmin[3], xmax[3];
  vector3 gvmin, gvmax;
  gvmin = vec_to_vector3(v.get_min_corner());
  gvmax = vec_to_vector3(v.get_max_corner());
  xmin[0] = gvmin.x;
  xmax[0] = gvmax.x;
  if (dim == meep::Dcyl) {
    xmin[1] = gvmin.z;
    xmin[2] = gvmin.y;
    xmax[1] = gvmax.z;
    xmax[2] = gvmax.y;
  }
  else {
    xmin[1] = gvmin.y;
    xmin[2] = gvmin.z;
    xmax[1] = gvmax.y;
    xmax[2] = gvmax.z;
  }
  if (xmin[2] == xmax[2])
    n = xmin[1] == xmax[1] ? 1 : 2;
  else
    n = 3;
  double vol = 1;
  for (int i = 0; i < n; ++i)
    vol *= xmax[i] - xmin[i];
  if (dim == meep::Dcyl) vol *= (xmin[0] + xmax[0]) * 0.5;
  eps_ever_negative = 0;
  func_ft = meep::type(c);
#ifdef CTL_HAS_COMPLEX_INTEGRATION
  cnumber ret = cadaptive_integration(ceps_func, xmin, xmax, n, (void *)this, 0, tol, maxeval,
                                      &esterr, &errflag);
  meps = ret.re / vol;
  minveps = ret.im / vol;
#else
  meps = adaptive_integration(eps_func, xmin, xmax, n, (void *)this, 0, tol, maxeval, &esterr,
                              &errflag) /
         vol;
  minveps = adaptive_integration(inveps_func, xmin, xmax, n, (void *)this, 0, tol, maxeval, &esterr,
                                 &errflag) /
            vol;
#endif

  if (eps_ever_negative) // averaging negative eps causes instability
    minveps = 1.0 / (meps = eps(v.center()));
  {
    double n[3] = {0, 0, 0};
    double nabsinv = 1.0 / meep::abs(gradient);
    LOOP_OVER_DIRECTIONS(gradient.dim, k) { n[k % 3] = gradient.in_direction(k) * nabsinv; }
    int rownum = meep::component_direction(c) % 3;
    for (int i = 0; i < 3; ++i)
      chi1inv_row[i] = n[rownum] * n[i] * (minveps - 1 / meps);
    chi1inv_row[rownum] += 1 / meps;
  }
}

static double get_chi3(meep::component c, const medium_struct *m) {
  switch (c) {
    case meep::Er:
    case meep::Ex: return m->E_chi3_diag.x;
    case meep::Ep:
    case meep::Ey: return m->E_chi3_diag.y;
    case meep::Ez: return m->E_chi3_diag.z;
    case meep::Hr:
    case meep::Hx: return m->H_chi3_diag.x;
    case meep::Hp:
    case meep::Hy: return m->H_chi3_diag.y;
    case meep::Hz: return m->H_chi3_diag.z;
    default: return 0;
  }
}

static double get_chi2(meep::component c, const medium_struct *m) {
  switch (c) {
    case meep::Er:
    case meep::Ex: return m->E_chi2_diag.x;
    case meep::Ep:
    case meep::Ey: return m->E_chi2_diag.y;
    case meep::Ez: return m->E_chi2_diag.z;
    case meep::Hr:
    case meep::Hx: return m->H_chi2_diag.x;
    case meep::Hp:
    case meep::Hy: return m->H_chi2_diag.y;
    case meep::Hz: return m->H_chi2_diag.z;
    default: return 0;
  }
}

static double get_chi(meep::component c, const medium_struct *m, int p) {
  return ((p == 2) ? get_chi2(c, m) : get_chi3(c, m));
}

// the following routines consolidate the former has_chi2, has_chi3 and chi2, chi3
// p=2,3 for chi2,chi3
bool geom_epsilon::has_chi(meep::component c, int p) {
  medium_struct *mm;

  for (int i = 0; i < geometry.num_items; ++i)
    if (is_medium(geometry.items[i].material, &mm))
      if (get_chi(c, mm, p) != 0) return true;

  for (int i = 0; i < extra_materials.num_items; ++i)
    if (is_medium(extra_materials.items[i], &mm))
      if (get_chi(c, mm, p) != 0) return true;

  return (is_medium(default_material, &mm) && get_chi(c, mm, p) != 0);
}

bool geom_epsilon::has_chi3(meep::component c) { return has_chi(c, 3); }

bool geom_epsilon::has_chi2(meep::component c) { return has_chi(c, 2); }

double geom_epsilon::chi(meep::component c, const meep::vec &r, int p) {
  material_type material;
  get_material_pt(material, r);

  double chi_val;

  material_data *md = material;
  switch (md->which_subclass) {
    case material_data::MEDIUM:
    case material_data::MATERIAL_GRID:
    case material_data::MATERIAL_USER: chi_val = get_chi(c, &(md->medium), p); break;

    default: chi_val = 0;
  };

  material_gc(material);
  return chi_val;
}

double geom_epsilon::chi3(meep::component c, const meep::vec &r) { return chi(c, r, 3); }

double geom_epsilon::chi2(meep::component c, const meep::vec &r) { return chi(c, r, 2); }

static bool mu_not_1(material_type m) {
  medium_struct *mm;
  return (is_medium(m, &mm) &&
          (mm->mu_diag.x != 1 || mm->mu_diag.y != 1 || mm->mu_diag.z != 1 ||
           mm->mu_offdiag.x.re != 0 || mm->mu_offdiag.y.re != 0 || mm->mu_offdiag.z.re != 0));
}
static bool mu_not_1(void *m) { return mu_not_1((material_type)m); }

bool geom_epsilon::has_mu() {
  for (int i = 0; i < geometry.num_items; ++i)
    if (mu_not_1(geometry.items[i].material)) return true;

  for (int i = 0; i < extra_materials.num_items; ++i)
    if (mu_not_1(extra_materials.items[i])) return true;

  return (mu_not_1(default_material));
}

/* a global scalar conductivity to add to all materials; this
   is mostly for the convenience of Casimir calculations where
   the global conductivity corresponds to a rotation to
   complex frequencies */
static double global_D_conductivity = 0, global_B_conductivity = 0;

static double get_cnd(meep::component c, const medium_struct *m) {
  switch (c) {
    case meep::Dr:
    case meep::Dx: return m->D_conductivity_diag.x + global_D_conductivity;
    case meep::Dp:
    case meep::Dy: return m->D_conductivity_diag.y + global_D_conductivity;
    case meep::Dz: return m->D_conductivity_diag.z + global_D_conductivity;
    case meep::Br:
    case meep::Bx: return m->B_conductivity_diag.x + global_B_conductivity;
    case meep::Bp:
    case meep::By: return m->B_conductivity_diag.y + global_B_conductivity;
    case meep::Bz: return m->B_conductivity_diag.z + global_B_conductivity;
    default: return 0;
  }
}

static bool has_conductivity(const material_type &md, meep::component c) {
  medium_struct *mm;
  if (is_medium(md, &mm) && get_cnd(c, mm)) return true;
  if (md->which_subclass == material_data::MATERIAL_GRID &&
      (get_cnd(c, &md->medium_1) || get_cnd(c, &md->medium_2) || md->damping != 0))
    return true;
  return false;
}

bool geom_epsilon::has_conductivity(meep::component c) {
  FOR_DIRECTIONS(d) FOR_SIDES(b) {
    if (cond[d][b].prof) return true;
  }
  for (int i = 0; i < geometry.num_items; ++i)
    if (meep_geom::has_conductivity((material_type)geometry.items[i].material, c)) return true;
  for (int i = 0; i < extra_materials.num_items; ++i)
    if (meep_geom::has_conductivity((material_type)extra_materials.items[i], c)) return true;
  return meep_geom::has_conductivity((material_type)default_material, c);
}

static meep::vec geometry_edge; // geometry_lattice.size / 2
// TODO
double geom_epsilon::conductivity(meep::component c, const meep::vec &r) {
  material_type material;
  get_material_pt(material, r);

  double cond_val;
  material_data *md = material;
  switch (md->which_subclass) {
    case material_data::MEDIUM:
    case material_data::MATERIAL_GRID:
    case material_data::MATERIAL_USER: cond_val = get_cnd(c, &(md->medium)); break;
    default: cond_val = 0;
  }
  material_gc(material);

  // if the user specified scalar absorbing layers, add their conductivities
  // to cond_val (isotropically, for both magnetic and electric conductivity).
  LOOP_OVER_DIRECTIONS(r.dim, d) {
    double x = r.in_direction(d);
    double edge = geometry_edge.in_direction(d) - cond[d][meep::High].L;
    if (cond[d][meep::High].prof && x >= edge) {
      int N = cond[d][meep::High].N;
      double ui = N * (x - edge) / cond[d][meep::High].L;
      int i = int(ui);
      if (i >= N)
        cond_val += cond[d][meep::High].prof[N];
      else {
        double di = ui - i;
        cond_val += cond[d][meep::High].prof[i] * (1 - di) + cond[d][meep::High].prof[i + 1] * di;
      }
    }
    edge = cond[d][meep::Low].L - geometry_edge.in_direction(d);
    if (cond[d][meep::Low].prof && x <= edge) {
      int N = cond[d][meep::Low].N;
      double ui = N * (edge - x) / cond[d][meep::Low].L;
      int i = int(ui);
      if (i >= N)
        cond_val += cond[d][meep::Low].prof[N];
      else {
        double di = ui - i;
        cond_val += cond[d][meep::Low].prof[i] * (1 - di) + cond[d][meep::Low].prof[i + 1] * di;
      }
    }
  }

  return cond_val;
}

/* like susceptibility_equal in ctl-io.cpp, but ignores sigma and id
   (must be updated manually, re-copying from ctl-io.cpp), if we
   add new susceptibility subclasses) */
static bool susceptibility_equiv(const susceptibility &o0, const susceptibility &o) {
  if (!vector3_equal(o0.bias, o.bias)) return false;
  if (o0.frequency != o.frequency) return false;
  if (o0.gamma != o.gamma) return false;
  if (o0.alpha != o.alpha) return false;
  if (o0.noise_amp != o.noise_amp) return false;
  if (o0.drude != o.drude) return false;
  if (o0.saturated_gyrotropy != o.saturated_gyrotropy) return false;
  if (o0.is_file != o.is_file) return false;

  if (o0.transitions != o.transitions) return false;
  if (o0.initial_populations != o.initial_populations) return false;

  return true;
}

void geom_epsilon::sigma_row(meep::component c, double sigrow[3], const meep::vec &r) {

  vector3 p = vec_to_vector3(r);

  boolean inobject;
  material_type mat =
      (material_type)material_of_unshifted_point_in_tree_inobject(p, restricted_tree, &inobject);

  if (mat->which_subclass == material_data::MATERIAL_USER) {
    mat->medium = medium_struct();
    mat->user_func(p, mat->user_data, &(mat->medium));
    mat->medium.check_offdiag_im_zero_or_abort();
  }

  if (mat->which_subclass == material_data::MATERIAL_GRID) {
    double u;
    int oi;
    geom_box_tree tp;

    tp = geom_tree_search(p, restricted_tree, &oi);
    // interpolate and project onto material grid
    u = tanh_projection(matgrid_val(p, tp, oi, mat), mat->beta, mat->eta).rpart();
    epsilon_material_grid(mat, u); // interpolate material from material grid point
    mat->medium.check_offdiag_im_zero_or_abort();
  }

  sigrow[0] = sigrow[1] = sigrow[2] = 0.0;

  if (mat->which_subclass == material_data::MATERIAL_USER ||
      mat->which_subclass == material_data::MATERIAL_GRID ||
      mat->which_subclass == material_data::MEDIUM) {

    const susceptibility_list &slist =
        type(c) == meep::E_stuff ? mat->medium.E_susceptibilities : mat->medium.H_susceptibilities;
    for (const susceptibility &susc : slist) {
      if (susceptibility_equiv(susc, current_pol->user_s)) {
        int ic = meep::component_index(c);
        switch (ic) { // which row of the sigma tensor to return
          case 0:
            sigrow[0] = susc.sigma_diag.x;
            sigrow[1] = susc.sigma_offdiag.x;
            sigrow[2] = susc.sigma_offdiag.y;
            break;
          case 1:
            sigrow[0] = susc.sigma_offdiag.x;
            sigrow[1] = susc.sigma_diag.y;
            sigrow[2] = susc.sigma_offdiag.z;
            break;
          default: // case 2:
            sigrow[0] = susc.sigma_offdiag.y;
            sigrow[1] = susc.sigma_offdiag.z;
            sigrow[2] = susc.sigma_diag.z;
            break;
        }
        break;
      }
    }
  }
  material_gc(mat);
}

/* make multilevel_susceptibility from python input data */
static meep::susceptibility *make_multilevel_sus(const susceptibility_struct *d) {
  if (!d || d->transitions.size() == 0) return NULL;

  // the user can number the levels however she wants, but we
  // will renumber them to 0...(L-1)
  int minlev = d->transitions[0].to_level;
  int maxlev = minlev;
  for (size_t t = 0; t < d->transitions.size(); ++t) {
    if (minlev > d->transitions[t].from_level) minlev = d->transitions[t].from_level;
    if (minlev > d->transitions[t].to_level) minlev = d->transitions[t].to_level;
    if (maxlev < d->transitions[t].from_level) maxlev = d->transitions[t].from_level;
    if (maxlev < d->transitions[t].to_level) maxlev = d->transitions[t].to_level;
  }
  size_t L = maxlev - minlev + 1; // number of atom levels

  // count number of radiative transitions
  int T = 0;
  for (size_t t = 0; t < d->transitions.size(); ++t)
    if (d->transitions[t].frequency != 0) ++T;
  if (T == 0) return NULL; // don't bother if there is no radiative coupling

  // non-radiative transition-rate matrix Gamma
  meep::realnum *Gamma = new meep::realnum[L * L];
  memset(Gamma, 0, sizeof(meep::realnum) * (L * L));
  for (size_t t = 0; t < d->transitions.size(); ++t) {
    int i = d->transitions[t].from_level - minlev;
    int j = d->transitions[t].to_level - minlev;
    Gamma[i * L + i] += +d->transitions[t].transition_rate + d->transitions[t].pumping_rate;
    Gamma[j * L + i] -= +d->transitions[t].transition_rate + d->transitions[t].pumping_rate;
  }

  // initial populations of each level
  meep::realnum *N0 = new meep::realnum[L];
  memset(N0, 0, sizeof(meep::realnum) * L);
  for (size_t p = 0; p < d->initial_populations.size() && p < L; ++p)
    N0[p] = d->initial_populations[p];

  meep::realnum *alpha = new meep::realnum[L * T];
  memset(alpha, 0, sizeof(meep::realnum) * (L * T));
  meep::realnum *omega = new meep::realnum[T];
  meep::realnum *gamma = new meep::realnum[T];
  meep::realnum *sigmat = new meep::realnum[T * 5];

  const double pi = 3.14159265358979323846264338327950288; // need pi below.

  for (size_t t = 0, tr = 0; t < d->transitions.size(); ++t)
    if (d->transitions[t].frequency != 0) {
      omega[tr] = d->transitions[t].frequency; // no 2*pi here
      gamma[tr] = d->transitions[t].gamma;
      if (dim == meep::Dcyl) {
        sigmat[5 * tr + meep::R] = d->transitions[t].sigma_diag.x;
        sigmat[5 * tr + meep::P] = d->transitions[t].sigma_diag.y;
        sigmat[5 * tr + meep::Z] = d->transitions[t].sigma_diag.z;
      }
      else {
        sigmat[5 * tr + meep::X] = d->transitions[t].sigma_diag.x;
        sigmat[5 * tr + meep::Y] = d->transitions[t].sigma_diag.y;
        sigmat[5 * tr + meep::Z] = d->transitions[t].sigma_diag.z;
      }
      int i = d->transitions[t].from_level - minlev;
      int j = d->transitions[t].to_level - minlev;
      alpha[i * T + tr] = -1.0 / (2 * pi * omega[tr]); // but we *do* need the 2*pi here. -- AWC
      alpha[j * T + tr] = +1.0 / (2 * pi * omega[tr]);
      ++tr;
    }

  meep::multilevel_susceptibility *s =
      new meep::multilevel_susceptibility(L, T, Gamma, N0, alpha, omega, gamma, sigmat);

  delete[] Gamma;
  delete[] N0;
  delete[] alpha;
  delete[] omega;
  delete[] gamma;
  delete[] sigmat;

  return s;
}

// add a polarization to the list if it is not already there
static pol *add_pol(pol *pols, const susceptibility &user_s) {
  struct pol *p = pols;
  while (p && !susceptibility_equiv(user_s, p->user_s))
    p = p->next;
  if (!p) {
    p = new pol;
    p->user_s = user_s;
    p->next = pols;
    pols = p;
  }
  return pols;
}

static pol *add_pols(pol *pols, const susceptibility_list &slist) {
  for (const susceptibility &susc : slist) {
    pols = add_pol(pols, susc);
  }
  return pols;
}

void geom_epsilon::add_susceptibilities(meep::structure *s) {
  add_susceptibilities(meep::E_stuff, s);
  add_susceptibilities(meep::H_stuff, s);
}

void geom_epsilon::add_susceptibilities(meep::field_type ft, meep::structure *s) {
  pol *pols = 0;
  medium_struct *mm;

  // construct a list of the unique susceptibilities in the geometry:
  for (int i = 0; i < geometry.num_items; ++i)
    if (is_medium(geometry.items[i].material, &mm))
      pols = add_pols(pols, ft == meep::E_stuff ? mm->E_susceptibilities : mm->H_susceptibilities);

  for (int i = 0; i < extra_materials.num_items; ++i)
    if (is_medium(extra_materials.items[i], &mm))
      pols = add_pols(pols, ft == meep::E_stuff ? mm->E_susceptibilities : mm->H_susceptibilities);

  if (is_medium(default_material, &mm))
    pols = add_pols(pols, ft == meep::E_stuff ? mm->E_susceptibilities : mm->H_susceptibilities);

  for (struct pol *p = pols; p; p = p->next) {

    susceptibility *ss = &(p->user_s);
    if (ss->is_file) meep::abort("unknown susceptibility");
    bool noisy = (ss->noise_amp != 0.0);
    bool gyrotropic =
        (ss->saturated_gyrotropy || ss->bias.x != 0.0 || ss->bias.y != 0.0 || ss->bias.z != 0.0);
    meep::susceptibility *sus;

    if (ss->transitions.size() != 0 || ss->initial_populations.size() != 0) {
      // multilevel atom
      sus = make_multilevel_sus(ss);
      if (meep::verbosity > 0) master_printf("multilevel atom susceptibility\n");
    }
    else {
      if (noisy) {
        sus = new meep::noisy_lorentzian_susceptibility(ss->noise_amp, ss->frequency, ss->gamma,
                                                        ss->drude);
      }
      else if (gyrotropic) {
        meep::gyrotropy_model model = ss->saturated_gyrotropy ? meep::GYROTROPIC_SATURATED
                                      : ss->drude             ? meep::GYROTROPIC_DRUDE
                                                              : meep::GYROTROPIC_LORENTZIAN;
        sus = new meep::gyrotropic_susceptibility(meep::vec(ss->bias.x, ss->bias.y, ss->bias.z),
                                                  ss->frequency, ss->gamma, ss->alpha, model);
      }
      else { sus = new meep::lorentzian_susceptibility(ss->frequency, ss->gamma, ss->drude); }
      if (meep::verbosity > 0) {
        master_printf("%s%s susceptibility: frequency=%g, gamma=%g",
                      noisy        ? "noisy "
                      : gyrotropic ? "gyrotropic "
                                   : "",
                      ss->saturated_gyrotropy ? "Landau-Lifshitz-Gilbert-type"
                      : ss->drude             ? "drude"
                                              : "lorentzian",
                      ss->frequency, ss->gamma);
        if (noisy) master_printf(", amp=%g ", ss->noise_amp);
        if (gyrotropic) {
          if (ss->saturated_gyrotropy) master_printf(", alpha=%g", ss->alpha);
          master_printf(", bias=(%g,%g,%g)", ss->bias.x, ss->bias.y, ss->bias.z);
        }
        master_printf("\n");
      }
    }

    current_pol = p;
    if (sus) {
      s->add_susceptibility(*this, ft, *sus);
      delete sus;
    }
  }
  current_pol = NULL;

  while (pols) {
    struct pol *p = pols;
    pols = pols->next;
    delete p;
  }
}

typedef struct pml_profile_thunk {
  meep::pml_profile_func func;
  void *func_data;
} pml_profile_thunk;

double pml_profile_wrapper(int dim, double *u, void *user_data) {
  (void)dim; // unused
  pml_profile_thunk *mythunk = (pml_profile_thunk *)user_data;
  return mythunk->func(u[0], mythunk->func_data);
}

/***************************************************************/
/* mechanism for allowing users to specify non-PML absorbing   */
/* layers.                                                     */
/***************************************************************/
absorber_list create_absorber_list() {
  absorber_list alist = new absorber_list_type;
  return alist;
}

void destroy_absorber_list(absorber_list alist) { delete alist; }

void add_absorbing_layer(absorber_list alist, double thickness, int direction, int side,
                         double R_asymptotic, double mean_stretch, meep::pml_profile_func func,
                         void *func_data) {
  absorber myabsorber;
  myabsorber.thickness = thickness;
  myabsorber.direction = direction;
  myabsorber.side = side;
  myabsorber.R_asymptotic = R_asymptotic;
  myabsorber.mean_stretch = mean_stretch;
  myabsorber.pml_profile = func;
  myabsorber.pml_profile_data = func_data;

  if (alist == 0) meep::abort("invalid absorber_list in add_absorbing_layer");

  alist->push_back(myabsorber);
}

/***************************************************************/
/***************************************************************/
/***************************************************************/

/* create a geom_epsilon object that can persist
if needed */
geom_epsilon *make_geom_epsilon(meep::structure *s, geometric_object_list *g, vector3 center,
                                bool _ensure_periodicity, material_type _default_material,
                                material_type_list extra_materials,
                                bool _use_anisotropic_averaging) {
  // set global variables in libctlgeom based on data fields in s
  geom_initialize();
  geometry_center = center;

  if (_default_material->which_subclass != material_data::MATERIAL_USER &&
      _default_material->which_subclass != material_data::PERFECT_METAL) {
    _default_material->medium.check_offdiag_im_zero_or_abort();
  }
  set_default_material(_default_material);
  ensure_periodicity = _ensure_periodicity;
  meep::grid_volume gv = s->gv;
  double resolution = gv.a;

  int sim_dims = 3;
  vector3 size = {0.0, 0.0, 0.0};
  switch (s->user_volume.dim) {
    case meep::D1:
      sim_dims = 1;
      size.z = s->user_volume.nz() / resolution;
      break;
    case meep::D2:
      sim_dims = 2;
      size.x = s->user_volume.nx() / resolution;
      size.y = s->user_volume.ny() / resolution;
      break;
    case meep::D3:
      sim_dims = 3;
      size.x = s->user_volume.nx() / resolution;
      size.y = s->user_volume.ny() / resolution;
      size.z = s->user_volume.nz() / resolution;
      break;
    case meep::Dcyl:
      sim_dims = CYLINDRICAL;
      size.x = s->user_volume.nr() / resolution;
      size.z = s->user_volume.nz() / resolution;
      break;
  };

  set_dimensions(sim_dims);

  geometry_lattice.size = size;
  geometry_edge = vector3_to_vec(size) * 0.5;

  if (meep::verbosity > 0) {
    master_printf("Working in %s dimensions.\n", meep::dimension_name(s->gv.dim));
    master_printf("Computational cell is %g x %g x %g with resolution %g\n", size.x, size.y, size.z,
                  resolution);
  }

  geom_epsilon *geps = new geom_epsilon(*g, extra_materials, gv.pad().surroundings());
  geps->use_anisotropic_averaging = _use_anisotropic_averaging;
  return geps;
}

/* set the materials without previously creating
a geom_eps object */
void set_materials_from_geometry(meep::structure *s, geometric_object_list g, vector3 center,
                                 bool use_anisotropic_averaging, double tol, int maxeval,
                                 bool _ensure_periodicity, material_type _default_material,
                                 absorber_list alist, material_type_list extra_materials) {
  meep_geom::geom_epsilon *geps =
      meep_geom::make_geom_epsilon(s, &g, center, _ensure_periodicity, _default_material,
                                   extra_materials, use_anisotropic_averaging);
  set_materials_from_geom_epsilon(s, geps, use_anisotropic_averaging, tol, maxeval, alist);
  delete geps;
}

/* from a previously created geom_epsilon object,
set the materials as specified */
void set_materials_from_geom_epsilon(meep::structure *s, geom_epsilon *geps,
                                     bool use_anisotropic_averaging, double tol, int maxeval,
                                     absorber_list alist) {

  // store for later use in gradient calculations
  geps->tol = tol;
  geps->maxeval = maxeval;

  meep::grid_volume gv = s->gv;
  if (alist) {
    for (absorber_list_type::iterator layer = alist->begin(); layer != alist->end(); layer++) {
      LOOP_OVER_DIRECTIONS(gv.dim, d) {
        if (layer->direction != ALL_DIRECTIONS && layer->direction != d) continue;
        FOR_SIDES(b) {
          if (layer->side != ALL_SIDES && layer->side != b) continue;
          pml_profile_thunk mythunk;
          mythunk.func = layer->pml_profile;
          mythunk.func_data = layer->pml_profile_data;
          geps->set_cond_profile(d, b, layer->thickness, gv.inva * 0.5, pml_profile_wrapper,
                                 (void *)&mythunk, layer->R_asymptotic);
        }
      }
    }
  }
  s->set_materials(*geps, use_anisotropic_averaging, tol, maxeval);
  s->remove_susceptibilities();
  geps->add_susceptibilities(s);

  if (meep::verbosity > 0) master_printf("-----------\n");
}

/***************************************************************/
/* convenience routines for creating materials of various types*/
/***************************************************************/
material_type make_dielectric(double epsilon) {
  material_data *md = new material_data();
  md->medium.epsilon_diag.x = epsilon;
  md->medium.epsilon_diag.y = epsilon;
  md->medium.epsilon_diag.z = epsilon;
  return md;
}

material_type make_user_material(user_material_func user_func, void *user_data, bool do_averaging) {
  material_data *md = new material_data();
  md->which_subclass = material_data::MATERIAL_USER;
  md->user_func = user_func;
  md->user_data = user_data;
  md->do_averaging = do_averaging;
  return md;
}

// this routine subsumes the content of the old
// 'read_epsilon_file' routine
material_type make_file_material(const char *eps_input_file) {
  material_data *md = new material_data();
  md->which_subclass = material_data::MATERIAL_FILE;
  md->do_averaging = false;

  md->epsilon_dims[0] = md->epsilon_dims[1] = md->epsilon_dims[2] = 1;
  if (eps_input_file && eps_input_file[0]) { // file specified
    char *fname = new char[strlen(eps_input_file) + 1];
    strcpy(fname, eps_input_file);
    // parse epsilon-input-file as "fname.h5:dataname"
    char *dataname = strrchr(fname, ':');
    if (dataname) *(dataname++) = 0;
    meep::h5file eps_file(fname, meep::h5file::READONLY, false);
    int rank; // ignored since rank < 3 is equivalent to singleton dims
    md->epsilon_data = (double *)eps_file.read(dataname, &rank, md->epsilon_dims, 3, false);
    if (meep::verbosity > 0)
      master_printf("read in %zdx%zdx%zd epsilon-input-file \"%s\"\n", md->epsilon_dims[0],
                    md->epsilon_dims[1], md->epsilon_dims[2], eps_input_file);
    delete[] fname;
  }

  return md;
}

/******************************************************************************/
/* Material grid functions                                                    */
/******************************************************************************/
material_type make_material_grid(bool do_averaging, double beta, double eta, double damping) {
  material_data *md = new material_data();
  md->which_subclass = material_data::MATERIAL_GRID;
  md->do_averaging = do_averaging;
  md->beta = beta;
  md->eta = eta;
  md->damping = damping;
  return md;
}

void update_weights(material_type matgrid, double *weights) {
  size_t N = matgrid->grid_size.x * matgrid->grid_size.y * matgrid->grid_size.z;
  // memcpy(matgrid->weights, weights, N * sizeof(double));
  for (size_t i = 0; i < N; i++)
    matgrid->weights.push_back(weights[i]);
}

/******************************************************************************/
/* Helpers from  libctl/utils/geom.c                                          */
/******************************************************************************/
#define MAX(a, b) ((a) > (b) ? (a) : (b))
#define MIN(a, b) ((a) < (b) ? (a) : (b))

static void geom_box_intersection(geom_box *bi, const geom_box *b1, const geom_box *b2) {
  bi->low.x = MAX(b1->low.x, b2->low.x);
  bi->low.y = MAX(b1->low.y, b2->low.y);
  bi->low.z = MAX(b1->low.z, b2->low.z);
  bi->high.x = MIN(b1->high.x, b2->high.x);
  bi->high.y = MIN(b1->high.y, b2->high.y);
  bi->high.z = MIN(b1->high.z, b2->high.z);
}

static int geom_boxes_intersect(const geom_box *b1, const geom_box *b2) {
#define BETWEEN(x, low, high) ((x) >= (low) && (x) <= (high))
  /* true if the x, y, and z ranges all intersect. */
  return (
      (BETWEEN(b1->low.x, b2->low.x, b2->high.x) || BETWEEN(b1->high.x, b2->low.x, b2->high.x) ||
       BETWEEN(b2->low.x, b1->low.x, b1->high.x)) &&
      (BETWEEN(b1->low.y, b2->low.y, b2->high.y) || BETWEEN(b1->high.y, b2->low.y, b2->high.y) ||
       BETWEEN(b2->low.y, b1->low.y, b1->high.y)) &&
      (BETWEEN(b1->low.z, b2->low.z, b2->high.z) || BETWEEN(b1->high.z, b2->low.z, b2->high.z) ||
       BETWEEN(b2->low.z, b1->low.z, b1->high.z)));
}

/******************************************************************************/
/* Fragment Statistics                                                        */
/******************************************************************************/

double fragment_stats::tol = 0;
int fragment_stats::maxeval = 0;
int fragment_stats::resolution = 0;
meep::ndim fragment_stats::dims = meep::D1;
geometric_object_list fragment_stats::geom = {};
std::vector<dft_data> fragment_stats::dft_data_list;
std::vector<meep::volume> fragment_stats::pml_1d_vols;
std::vector<meep::volume> fragment_stats::pml_2d_vols;
std::vector<meep::volume> fragment_stats::pml_3d_vols;
std::vector<meep::volume> fragment_stats::absorber_vols;
material_type_list fragment_stats::extra_materials = material_type_list();
bool fragment_stats::split_chunks_evenly = false;
bool fragment_stats::eps_averaging = false;

static geom_box make_box_from_cell(vector3 cell_size) {
  double edgex = cell_size.x / 2;
  double edgey = cell_size.y / 2;
  double edgez = cell_size.z / 2;
  vector3 low = {-edgex, -edgey, -edgez};
  vector3 high = {edgex, edgey, edgez};
  geom_box result = {low, high};

  return result;
}

static size_t get_pixels_in_box(geom_box *b, int empty_pixel = 1) {
  int empty_x = b->low.x == b->high.x;
  int empty_y = b->low.y == b->high.y;
  int empty_z = b->low.z == b->high.z;

  double total_pixels =
      ((empty_x ? empty_pixel : (b->high.x - b->low.x) * fragment_stats::resolution) *
       (empty_y ? empty_pixel : (b->high.y - b->low.y) * fragment_stats::resolution) *
       (empty_z ? empty_pixel : (b->high.z - b->low.z) * fragment_stats::resolution));

  return (size_t)ceil(total_pixels);
}

static void center_box(geom_box *b) {
  b->low = vector3_plus(geometry_center, b->low);
  b->high = vector3_plus(geometry_center, b->high);
}

static fragment_stats init_stats(geom_box &box, double tol, int maxeval, meep::grid_volume *gv) {
  fragment_stats::tol = tol;
  fragment_stats::maxeval = maxeval;
  fragment_stats::resolution = gv->a;
  fragment_stats::dims = gv->dim;

  center_box(&box);
  fragment_stats result(box);
  return result;
}

fragment_stats compute_fragment_stats(
    geometric_object_list geom_, meep::grid_volume *gv, vector3 cell_size, vector3 cell_center,
    material_type default_mat, std::vector<dft_data> dft_data_list_,
    std::vector<meep::volume> pml_1d_vols_, std::vector<meep::volume> pml_2d_vols_,
    std::vector<meep::volume> pml_3d_vols_, std::vector<meep::volume> absorber_vols_,
    material_type_list extra_materials_, double tol, int maxeval, bool ensure_per,
    bool eps_averaging) {

  fragment_stats::geom = geom_;
  fragment_stats::dft_data_list = dft_data_list_;
  fragment_stats::pml_1d_vols = pml_1d_vols_;
  fragment_stats::pml_2d_vols = pml_2d_vols_;
  fragment_stats::pml_3d_vols = pml_3d_vols_;
  fragment_stats::absorber_vols = absorber_vols_;
  fragment_stats::extra_materials = extra_materials_;
  fragment_stats::eps_averaging = eps_averaging;

  init_libctl(default_mat, ensure_per, gv, cell_size, cell_center, &geom_);
  geom_box box = make_box_from_cell(cell_size);
  fragment_stats stats = init_stats(box, tol, maxeval, gv);
  stats.compute();
  return stats;
}

fragment_stats::fragment_stats(geom_box &bx)
    : num_anisotropic_eps_pixels(0), num_anisotropic_mu_pixels(0), num_nonlinear_pixels(0),
      num_susceptibility_pixels(0), num_nonzero_conductivity_pixels(0), num_1d_pml_pixels(0),
      num_2d_pml_pixels(0), num_3d_pml_pixels(0), num_dft_pixels(0), num_pixels_in_box(0), box(bx) {

  num_pixels_in_box = get_pixels_in_box(&bx);
}

void init_libctl(material_type default_mat, bool ensure_per, meep::grid_volume *gv,
                 vector3 cell_size, vector3 cell_center, geometric_object_list *geom_) {
  geom_initialize();
  set_default_material(default_mat);
  ensure_periodicity = ensure_per;
  geometry_center = cell_center;
  dimensions = meep::number_of_directions(gv->dim);
  geometry_lattice.size = cell_size;
  geom_fix_object_list(*geom_);
}

bool fragment_stats::has_non_medium_material() {
  for (int i = 0; i < geom.num_items; ++i) {
    material_type mat = (material_type)geom.items[i].material;
    if (mat->which_subclass != material_data::MEDIUM) { return true; }
  }
  if (((material_type)default_material)->which_subclass != material_data::MEDIUM) { return true; }
  return false;
}

void fragment_stats::update_stats_from_material(material_type mat, size_t pixels,
                                                bool anisotropic_pixels_already_added) {
  switch (mat->which_subclass) {
    case material_data::MEDIUM: {
      medium_struct *med = &mat->medium;
      if (!anisotropic_pixels_already_added) { count_anisotropic_pixels(med, pixels); }
      count_nonlinear_pixels(med, pixels);
      count_susceptibility_pixels(med, pixels);
      count_nonzero_conductivity_pixels(med, pixels);
      break;
    }
    case material_data::MATERIAL_USER: {
      bool anisotropic_pixels_extmat_already_added = false;
      bool nonlinear_pixels_extmat_already_added = false;
      bool susceptibility_pixels_extmat_already_added = false;
      bool nonzero_conductivity_pixels_extmat_already_added = false;
      for (int i = 0; i < extra_materials.num_items; ++i) {
        medium_struct *med = &extra_materials.items[i]->medium;
        if (!anisotropic_pixels_already_added && !anisotropic_pixels_extmat_already_added) {
          anisotropic_pixels_extmat_already_added = count_anisotropic_pixels(med, pixels);
        }
        if (!nonlinear_pixels_extmat_already_added) {
          nonlinear_pixels_extmat_already_added = count_nonlinear_pixels(med, pixels);
        }
        if (!susceptibility_pixels_extmat_already_added) {
          susceptibility_pixels_extmat_already_added = count_susceptibility_pixels(med, pixels);
        }
        if (!nonzero_conductivity_pixels_extmat_already_added) {
          nonzero_conductivity_pixels_extmat_already_added =
              count_nonzero_conductivity_pixels(med, pixels);
        }
      }
      break;
    }
    default:
      // Only Medium and Material Function are supported
      return;
  }
}

void fragment_stats::compute_stats() {

  if (geom.num_items == 0) {
    // If there is no geometry, count the default material for the whole fragment
    update_stats_from_material((material_type)default_material, num_pixels_in_box);
  }

  for (int i = 0; i < geom.num_items; ++i) {
    geometric_object *go = &geom.items[i];
    // tolerance and max number of function evaluations of numerical quadrature are increased and
    // decreased from default values of 0.0001 and 100000, respectively, to obtain fast, approximate
    // result
    double overlap = box_overlap_with_object(box, *go, 0.05 /* tol */, 1000 /* maxeval */);

    bool anisotropic_pixels_already_added = false;
    if (eps_averaging) {
      // If the object doesn't overlap the entire box, that implies that
      // an object interface intercepts the box, which means we treat
      // the entire box as anisotropic. This method could give some false
      // positives if there is another object with the same material behind
      // the current object, but in practice it is probably reasonable to
      // assume that there is a material interface somwhere in the box so
      // we won't worry about fancier edge-detection methods for now.
      if (overlap != 1.0) {
        anisotropic_pixels_already_added = true;
        num_anisotropic_eps_pixels += num_pixels_in_box;
        if (mu_not_1(go->material)) { num_anisotropic_mu_pixels += num_pixels_in_box; }
      }
    }

    // Count contributions from material of object
    size_t pixels = (size_t)ceil(overlap * num_pixels_in_box);
    if (pixels > 0) {
      material_type mat = (material_type)go->material;
      update_stats_from_material(mat, pixels, anisotropic_pixels_already_added);
    }

    // Count contributions from default_material
    size_t default_material_pixels = num_pixels_in_box - pixels;
    if (default_material_pixels > 0) {
      update_stats_from_material((material_type)default_material, default_material_pixels,
                                 anisotropic_pixels_already_added);
    }
  }
}

bool fragment_stats::count_anisotropic_pixels(medium_struct *med, size_t pixels) {
  size_t eps_offdiag_elements = 0;
  size_t mu_offdiag_elements = 0;

  if (med->epsilon_offdiag.x.re != 0) { eps_offdiag_elements++; }
  if (med->epsilon_offdiag.y.re != 0) { eps_offdiag_elements++; }
  if (med->epsilon_offdiag.z.re != 0) { eps_offdiag_elements++; }
  if (med->mu_offdiag.x.re != 0) { mu_offdiag_elements++; }
  if (med->mu_offdiag.y.re != 0) { mu_offdiag_elements++; }
  if (med->mu_offdiag.z.re != 0) { mu_offdiag_elements++; }

  num_anisotropic_eps_pixels += eps_offdiag_elements * pixels;
  num_anisotropic_mu_pixels += mu_offdiag_elements * pixels;
  return (eps_offdiag_elements != 0) || (mu_offdiag_elements != 0);
}

bool fragment_stats::count_nonlinear_pixels(medium_struct *med, size_t pixels) {
  size_t nonzero_chi_elements = 0;

  if (med->E_chi2_diag.x != 0) { nonzero_chi_elements++; }
  if (med->E_chi2_diag.y != 0) { nonzero_chi_elements++; }
  if (med->E_chi2_diag.z != 0) { nonzero_chi_elements++; }
  if (med->E_chi3_diag.x != 0) { nonzero_chi_elements++; }
  if (med->E_chi3_diag.y != 0) { nonzero_chi_elements++; }
  if (med->E_chi3_diag.z != 0) { nonzero_chi_elements++; }
  if (med->H_chi2_diag.x != 0) { nonzero_chi_elements++; }
  if (med->H_chi2_diag.y != 0) { nonzero_chi_elements++; }
  if (med->H_chi2_diag.z != 0) { nonzero_chi_elements++; }
  if (med->H_chi3_diag.x != 0) { nonzero_chi_elements++; }
  if (med->H_chi3_diag.y != 0) { nonzero_chi_elements++; }
  if (med->H_chi3_diag.z != 0) { nonzero_chi_elements++; }

  num_nonlinear_pixels += nonzero_chi_elements * pixels;
  return nonzero_chi_elements != 0;
}

bool fragment_stats::count_susceptibility_pixels(medium_struct *med, size_t pixels) {
  num_susceptibility_pixels += med->E_susceptibilities.size() * pixels;
  num_susceptibility_pixels += med->H_susceptibilities.size() * pixels;
  return (med->E_susceptibilities.size() != 0) || (med->H_susceptibilities.size() != 0);
}

bool fragment_stats::count_nonzero_conductivity_pixels(medium_struct *med, size_t pixels) {
  size_t nonzero_conductivity_elements = 0;

  if (med->D_conductivity_diag.x != 0) { nonzero_conductivity_elements++; }
  if (med->D_conductivity_diag.y != 0) { nonzero_conductivity_elements++; }
  if (med->D_conductivity_diag.z != 0) { nonzero_conductivity_elements++; }
  if (med->B_conductivity_diag.x != 0) { nonzero_conductivity_elements++; }
  if (med->B_conductivity_diag.y != 0) { nonzero_conductivity_elements++; }
  if (med->B_conductivity_diag.z != 0) { nonzero_conductivity_elements++; }

  num_nonzero_conductivity_pixels += nonzero_conductivity_elements * pixels;
  return nonzero_conductivity_elements != 0;
}

void fragment_stats::compute_dft_stats() {

  for (size_t i = 0; i < dft_data_list.size(); ++i) {
    for (size_t j = 0; j < dft_data_list[i].vols.size(); ++j) {
      geom_box dft_box = gv2box(dft_data_list[i].vols[j]);

      if (geom_boxes_intersect(&dft_box, &box)) {
        geom_box overlap_box;
        geom_box_intersection(&overlap_box, &dft_box, &box);

        // Note: Since geom_boxes_intersect returns true if two planes share a line or two volumes
        // share a line or plane, there are cases where some pixels are counted multiple times.
        size_t overlap_pixels = get_pixels_in_box(&overlap_box, 2);
        num_dft_pixels +=
            overlap_pixels * dft_data_list[i].num_freqs * dft_data_list[i].num_components;
      }
    }
  }
}

void fragment_stats::compute_pml_stats() {

  const std::vector<meep::volume> *pml_vols[] = {&pml_1d_vols, &pml_2d_vols, &pml_3d_vols};
  size_t *pml_pixels[] = {&num_1d_pml_pixels, &num_2d_pml_pixels, &num_3d_pml_pixels};

  for (int j = 0; j < 3; ++j) {
    for (size_t i = 0; i < pml_vols[j]->size(); ++i) {
      geom_box pml_box = gv2box((*pml_vols[j])[i]);

      if (geom_boxes_intersect(&pml_box, &box)) {
        geom_box overlap_box;
        geom_box_intersection(&overlap_box, &pml_box, &box);
        size_t overlap_pixels = get_pixels_in_box(&overlap_box, 1);
        *pml_pixels[j] += overlap_pixels;
      }
    }
  }
}

void fragment_stats::compute_absorber_stats() {

  for (size_t i = 0; i < absorber_vols.size(); ++i) {
    geom_box absorber_box = gv2box(absorber_vols[i]);

    if (geom_boxes_intersect(&absorber_box, &box)) {
      geom_box overlap_box;
      geom_box_intersection(&overlap_box, &absorber_box, &box);
      size_t overlap_pixels = get_pixels_in_box(&overlap_box, 1);
      num_nonzero_conductivity_pixels += overlap_pixels;
    }
  }
}

void fragment_stats::compute() {
  compute_stats();
  compute_dft_stats();
  compute_pml_stats();
  compute_absorber_stats();
}

// Return the estimated time in seconds this fragment will take to run
// based on a cost function obtained via linear regression on a dataset
// of random simulations.
double fragment_stats::cost() const {
  return (num_anisotropic_eps_pixels * 1.15061674e-04 + num_anisotropic_mu_pixels * 1.26843801e-04 +
          num_nonlinear_pixels * 1.67029547e-04 + num_susceptibility_pixels * 2.24790864e-04 +
          num_nonzero_conductivity_pixels * 4.61260934e-05 + num_dft_pixels * 1.47283950e-04 +
          num_1d_pml_pixels * 9.92955372e-05 + num_2d_pml_pixels * 1.36901107e-03 +
          num_3d_pml_pixels * 6.63939607e-04 + num_pixels_in_box * 3.46518274e-04);
}

void fragment_stats::print_stats() const {
  master_printf("Fragment stats\n");
  master_printf("  anisotropic_eps: %zu\n", num_anisotropic_eps_pixels);
  master_printf("  anisotropic_mu: %zu\n", num_anisotropic_mu_pixels);
  master_printf("  nonlinear: %zu\n", num_nonlinear_pixels);
  master_printf("  susceptibility: %zu\n", num_susceptibility_pixels);
  master_printf("  conductivity: %zu\n", num_nonzero_conductivity_pixels);
  master_printf("  pml_1d: %zu\n", num_1d_pml_pixels);
  master_printf("  pml_2d: %zu\n", num_2d_pml_pixels);
  master_printf("  pml_3d: %zu\n", num_3d_pml_pixels);
  master_printf("  dft: %zu\n", num_dft_pixels);
  master_printf("  pixels_in_box: %zu\n", num_pixels_in_box);
  master_printf("  box.low:  {%f, %f, %f}\n", box.low.x, box.low.y, box.low.z);
  master_printf("  box.high: {%f, %f, %f}\n\n", box.high.x, box.high.y, box.high.z);
}

dft_data::dft_data(int freqs, int components, std::vector<meep::volume> volumes)
    : num_freqs(freqs), num_components(components), vols(volumes) {}

/***************************************************************/
// Gradient calculation routines needed for material grid
/***************************************************************/

geom_box_tree calculate_tree(const meep::volume &v, geometric_object_list g) {
  geom_fix_object_list(g);
  geom_box box = gv2box(v);
  geom_box_tree geometry_tree = create_geom_box_tree0(g, box);
  return geometry_tree;
}

/* convenience routine to get element of material tensors */
static std::complex<double> cvec_to_value(vector3 diag, cvector3 offdiag, int idx) {
  std::complex<double> val = std::complex<double>(0, 0);
  switch (idx) {
    case 0: val = std::complex<double>(diag.x, 0); break;
    case 1: val = std::complex<double>(offdiag.x.re, offdiag.x.im); break;
    case 2: val = std::complex<double>(offdiag.y.re, offdiag.y.im); break;
    case 3: val = std::complex<double>(offdiag.x.re, -offdiag.x.im); break;
    case 4: val = std::complex<double>(diag.y, 0); break;
    case 5: val = std::complex<double>(offdiag.z.re, offdiag.z.im); break;
    case 6: val = std::complex<double>(offdiag.y.re, -offdiag.y.im); break;
    case 7: val = std::complex<double>(offdiag.z.re, -offdiag.z.im); break;
    case 8: val = std::complex<double>(diag.z, 0); break;
    default: meep::abort("Invalid value in switch statement.");
  }
  return val;
}

/* convenience routine to get element of material tensors */
double vec_to_value(vector3 diag, vector3 offdiag, int idx) {
  double val = 0.0;
  switch (idx) {
    case 0: val = diag.x; break;
    case 1: val = offdiag.x; break;
    case 2: val = offdiag.y; break;
    case 3: val = offdiag.x; break;
    case 4: val = diag.y; break;
    case 5: val = offdiag.z; break;
    case 6: val = offdiag.y; break;
    case 7: val = offdiag.z; break;
    case 8: val = diag.z; break;
    default: meep::abort("Invalid value in switch statement.");
  }
  return val;
}

void invert_tensor(std::complex<double> t_inv[9], std::complex<double> t[9]) {

#define m(x, y) t[x * 3 + y]
#define minv(x, y) t_inv[x * 3 + y]
  std::complex<double> det = m(0, 0) * (m(1, 1) * m(2, 2) - m(2, 1) * m(1, 2)) -
                             m(0, 1) * (m(1, 0) * m(2, 2) - m(1, 2) * m(2, 0)) +
                             m(0, 2) * (m(1, 0) * m(2, 1) - m(1, 1) * m(2, 0));
  std::complex<double> invdet = 1.0 / det;
  minv(0, 0) = (m(1, 1) * m(2, 2) - m(2, 1) * m(1, 2)) * invdet;
  minv(0, 1) = (m(0, 2) * m(2, 1) - m(0, 1) * m(2, 2)) * invdet;
  minv(0, 2) = (m(0, 1) * m(1, 2) - m(0, 2) * m(1, 1)) * invdet;
  minv(1, 0) = (m(1, 2) * m(2, 0) - m(1, 0) * m(2, 2)) * invdet;
  minv(1, 1) = (m(0, 0) * m(2, 2) - m(0, 2) * m(2, 0)) * invdet;
  minv(1, 2) = (m(1, 0) * m(0, 2) - m(0, 0) * m(1, 2)) * invdet;
  minv(2, 0) = (m(1, 0) * m(2, 1) - m(2, 0) * m(1, 1)) * invdet;
  minv(2, 1) = (m(2, 0) * m(0, 1) - m(0, 0) * m(2, 1)) * invdet;
  minv(2, 2) = (m(0, 0) * m(1, 1) - m(1, 0) * m(0, 1)) * invdet;
#undef m
#undef minv
}

void get_chi1_tensor_disp(std::complex<double> tensor[9], const meep::vec &r, double freq,
                          geom_epsilon *geps) {
  // locate the proper material
  material_type md;
  geps->get_material_pt(md, r);
  const medium_struct *mm = &(md->medium);

  // loop over all the tensor components
  for (int i = 0; i < 9; i++) {
    std::complex<double> a, b;
    // compute first part containing conductivity
    vector3 dummy;
    dummy.x = dummy.y = dummy.z = 0.0;
    double conductivityCur = vec_to_value(mm->D_conductivity_diag, dummy, i);
    a = std::complex<double>(1.0, conductivityCur / (2 * meep::pi * freq));

    // compute lorentzian component including the instantaneous ε
    b = cvec_to_value(mm->epsilon_diag, mm->epsilon_offdiag, i);
    for (const auto &mm_susc : mm->E_susceptibilities) {
      meep::lorentzian_susceptibility sus =
          meep::lorentzian_susceptibility(mm_susc.frequency, mm_susc.gamma, mm_susc.drude);
      double sigma = vec_to_value(mm_susc.sigma_diag, mm_susc.sigma_offdiag, i);
      b += sus.chi1(freq, sigma);
    }

    // elementwise multiply
    tensor[i] = a * b;
  }
}

void eff_chi1inv_row_disp(meep::component c, std::complex<double> chi1inv_row[3],
                          const meep::vec &r, double freq, geom_epsilon *geps) {
  std::complex<double> tensor[9], tensor_inv[9];
  get_chi1_tensor_disp(tensor, r, freq, geps);
  // invert the matrix
  invert_tensor(tensor_inv, tensor);

  // get the row we care about
  switch (component_direction(c)) {
    case meep::X:
    case meep::R:
      chi1inv_row[0] = tensor_inv[0];
      chi1inv_row[1] = tensor_inv[1];
      chi1inv_row[2] = tensor_inv[2];
      break;
    case meep::Y:
    case meep::P:
      chi1inv_row[0] = tensor_inv[3];
      chi1inv_row[1] = tensor_inv[4];
      chi1inv_row[2] = tensor_inv[5];
      break;
    case meep::Z:
      chi1inv_row[0] = tensor_inv[6];
      chi1inv_row[1] = tensor_inv[7];
      chi1inv_row[2] = tensor_inv[8];
      break;
    case meep::NO_DIRECTION: chi1inv_row[0] = chi1inv_row[1] = chi1inv_row[2] = 0; break;
  }
}

std::complex<double> cond_cmp(meep::component c, const meep::vec &r, double freq,
                              geom_epsilon *geps) {
  // locate the proper material
  material_type md;
  geps->get_material_pt(md, r);
  const medium_struct *mm = &(md->medium);

  // get the row we care about
  switch (component_direction(c)) {
    case meep::X:
    case meep::R:
      return std::complex<double>(1.0, mm->D_conductivity_diag.x / (2 * meep::pi * freq));
    case meep::Y:
    case meep::P:
      return std::complex<double>(1.0, mm->D_conductivity_diag.y / (2 * meep::pi * freq));
    case meep::Z:
      return std::complex<double>(1.0, mm->D_conductivity_diag.z / (2 * meep::pi * freq));
    case meep::NO_DIRECTION: meep::abort("Invalid adjoint field component");
  }
}

std::complex<double>
get_material_gradient(const meep::vec &r,              // current point
                      const meep::component adjoint_c, // adjoint field component
                      const meep::component forward_c, // forward field component
                      std::complex<double> fields_f,   // forward field at current point
                      double freq,                     // frequency
                      geom_epsilon *geps,              // material
                      meep::grid_volume &gv,           // simulation grid volume
                      double du,                       // step size
                      std::vector<duals::duald> &u,    // matgrid
                      int idx                          // matgrid index
) {
  /*Compute the Aᵤx product from the -λᵀAᵤx calculation.
  The current adjoint (λ) field component (adjoint_c)
  determines which row of Aᵤ we care about.
  The current forward (x) field component (forward_c)
  determines which column of Aᵤ we care about.

  There are two ways we can compute the required row/
  column of Aᵤ:
    1. If we want to incorporate subpixel smoothing,
    we use the eff_chi1inv_row() routine. This neglects
    conductivities, susceptibilities, etc.
    2. We use eff_chi1inv_row_disp() for all other cases
    (at the expense of not accounting for subpixel smoothing,
    if there were any).

  For now we do a finite difference approach to estimate the
  gradient of the system matrix A since it's fairly accurate,
  cheap, and easy to generalize.*/

  // locate the proper material
  material_type md;
  geps->get_material_pt(md, r);

  // get the tensor column index corresponding to the forward component
  int dir_idx = 0;
  switch (meep::component_direction(forward_c)) {
    case meep::X:
    case meep::R: dir_idx = 0; break;
    case meep::Y:
    case meep::P: dir_idx = 1; break;
    case meep::Z: dir_idx = 2; break;
    case meep::NO_DIRECTION: meep::abort("Invalid forward component!\n");
  }

  // materials are non-dispersive
  if (md->trivial) {
    const double sd = 1.0; // FIXME: make user-changable?
    meep::volume v(r);
    LOOP_OVER_DIRECTIONS(dim, d) {
      v.set_direction_min(d, r.in_direction(d) - 0.5 * gv.inva * sd);
      v.set_direction_max(d, r.in_direction(d) + 0.5 * gv.inva * sd);
    }
<<<<<<< HEAD
    double dA_du[3];
    double maxevals = geps->use_anisotropic_averaging ? geps->maxeval : 0; // punt if no smoothing
    /* we can calculate the gradient w.r.t. u_i using
    a dual method. We just need to "flag" the index
    within our weights array with a dual value
    of "1", and the duals library will take care of the
    rest. */
    u[idx] += 1_e; // add dual component
    geps->eff_chi1inv_row_grad(adjoint_c, dA_du, v, geps->tol, maxevals, true);
    u[idx] -= 1_e; // remove dual component

    return -dA_du[dir_idx] * fields_f; // note the minus sign! (from Steven's adjoint notes)
=======
    double row_1[3], row_2[3];
    double orig = u[idx];
    u[idx] -= du;
    geps->eff_chi1inv_row(adjoint_c, row_1, v, geps->tol, geps->maxeval);
    u[idx] += 2 * du;
    geps->eff_chi1inv_row(adjoint_c, row_2, v, geps->tol, geps->maxeval);
    u[idx] = orig;
    return fields_f * (row_1[dir_idx] - row_2[dir_idx]) / (2 * du);
>>>>>>> 2230adbf
  }
  // materials have some dispersion
  else {
    std::complex<double> row_1[3], row_2[3], dA_du[3];
    u[idx] -= du;
    eff_chi1inv_row_disp(adjoint_c, row_1, r, freq, geps);
    u[idx] += 2 * du;
    eff_chi1inv_row_disp(adjoint_c, row_2, r, freq, geps);
    u[idx] -= du;

    return fields_f * (row_1[dir_idx] - row_2[dir_idx]) / (2 * du) *
           cond_cmp(forward_c, r, freq, geps);
  }
}

/* A brute force approach to calculating Aᵤ using finite differences.
Past versions of the code only calculated dA/dε using a finite
difference, and then multiplied by the analytic vJp (dε/du).
With the addition of subpixel smoothing, however, the vJp became
much more complicated and it is easier to calculate the entire gradient
using finite differences (at the cost of slightly less accurate gradients
due to floating-point roundoff errors). */
void add_interpolate_weights(double rx, double ry, double rz, double *data, int nx, int ny, int nz,
                             int stride, double scaleby, std::vector<duals::duald> &udata,
                             int ukind, duals::duald uval, meep::vec r, geom_epsilon *geps,
                             meep::component adjoint_c, meep::component forward_c,
                             std::complex<double> fwd, std::complex<double> adj, double freq,
                             meep::grid_volume &gv, double du) {
  int x1, y1, z1, x2, y2, z2;
  double dx, dy, dz;
  duals::duald u;

  meep::map_coordinates(rx, ry, rz, nx, ny, nz, x1, y1, z1, x2, y2, z2, dx, dy, dz);
  int x_list[2] = {x1, x2}, y_list[2] = {y1, y2}, z_list[2] = {z1, z2};
  int lx = (x1 == x2) ? 1 : 2;
  int ly = (y1 == y2) ? 1 : 2;
  int lz = (z1 == z2) ? 1 : 2;

/* define a macro to give us data(x,y,z) on the grid,
in row-major order (the order used by HDF5): */
#define IDX(x, y, z) (((x)*ny + (y)) * nz + (z)) * stride
#define D(x, y, z) (data[IDX(x, y, z)])
#define U(x, y, z) (udata[IDX(x, y, z)])

  u = (((U(x1, y1, z1) * (1.0 - dx) + U(x2, y1, z1) * dx) * (1.0 - dy) +
        (U(x1, y2, z1) * (1.0 - dx) + U(x2, y2, z1) * dx) * dy) *
           (1.0 - dz) +
       ((U(x1, y1, z2) * (1.0 - dx) + U(x2, y1, z2) * dx) * (1.0 - dy) +
        (U(x1, y2, z2) * (1.0 - dx) + U(x2, y2, z2) * dx) * dy) *
           dz);

  if (ukind == material_data::U_MIN && u != uval) return; // TODO look into this
  if (ukind == material_data::U_PROD) scaleby *= uval.rpart() / u.rpart();

  for (int xi = 0; xi < lx; xi++) {
    for (int yi = 0; yi < ly; yi++) {
      for (int zi = 0; zi < lz; zi++) {
        int x = x_list[xi], y = y_list[yi], z = z_list[zi];
        int u_idx = IDX(x, y, z);
        std::complex<double> prod = adj * get_material_gradient(r, adjoint_c, forward_c, fwd, freq,
                                                                geps, gv, du, udata, u_idx);
        D(x, y, z) += prod.real() * scaleby;
      }
    }
  }

#undef IDX
#undef D
#undef U
}

void material_grids_addgradient_point(double *v, vector3 p, double scalegrad, geom_epsilon *geps,
                                      meep::component adjoint_c, meep::component forward_c,
                                      std::complex<double> fwd, std::complex<double> adj,
                                      double freq, meep::grid_volume &gv, double tol) {
  geom_box_tree tp;
  int oi, ois;
  material_data *mg, *mg_sum;
  duals::duald uval;
  int kind;
  tp = geom_tree_search(p, geps->geometry_tree, &oi);

  if (tp &&
      ((material_type)tp->objects[oi].o->material)->which_subclass == material_data::MATERIAL_GRID)
    mg = (material_data *)tp->objects[oi].o->material;
  else if (!tp && ((material_type)default_material)->which_subclass == material_data::MATERIAL_GRID)
    mg = (material_data *)default_material;
  else
    return; /* no material grids at this point */

  // Calculate the number of material grids if we are averaging values
  if ((tp) && ((kind = mg->material_grid_kinds) == material_data::U_MEAN)) {
    int matgrid_val_count = 0;
    geom_box_tree tp_sum;
    tp_sum = geom_tree_search(p, geps->geometry_tree, &ois);
    mg_sum = (material_data *)tp_sum->objects[ois].o->material;
    do {
      tp_sum = geom_tree_search_next(p, tp_sum, &ois);
      ++matgrid_val_count;
      if (tp_sum) mg_sum = (material_data *)tp_sum->objects[ois].o->material;
    } while (tp_sum && is_material_grid(mg_sum));
    scalegrad /= matgrid_val_count;
  }
  else if ((tp) && ((mg->material_grid_kinds == material_data::U_MIN) ||
                    (mg->material_grid_kinds == material_data::U_PROD))) {
    meep::abort("%s:%i:material_grids_addgradient_point does not support overlapping "
                "MATERIAL_GRIDs with U_MIN or U_PROD.\n",
                __FILE__, __LINE__);
  }

  // Iterate through grids and add weights as needed
  if (tp) {
    /*NOTE in the future, it may be nice to be able to have *different*
    material grids in a particular design region. This would require checking each
    material grid here and iterating to the next spot in a large array of
    design parameters (see MPB).

    For now, it's actually easier just to assign each "unique" material grid its
    own design region. Unlike MPB, we are only iterating over the grid points inside
    that design region. Note that we can still have multiple copies of
    the same design grid (i.e. for symmetries). Thats why we are looping in this
    fashion. Since we aren't checking if each design grid is unique, however,
    it's up to the user to only have one unique design grid in this volume.*/
    vector3 sz = mg->grid_size;
    double *vcur = v;
    uval = tanh_projection(matgrid_val(p, tp, oi, mg), mg->beta, mg->eta);
    do {
      vector3 pb = to_geom_box_coords(p, &tp->objects[oi]);
      add_interpolate_weights(pb.x, pb.y, pb.z, vcur, sz.x, sz.y, sz.z, 1, scalegrad, mg->weights,
                              kind, uval, vector3_to_vec(p), geps, adjoint_c, forward_c, fwd, adj,
                              freq, gv, tol);
      if (kind == material_data::U_DEFAULT) break;
      tp = geom_tree_search_next(p, tp, &oi);
    } while (tp && is_material_grid((material_data *)tp->objects[oi].o->material));
  }
  // no object tree -- the whole domain is the material grid
  if (!tp && is_material_grid(default_material)) {
    map_lattice_coordinates(p.x, p.y, p.z);
    vector3 sz = mg->grid_size;
    double *vcur = v;
    uval = tanh_projection(material_grid_val(p, mg), mg->beta, mg->eta);
    add_interpolate_weights(p.x, p.y, p.z, vcur, sz.x, sz.y, sz.z, 1, scalegrad, mg->weights, kind,
                            uval, vector3_to_vec(p), geps, adjoint_c, forward_c, fwd, adj, freq, gv,
                            tol);
  }
}

void material_grids_addgradient(double *v, size_t ng, size_t nf,
                                std::vector<meep::dft_fields *> fields_a,
                                std::vector<meep::dft_fields *> fields_f, double *frequencies,
                                double scalegrad, meep::grid_volume &gv, meep::volume &where,
                                geom_epsilon *geps, double du) {
  /* ------------------------------------------------------------ */
  // initialize local gradient array
  /* ------------------------------------------------------------ */
  double *v_local = new double[ng * nf];
  for (int i = 0; i < ng * nf; i++) {
    v_local[i] = 0;
  }

  /* ------------------------------------------------------------ */
  // store chunk info in vectors for simplicity
  /* ------------------------------------------------------------ */
  std::vector<std::vector<meep::dft_chunk *> > adjoint_dft_chunks;
  std::vector<std::vector<meep::dft_chunk *> > forward_dft_chunks;
  for (int i = 0; i < 3; i++) {
    std::vector<meep::dft_chunk *> c_adjoint_dft_chunks;
    std::vector<meep::dft_chunk *> c_forward_dft_chunks;
    meep::dft_chunk *current_adjoint_chunk = fields_a[i]->chunks;
    meep::dft_chunk *current_forward_chunk = fields_f[i]->chunks;
    while (current_adjoint_chunk) {
      if (current_adjoint_chunk->omega.size() != nf)
        meep::abort("Supplied frequencies %d don't match dft frequencies %d\n", nf,
                    current_adjoint_chunk->omega.size());
      c_adjoint_dft_chunks.push_back(current_adjoint_chunk);
      current_adjoint_chunk = current_adjoint_chunk->next_in_dft;
    }
    while (current_forward_chunk) {
      if (current_forward_chunk->omega.size() != nf)
        meep::abort("Supplied frequencies %d don't match dft frequencies %d\n", nf,
                    current_forward_chunk->omega.size());
      c_forward_dft_chunks.push_back(current_forward_chunk);
      current_forward_chunk = current_forward_chunk->next_in_dft;
    }
    if (c_adjoint_dft_chunks.size() != c_forward_dft_chunks.size())
      meep::abort("The number of adjoint chunks (%ld) is not equal to the number of forward chunks "
                  "(%ld).\n",
                  c_adjoint_dft_chunks.size(), c_forward_dft_chunks.size());
    adjoint_dft_chunks.push_back(c_adjoint_dft_chunks);
    forward_dft_chunks.push_back(c_forward_dft_chunks);
  }

  /* ------------------------------------------------------------ */
  // Begin looping
  /* ------------------------------------------------------------ */

  // loop over frequency
  for (size_t f_i = 0; f_i < nf; f_i++) {

    // loop over adjoint components
    for (int ci_adjoint = 0; ci_adjoint < 3; ci_adjoint++) {
      int num_chunks = adjoint_dft_chunks[ci_adjoint].size();
      if (num_chunks == 0) continue;

      // loop over each chunk
      for (int cur_chunk = 0; cur_chunk < num_chunks; cur_chunk++) {
        meep::dft_chunk *adj_chunk = adjoint_dft_chunks[ci_adjoint][cur_chunk];
        meep::component adjoint_c = adj_chunk->c;
        meep::grid_volume gv_adj = gv.subvolume(adj_chunk->is, adj_chunk->ie, adjoint_c);

        // loop over forward components
        for (int ci_forward = 0; ci_forward < 3; ci_forward++) {
          size_t num_f_chunks = forward_dft_chunks[ci_forward].size();
          if ((num_f_chunks == 0) || (cur_chunk >= num_f_chunks)) continue;
          meep::dft_chunk *fwd_chunk = forward_dft_chunks[ci_forward][cur_chunk];
          meep::component forward_c = fwd_chunk->c;
          meep::grid_volume gv_fwd = gv.subvolume(fwd_chunk->is, fwd_chunk->ie, forward_c);

          // loop over each point of interest
          LOOP_OVER_IVECS(gv_adj, adj_chunk->is_old, adj_chunk->ie_old, idx_adj) {
            double cyl_scale;
            IVEC_LOOP_ILOC(gv_adj, ip);
            IVEC_LOOP_LOC(gv_adj, p);
            std::complex<meep::realnum> adj = adj_chunk->dft[nf * idx_adj + f_i];
            material_type md;
            geps->get_material_pt(md, p);
            /* if we have conductivities (e.g. for damping)
            then we need to make sure we correctly account
            for that here */
            if (!md->trivial) adj *= cond_cmp(adjoint_c, p, frequencies[f_i], geps);

            /**************************************/
            /*            Main Routine            */
            /**************************************/

            /********* compute -λᵀAᵤx *************/

            /* trivial case, no interpolation/restriction needed        */
            if (forward_c == adjoint_c) {
              std::complex<meep::realnum> fwd = fwd_chunk->dft[nf * idx_adj + f_i];
              cyl_scale = (gv.dim == meep::Dcyl) ? 2 * p.r()
                                                 : 1; // the pi is already factored in near2far.cpp
              material_grids_addgradient_point(v_local + ng * f_i, vec_to_vector3(p),
                                               scalegrad * cyl_scale, geps, adjoint_c, forward_c,
                                               fwd, adj, frequencies[f_i], gv, du);
              /* more complicated case requires interpolation/restriction */
            }
            else if ((md->do_averaging) ||             /* account for subpixel smoothing     */
                     (!is_material_grid(md)) ||        /* account for edge effects of mg     */
                     (has_offdiag(&(md->medium_1))) || /* account for offdiagonal components */
                     (has_offdiag(&(md->medium_2)))) {
              /* we need to restrict the adjoint fields to
              the two nodes of interest (which requires a factor
              of 0.5 to scale), and interpolate the forward fields
              to the same two nodes (which requires another factor of 0.5).
              Then we perform our inner product at these nodes.
              */
              std::complex<meep::realnum> fwd_avg, fwd1, fwd2;
              ptrdiff_t fwd1_idx, fwd2_idx;

              // identify the first corner of the forward fields
              meep::ivec fwd_p = ip + gv.iyee_shift(forward_c) - gv.iyee_shift(adjoint_c);
              // identify the other three corners
              meep::ivec unit_a = unit_ivec(gv.dim, component_direction(adjoint_c));
              meep::ivec unit_f = unit_ivec(gv.dim, component_direction(forward_c));
              meep::ivec fwd_pa = (fwd_p + unit_a * 2);
              meep::ivec fwd_pf = (fwd_p - unit_f * 2);
              meep::ivec fwd_paf = (fwd_p + unit_a * 2 - unit_f * 2);

              // store in vector for convenience
              std::vector<meep::ivec> fwd_pl = {fwd_p, fwd_pa};
              std::vector<meep::ivec> fwd_pr = {fwd_pf, fwd_paf};

              // identify the two eps points
              std::vector<meep::ivec> ieps = {(fwd_p + fwd_pf) / 2, (fwd_pa + fwd_paf) / 2};

// operate on the each eps node
#pragma unroll
              for (int node = 0; node < 2; node++) { // two nodes
                fwd1_idx = gv_fwd.index(forward_c, fwd_pl[node]);
                fwd1 = ((fwd1_idx >= fwd_chunk->N) || (fwd1_idx < 0))
                           ? 0
                           : fwd_chunk->dft[nf * fwd1_idx + f_i];
                fwd2_idx = gv_fwd.index(forward_c, fwd_pr[node]);
                fwd2 = ((fwd2_idx >= fwd_chunk->N) || (fwd2_idx < 0))
                           ? 0
                           : fwd_chunk->dft[nf * fwd2_idx + f_i];
                fwd_avg = std::complex<meep::realnum>(0.5, 0) * (fwd1 + fwd2);
                meep::vec eps1 = gv[ieps[node]];
                cyl_scale = (gv.dim == meep::Dcyl) ? eps1.r() : 1;
                material_grids_addgradient_point(v_local + ng * f_i, vec_to_vector3(eps1),
                                                 scalegrad * cyl_scale, geps, adjoint_c, forward_c,
                                                 fwd_avg, std::complex<meep::realnum>(0.5, 0) * adj,
                                                 frequencies[f_i], gv, du);
              }
            }
            /********* compute λᵀbᵤ ***************/
            /* not yet implemented/needed */
            /**************************************/
          }
        }
      }
    }
  }

  /* ------------------------------------------------------------ */
  // Broadcast results
  /* ------------------------------------------------------------ */
  meep::sum_to_all(v_local, v, ng * nf);

  /* ------------------------------------------------------------ */
  // cleanup
  /* ------------------------------------------------------------ */
  // clear the array used for local sum to all
  delete[] v_local;

  // clear all the dft data structures
  for (int i = 0; i < 3; i++) {
    for (int ii = 0; ii < adjoint_dft_chunks[i].size(); ii++) {
      delete adjoint_dft_chunks[i][ii];
      delete forward_dft_chunks[i][ii];
    }
  }

} // material_grids_addgradient

static void find_array_min_max(int n, const double *data, double &min_val, double &max_val) {
  min_val = data[0];
  max_val = data[0];
  for (int i = 1; i < n; ++i) {
    if (data[i] < min_val) min_val = data[i];
    if (data[i] > max_val) max_val = data[i];
  }
  return;
}

void get_epsilon_grid(geometric_object_list gobj_list, material_type_list mlist,
                      material_type _default_material, bool _ensure_periodicity,
                      meep::grid_volume gv, vector3 cell_size, vector3 cell_center, int nx,
                      const double *x, int ny, const double *y, int nz, const double *z,
                      std::complex<double> *grid_vals, double frequency) {
  double min_val[3], max_val[3];
  for (int n = 0; n < 3; ++n) {
    int ndir = (n == 0) ? nx : ((n == 1) ? ny : nz);
    if (ndir < 1) meep::abort("get_epsilon_grid: ndir < 1.");
    const double *adir = (n == 0) ? x : ((n == 1) ? y : z);
    find_array_min_max(ndir, adir, min_val[n], max_val[n]);
  }
  const meep::volume vol(meep::vec(min_val[0], min_val[1], min_val[2]),
                         meep::vec(max_val[0], max_val[1], max_val[2]));
  init_libctl(_default_material, _ensure_periodicity, &gv, cell_size, cell_center, &gobj_list);
  dim = gv.dim;
  geom_epsilon geps(gobj_list, mlist, vol);
  for (int i = 0; i < nx; ++i)
    for (int j = 0; j < ny; ++j)
      for (int k = 0; k < nz; ++k) {
        /* obtain the trace of the ε tensor (dispersive or non) for each
           grid point in row-major order (the order used by NumPy) */
        if (frequency == 0)
          grid_vals[k + nz * (j + ny * i)] =
              geps.chi1p1(meep::E_stuff, meep::vec(x[i], y[j], z[k]));
        else {
          std::complex<double> tensor[9];
          get_chi1_tensor_disp(tensor, meep::vec(x[i], y[j], z[k]), frequency, &geps);
          grid_vals[k + nz * (j + ny * i)] = (tensor[0] + tensor[4] + tensor[8]) / 3.0;
        }
      }
}

} // namespace meep_geom<|MERGE_RESOLUTION|>--- conflicted
+++ resolved
@@ -2945,7 +2945,6 @@
       v.set_direction_min(d, r.in_direction(d) - 0.5 * gv.inva * sd);
       v.set_direction_max(d, r.in_direction(d) + 0.5 * gv.inva * sd);
     }
-<<<<<<< HEAD
     double dA_du[3];
     double maxevals = geps->use_anisotropic_averaging ? geps->maxeval : 0; // punt if no smoothing
     /* we can calculate the gradient w.r.t. u_i using
@@ -2958,16 +2957,6 @@
     u[idx] -= 1_e; // remove dual component
 
     return -dA_du[dir_idx] * fields_f; // note the minus sign! (from Steven's adjoint notes)
-=======
-    double row_1[3], row_2[3];
-    double orig = u[idx];
-    u[idx] -= du;
-    geps->eff_chi1inv_row(adjoint_c, row_1, v, geps->tol, geps->maxeval);
-    u[idx] += 2 * du;
-    geps->eff_chi1inv_row(adjoint_c, row_2, v, geps->tol, geps->maxeval);
-    u[idx] = orig;
-    return fields_f * (row_1[dir_idx] - row_2[dir_idx]) / (2 * du);
->>>>>>> 2230adbf
   }
   // materials have some dispersion
   else {
