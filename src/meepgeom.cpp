--- conflicted
+++ resolved
@@ -1397,44 +1397,26 @@
                 : ss->drude ? meep::GYROTROPIC_DRUDE : meep::GYROTROPIC_LORENTZIAN;
         sus = new meep::gyrotropic_susceptibility(meep::vec(ss->bias.x, ss->bias.y, ss->bias.z),
                                                   ss->frequency, ss->gamma, ss->alpha, model);
-<<<<<<< HEAD
       } else if (ss->iir) {
         // Initialize IIR filter sus
         sus = new meep::iir_susceptibility(ss->numS,ss->denS,s->dt);
       } else {
         sus = new meep::lorentzian_susceptibility(ss->frequency, ss->gamma, ss->drude);
       }
-      master_printf("%s%s susceptibility: frequency=%g, gamma=%g",
-                    noisy ? "noisy " : gyrotropic ? "gyrotropic " : "",
-                    ss->saturated_gyrotropy ? "Landau-Lifshitz-Gilbert-type"
-                    : ss->iir ? "IIR filter"
-                    : ss->drude ? "drude" : "lorentzian", ss->frequency, ss->gamma);
-      if (noisy) master_printf(", amp=%g ", ss->noise_amp);
-      if (gyrotropic) {
-        if (ss->saturated_gyrotropy) master_printf(", alpha=%g", ss->alpha);
-        master_printf(", bias=(%g,%g,%g)", ss->bias.x, ss->bias.y, ss->bias.z);
-      }
-      if (ss->iir) master_printf(", numerator=%lu, denominator=%lu", ss->numS.size(), ss->denS.size());
-      master_printf("\n");
-=======
-      }
-      else {
-        sus = new meep::lorentzian_susceptibility(ss->frequency, ss->gamma, ss->drude);
-      }
       if (!meep::quiet) {
         master_printf("%s%s susceptibility: frequency=%g, gamma=%g",
                       noisy ? "noisy " : gyrotropic ? "gyrotropic " : "",
                       ss->saturated_gyrotropy ? "Landau-Lifshitz-Gilbert-type"
-                                              : ss->drude ? "drude" : "lorentzian",
-                      ss->frequency, ss->gamma);
+                      : ss->iir ? "IIR filter"
+                      : ss->drude ? "drude" : "lorentzian", ss->frequency, ss->gamma);
         if (noisy) master_printf(", amp=%g ", ss->noise_amp);
         if (gyrotropic) {
           if (ss->saturated_gyrotropy) master_printf(", alpha=%g", ss->alpha);
           master_printf(", bias=(%g,%g,%g)", ss->bias.x, ss->bias.y, ss->bias.z);
         }
+        if (ss->iir) master_printf(", numerator=%lu, denominator=%lu", ss->numS.size(), ss->denS.size());
         master_printf("\n");
       }
->>>>>>> 0d4f4afd
     }
 
     current_pol = p;
