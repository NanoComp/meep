/* Copyright (C) 2005-2022 Massachusetts Institute of Technology
%
%  This program is free software; you can redistribute it and/or modify
%  it under the terms of the GNU General Public License as published by
%  the Free Software Foundation; either version 2, or (at your option)
%  any later version.
%
%  This program is distributed in the hope that it will be useful,
%  but WITHOUT ANY WARRANTY; without even the implied warranty of
%  MERCHANTABILITY or FITNESS FOR A PARTICULAR PURPOSE.  See the
%  GNU General Public License for more details.  %
%  You should have received a copy of the GNU General Public License
%  along with this program; if not, write to the Free Software Foundation,
%  Inc., 59 Temple Place - Suite 330, Boston, MA 02111-1307, USA.
*/

#include <algorithm>
#include <vector>
#include "meepgeom.hpp"
#include "meep_internals.hpp"

namespace meep_geom {

#define master_printf meep::master_printf

/***************************************************************/
/* global variables for default material                       */
/***************************************************************/
material_data vacuum_material_data;
material_type vacuum = &vacuum_material_data;

void set_default_material(material_type _default_material) {
  if (default_material != NULL) {
    if (default_material == _default_material) return;
    material_free((material_type)default_material);
    default_material = NULL;
  }

  if (_default_material != NULL) {
    material_type new_material = new material_data();
    new_material->copy_from(*_default_material);
    default_material = (void *)new_material;
  }
}

void unset_default_material(void) {
  if (default_material != NULL) {
    material_free((material_type)default_material);
    default_material = NULL;
  }
}

bool susceptibility_equal(const susceptibility &s1, const susceptibility &s2) {
  return (vector3_equal(s1.sigma_diag, s2.sigma_diag) &&
          vector3_equal(s1.sigma_offdiag, s2.sigma_offdiag) && vector3_equal(s1.bias, s2.bias) &&
          s1.frequency == s2.frequency && s1.gamma == s2.gamma && s1.alpha == s2.alpha &&
          s1.noise_amp == s2.noise_amp && s1.drude == s2.drude &&
          s1.saturated_gyrotropy == s2.saturated_gyrotropy && s1.is_file == s2.is_file);
}

bool susceptibility_list_equal(const susceptibility_list &s1, const susceptibility_list &s2) {
  if (s1.size() != s2.size()) return false;
  for (size_t i = 0; i < s1.size(); ++i) {
    if (!susceptibility_equal(s1[i], s2[i])) return false;
  }
  return true;
}

bool medium_struct_equal(const medium_struct *m1, const medium_struct *m2) {
  return (vector3_equal(m1->epsilon_diag, m2->epsilon_diag) &&
          cvector3_equal(m1->epsilon_offdiag, m2->epsilon_offdiag) &&
          vector3_equal(m1->mu_diag, m2->mu_diag) &&
          cvector3_equal(m1->mu_offdiag, m2->mu_offdiag) &&
          vector3_equal(m1->E_chi2_diag, m2->E_chi2_diag) &&
          vector3_equal(m1->E_chi3_diag, m2->E_chi3_diag) &&
          vector3_equal(m1->H_chi2_diag, m2->H_chi2_diag) &&
          vector3_equal(m1->D_conductivity_diag, m2->D_conductivity_diag) &&
          vector3_equal(m1->B_conductivity_diag, m2->B_conductivity_diag) &&
          susceptibility_list_equal(m1->E_susceptibilities, m2->E_susceptibilities) &&
          susceptibility_list_equal(m1->H_susceptibilities, m2->H_susceptibilities));
}

bool material_grid_equal(const material_data *m1, const material_data *m2) {
  // a rigorous method for comapring material grids
  int n1, n2;
  n1 = m1->grid_size.x * m1->grid_size.y * m1->grid_size.z;
  n2 = m2->grid_size.x * m2->grid_size.y * m2->grid_size.z;
  if (n1 != n2) return false;
  for (int i = 0; i < n1; i++)
    if (m1->epsilon_data[i] != m2->epsilon_data[i]) return false;

  return (medium_struct_equal(&(m1->medium), &(m2->medium)) &&
          medium_struct_equal(&(m1->medium_1), &(m2->medium_1)) &&
          medium_struct_equal(&(m1->medium_2), &(m2->medium_2)));
}

// garbage collection for material structures: called to deallocate memory
// allocated for susceptibilities in user-defined materials.
// TODO
void material_gc(material_type m) {
  if (!m || m->which_subclass != material_data::MATERIAL_USER) return;
  m->medium.E_susceptibilities.clear();
  m->medium.H_susceptibilities.clear();
  m->medium_1.E_susceptibilities.clear();
  m->medium_1.H_susceptibilities.clear();
  m->medium_2.E_susceptibilities.clear();
  m->medium_2.H_susceptibilities.clear();
}

void material_free(material_type m) {
  if (!m) return;

  m->medium.E_susceptibilities.clear();
  m->medium.H_susceptibilities.clear();
  m->medium_1.E_susceptibilities.clear();
  m->medium_1.H_susceptibilities.clear();
  m->medium_2.E_susceptibilities.clear();
  m->medium_2.H_susceptibilities.clear();

  // NOTE: We do not delete the user_data field here since it is an opaque/void
  // object so will assume that the caller keeps track of its lifetime.
  delete[] m->epsilon_data;
  m->epsilon_data = NULL;

  delete[] m->weights;
  m->weights = NULL;
  delete m;
}

bool material_type_equal(const material_type m1, const material_type m2) {
  if (m1 == m2) return true;
  if (m1->which_subclass != m2->which_subclass) return false;
  switch (m1->which_subclass) {
    case material_data::MATERIAL_FILE:
    case material_data::PERFECT_METAL: return true;
    case material_data::MATERIAL_USER:
      return m1->user_func == m2->user_func && m1->user_data == m2->user_data;
    case material_data::MATERIAL_GRID:
    case material_data::MEDIUM: return medium_struct_equal(&(m1->medium), &(m2->medium));
    default: return false;
  }
}

/***************************************************************/
/***************************************************************/
/***************************************************************/

/* rotate A by a unitary (real) rotation matrix R:
      RAR = transpose(R) * A * R
*/
void sym_matrix_rotate(symm_matrix *RAR, const symm_matrix *A_, const double R[3][3]) {
  int i, j;
  double A[3][3], AR[3][3];
  A[0][0] = A_->m00;
  A[1][1] = A_->m11;
  A[2][2] = A_->m22;
  A[0][1] = A[1][0] = A_->m01;
  A[0][2] = A[2][0] = A_->m02;
  A[1][2] = A[2][1] = A_->m12;
  for (i = 0; i < 3; ++i)
    for (j = 0; j < 3; ++j)
      AR[i][j] = A[i][0] * R[0][j] + A[i][1] * R[1][j] + A[i][2] * R[2][j];
  for (i = 0; i < 3; ++i)
    for (j = i; j < 3; ++j)
      A[i][j] = R[0][i] * AR[0][j] + R[1][i] * AR[1][j] + R[2][i] * AR[2][j];
  RAR->m00 = A[0][0];
  RAR->m11 = A[1][1];
  RAR->m22 = A[2][2];
  RAR->m01 = A[0][1];
  RAR->m02 = A[0][2];
  RAR->m12 = A[1][2];
}

/* Set Vinv = inverse of V, where both V and Vinv are real-symmetric matrices.*/
void sym_matrix_invert(symm_matrix *Vinv, const symm_matrix *V) {
  double m00 = V->m00, m11 = V->m11, m22 = V->m22;
  double m01 = V->m01, m02 = V->m02, m12 = V->m12;

  if (m01 == 0.0 && m02 == 0.0 && m12 == 0.0) {
    /* optimize common case of a diagonal matrix: */
    Vinv->m00 = 1.0 / m00;
    Vinv->m11 = 1.0 / m11;
    Vinv->m22 = 1.0 / m22;
    Vinv->m01 = Vinv->m02 = Vinv->m12 = 0.0;
  }
  else {
    double detinv;

    /* compute the determinant: */
    detinv = m00 * m11 * m22 - m02 * m11 * m02 + 2.0 * m01 * m12 * m02 - m01 * m01 * m22 -
             m12 * m12 * m00;

    if (detinv == 0.0) meep::abort("singular 3x3 matrix");

    detinv = 1.0 / detinv;

    Vinv->m00 = detinv * (m11 * m22 - m12 * m12);
    Vinv->m11 = detinv * (m00 * m22 - m02 * m02);
    Vinv->m22 = detinv * (m11 * m00 - m01 * m01);

    Vinv->m02 = detinv * (m01 * m12 - m11 * m02);
    Vinv->m01 = detinv * (m12 * m02 - m01 * m22);
    Vinv->m12 = detinv * (m01 * m02 - m00 * m12);
  }
}

/* Returns whether or not V is positive-definite. */
int sym_matrix_positive_definite(symm_matrix *V) {
  double det2, det3;
  double m00 = V->m00, m11 = V->m11, m22 = V->m22;

#if defined(WITH_HERMITIAN_EPSILON)
  scalar_complex m01 = V->m01, m02 = V->m02, m12 = V->m12;

  det2 = m00 * m11 - CSCALAR_NORMSQR(m01);
  det3 = det2 * m22 - m11 * CSCALAR_NORMSQR(m02) - CSCALAR_NORMSQR(m12) * m00 +
         2.0 * ((m01.re * m12.re - m01.im * m12.im) * m02.re +
                (m01.re * m12.im + m01.im * m12.re) * m02.im);
#else  /* real matrix */
  double m01 = V->m01, m02 = V->m02, m12 = V->m12;

  det2 = m00 * m11 - m01 * m01;
  det3 = det2 * m22 - m02 * m11 * m02 + 2.0 * m01 * m12 * m02 - m12 * m12 * m00;
#endif /* real matrix */

  return (m00 > 0.0 && det2 > 0.0 && det3 > 0.0);
}

/***************************************************************/
/***************************************************************/
/***************************************************************/
static meep::ndim dim = meep::D3;
void set_dimensions(int dims) {
  if (dims == CYLINDRICAL) { dim = meep::Dcyl; }
  else {
    dim = meep::ndim(dims - 1);
  }
}

vector3 vec_to_vector3(const meep::vec &pt) {
  vector3 v3;

  switch (pt.dim) {
    case meep::D1:
      v3.x = 0;
      v3.y = 0;
      v3.z = pt.z();
      break;
    case meep::D2:
      v3.x = pt.x();
      v3.y = pt.y();
      v3.z = 0;
      break;
    case meep::D3:
      v3.x = pt.x();
      v3.y = pt.y();
      v3.z = pt.z();
      break;
    case meep::Dcyl:
      v3.x = pt.r();
      v3.y = 0;
      v3.z = pt.z();
      break;
  }
  return v3;
}

meep::vec vector3_to_vec(const vector3 v3) {
  switch (dim) {
    case meep::D1: return meep::vec(v3.z);
    case meep::D2: return meep::vec(v3.x, v3.y);
    case meep::D3: return meep::vec(v3.x, v3.y, v3.z);
    case meep::Dcyl: return meep::veccyl(v3.x, v3.z);
    default: meep::abort("unknown dimensionality in vector3_to_vec");
  }
}

geom_box gv2box(const meep::volume &v) {
  geom_box box;
  box.low = vec_to_vector3(v.get_min_corner());
  box.high = vec_to_vector3(v.get_max_corner());
  return box;
}

bool is_material_grid(material_type mt) {
  return (mt->which_subclass == material_data::MATERIAL_GRID);
}
bool is_material_grid(void *md) { return is_material_grid((material_type)md); }

bool is_variable(material_type mt) {
  return (mt->which_subclass == material_data::MATERIAL_USER) ||
         (mt->which_subclass == material_data::MATERIAL_GRID);
}
bool is_variable(void *md) { return is_variable((material_type)md); }

bool is_file(material_type md) { return (md->which_subclass == material_data::MATERIAL_FILE); }
bool is_file(void *md) { return is_file((material_type)md); }

bool is_medium(material_type md, medium_struct **m) {
  if (md->which_subclass == material_data::MEDIUM) {
    *m = &(md->medium);
    return true;
  };
  return false;
}

bool is_medium(void *md, medium_struct **m) { return is_medium((material_type)md, m); }

bool is_metal(meep::field_type ft, const material_type *material) {
  material_data *md = *material;
  if (ft == meep::E_stuff) switch (md->which_subclass) {
      case material_data::MEDIUM:
      case material_data::MATERIAL_GRID:
        return (md->medium.epsilon_diag.x < 0 || md->medium.epsilon_diag.y < 0 ||
                md->medium.epsilon_diag.z < 0);
      case material_data::PERFECT_METAL: return true;
      default: meep::abort("unknown material type"); return false;
    }
  else
    switch (md->which_subclass) {
      case material_data::MEDIUM:
      case material_data::MATERIAL_GRID:
        return (md->medium.mu_diag.x < 0 || md->medium.mu_diag.y < 0 || md->medium.mu_diag.z < 0);
      case material_data::PERFECT_METAL:
        return false; // is an electric conductor, but not a magnetic conductor
      default: meep::abort("unknown material type"); return false;
    }
}

// computes the vector-Jacobian product of the gradient of the matgrid_val function v
// with the Jacobian of the to_geom_box_coords function for geometric_object o
vector3 to_geom_object_coords_VJP(vector3 v, const geometric_object *o) {
  if (!o) { meep::abort("must pass a geometric_object to to_geom_object_coords_VJP.\n"); }

  switch (o->which_subclass) {
    default: {
      vector3 po = {0, 0, 0};
      return po;
    }
    case geometric_object::SPHERE: {
      number radius = o->subclass.sphere_data->radius;
      return vector3_scale(0.5 / radius, v);
    }
    /* case geometric_object::CYLINDER:
       NOT YET IMPLEMENTED */
    case geometric_object::BLOCK: {
      vector3 size = o->subclass.block_data->size;
      if (size.x != 0.0) v.x /= size.x;
      if (size.y != 0.0) v.y /= size.y;
      if (size.z != 0.0) v.z /= size.z;
      return matrix3x3_transpose_vector3_mult(o->subclass.block_data->projection_matrix, v);
    }
    /* case geometric_object::PRISM:
       NOT YET IMPLEMENTED */
  }
}

meep::vec material_grid_grad(vector3 p, material_data *md, const geometric_object *o) {
  if (!is_material_grid(md)) { meep::abort("Invalid material grid detected.\n"); }

  meep::vec gradient(zero_vec(dim));
  double *data = md->weights;
  int nx = md->grid_size.x;
  int ny = md->grid_size.y;
  int nz = md->grid_size.z;
  double rx = p.x;
  double ry = p.y;
  double rz = p.z;
  int stride = 1;
  int x1, y1, z1, x2, y2, z2;
  double dx, dy, dz;
  bool signflip_dx = false, signflip_dy = false, signflip_dz = false;

  meep::map_coordinates(rx, ry, rz, nx, ny, nz,
                        x1, y1, z1, x2, y2, z2,
                        dx, dy, dz,
                        false /* do_fabs */);

  if (dx != fabs(dx)) {
    dx = fabs(dx);
    signflip_dx = true;
  }
  if (dy != fabs(dy)) {
    dy = fabs(dy);
    signflip_dy = true;
  }
  if (dz != fabs(dz)) {
    dz = fabs(dz);
    signflip_dz = true;
  }

  /* define a macro to give us data(x,y,z) on the grid,
     in row-major order: */
#define D(x, y, z) (data[(((x)*ny + (y)) * nz + (z)) * stride])

  double du_dx = (signflip_dx ? -1.0 : 1.0) *
    (((-D(x1, y1, z1) + D(x2, y1, z1)) * (1.0 - dy) +
      (-D(x1, y2, z1) + D(x2, y2, z1)) * dy) * (1.0 - dz) +
     ((-D(x1, y1, z2) + D(x2, y1, z2)) * (1.0 - dy) +
      (-D(x1, y2, z2) + D(x2, y2, z2)) * dy) * dz);
  double du_dy = (signflip_dy ? -1.0 : 1.0) *
    ((-(D(x1, y1, z1) * (1.0 - dx) + D(x2, y1, z1) * dx) +
      (D(x1, y2, z1) * (1.0 - dx) + D(x2, y2, z1) * dx)) * (1.0 - dz) +
     (-(D(x1, y1, z2) * (1.0 - dx) + D(x2, y1, z2) * dx) +
      (D(x1, y2, z2) * (1.0 - dx) + D(x2, y2, z2) * dx)) * dz);
  double du_dz = (signflip_dz ? -1.0 : 1.0) *
    (-((D(x1, y1, z1) * (1.0 - dx) + D(x2, y1, z1) * dx) * (1.0 - dy) +
       (D(x1, y2, z1) * (1.0 - dx) + D(x2, y2, z1) * dx) * dy) +
     ((D(x1, y1, z2) * (1.0 - dx) + D(x2, y1, z2) * dx) * (1.0 - dy) +
      (D(x1, y2, z2) * (1.0 - dx) + D(x2, y2, z2) * dx) * dy));

#undef D

  // [du_dx,du_dy,du_dz] is the gradient ∇u with respect to the transformed coordinate
  // r1 of the matgrid_val function but what we want is the gradient of u(g(r2)) with
  // respect to r2 where g(r2) is the to_geom_object_coords function (in libctl/utils/geom.c).
  // computing this quantity involves using the chain rule and thus the vector-Jacobian product
  // ∇u J where J is the Jacobian matrix of g.
  vector3 grad_u;
  grad_u.x = du_dx * nx;
  grad_u.y = du_dy * ny;
  grad_u.z = du_dz * nz;
  if (o != NULL) {
    vector3 grad_u_J = to_geom_object_coords_VJP(grad_u, o);
    gradient.set_direction(meep::X, grad_u_J.x);
    gradient.set_direction(meep::Y, grad_u_J.y);
    gradient.set_direction(meep::Z, grad_u_J.z);
  }
  else {
    gradient.set_direction(meep::X, geometry_lattice.size.x == 0 ? 0 : grad_u.x / geometry_lattice.size.x);
    gradient.set_direction(meep::Y, geometry_lattice.size.y == 0 ? 0 : grad_u.y / geometry_lattice.size.y);
    gradient.set_direction(meep::Z, geometry_lattice.size.z == 0 ? 0 : grad_u.z / geometry_lattice.size.z);
  }

  return gradient;
}

void map_lattice_coordinates(double &px, double &py, double &pz) {
  px = geometry_lattice.size.x == 0 ? 0
    : 0.5 + (px - geometry_center.x) / geometry_lattice.size.x;
  py = geometry_lattice.size.y == 0 ? 0
    : 0.5 + (py - geometry_center.y) / geometry_lattice.size.y;
  pz = geometry_lattice.size.z == 0 ? 0
    : 0.5 + (pz - geometry_center.z) / geometry_lattice.size.z;
}

meep::vec matgrid_grad(vector3 p, geom_box_tree tp, int oi, material_data *md) {
  if (md->material_grid_kinds == material_data::U_MIN ||
      md->material_grid_kinds == material_data::U_PROD)
    meep::abort("%s:%i:matgrid_grad does not support overlapping grids with U_MIN or U_PROD\n",__FILE__,__LINE__);

  meep::vec gradient(zero_vec(dim));
  int matgrid_val_count = 0;

  // iterate through object tree at current point
  if (tp) {
    do {
      gradient += material_grid_grad(to_geom_box_coords(p, &tp->objects[oi]),
                                     (material_data *)tp->objects[oi].o->material,
                                     tp->objects[oi].o);
      if (md->material_grid_kinds == material_data::U_DEFAULT) break;
      ++matgrid_val_count;
      tp = geom_tree_search_next(p, tp, &oi);
    } while (tp && is_material_grid((material_data *)tp->objects[oi].o->material));
  }
  // perhaps there is no object tree and the default material is a material grid
  if (!tp && is_material_grid(default_material)) {
    map_lattice_coordinates(p.x,p.y,p.z);
    gradient = material_grid_grad(p, (material_data *)default_material, NULL /* geometric_object *o */);
    ++matgrid_val_count;
  }

  if (md->material_grid_kinds == material_data::U_MEAN)
    gradient = gradient * 1.0/matgrid_val_count;

  return gradient;
}

double material_grid_val(vector3 p, material_data *md) {
  // given the relative location, p, interpolate the material grid point.

  if (!is_material_grid(md)) { meep::abort("Invalid material grid detected.\n"); }
  return meep::linear_interpolate(p.x, p.y, p.z, md->weights, md->grid_size.x,
                                  md->grid_size.y, md->grid_size.z, 1);

}

static double tanh_projection(double u, double beta, double eta) {
  if (beta == 0) return u;
  if (u == eta) return 0.5; // avoid NaN when beta is Inf
  double tanh_beta_eta = tanh(beta*eta);
  return (tanh_beta_eta + tanh(beta*(u-eta))) /
    (tanh_beta_eta + tanh(beta*(1-eta)));
}

double matgrid_val(vector3 p, geom_box_tree tp, int oi, material_data *md) {
  double uprod = 1.0, umin = 1.0, usum = 0.0, udefault = 0.0, u;
  int matgrid_val_count = 0;

  // iterate through object tree at current point
  if (tp) {
    do {
      u = material_grid_val(to_geom_box_coords(p, &tp->objects[oi]),
                            (material_data *)tp->objects[oi].o->material);
      if (md->material_grid_kinds == material_data::U_DEFAULT) {
        udefault = u;
        break;
      }
      if (u < umin) umin = u;
      uprod *= u;
      usum += u;
      ++matgrid_val_count;
      tp = geom_tree_search_next(p, tp, &oi);
    } while (tp && is_material_grid((material_data *)tp->objects[oi].o->material));
  }
  // perhaps there is no object tree and the default material is a material grid
  if (!tp && is_material_grid(default_material)) {
    map_lattice_coordinates(p.x,p.y,p.z);
    u = material_grid_val(p, (material_data *)default_material);
    if (matgrid_val_count == 0) udefault = u;
    if (u < umin) umin = u;
    uprod *= u;
    usum += u;
    ++matgrid_val_count;
  }

  return (md->material_grid_kinds == material_data::U_MIN
          ? umin
          : (md->material_grid_kinds == material_data::U_PROD
             ? uprod
             : (md->material_grid_kinds == material_data::U_MEAN ? usum / matgrid_val_count
                : udefault)));
}
static void cinterp_tensors(vector3 diag_in_1, cvector3 offdiag_in_1, vector3 diag_in_2,
                            cvector3 offdiag_in_2, vector3 *diag_out, cvector3 *offdiag_out,
                            double u) {
  /* convenience routine to interpolate material tensors with real and imaginary components */
  diag_out->x = diag_in_1.x + u * (diag_in_2.x - diag_in_1.x);
  diag_out->y = diag_in_1.y + u * (diag_in_2.y - diag_in_1.y);
  diag_out->z = diag_in_1.z + u * (diag_in_2.z - diag_in_1.z);
  offdiag_out->x.re = offdiag_in_1.x.re + u * (offdiag_in_2.x.re - offdiag_in_1.x.re);
  offdiag_out->x.im = offdiag_in_1.x.im + u * (offdiag_in_2.x.im - offdiag_in_1.x.im);
  offdiag_out->y.re = offdiag_in_1.y.re + u * (offdiag_in_2.y.re - offdiag_in_1.y.re);
  offdiag_out->y.im = offdiag_in_1.y.im + u * (offdiag_in_2.y.im - offdiag_in_1.y.im);
  offdiag_out->z.re = offdiag_in_1.z.re + u * (offdiag_in_2.z.re - offdiag_in_1.z.re);
  offdiag_out->z.im = offdiag_in_1.z.im + u * (offdiag_in_2.z.im - offdiag_in_1.z.im);
}

static void interp_tensors(vector3 diag_in_1, vector3 offdiag_in_1, vector3 diag_in_2,
                           vector3 offdiag_in_2, vector3 *diag_out, vector3 *offdiag_out,
                           double u) {
  /* convenience routine to interpolate material tensors with all real components */
  diag_out->x = diag_in_1.x + u * (diag_in_2.x - diag_in_1.x);
  diag_out->y = diag_in_1.y + u * (diag_in_2.y - diag_in_1.y);
  diag_out->z = diag_in_1.z + u * (diag_in_2.z - diag_in_1.z);
  offdiag_out->x = offdiag_in_1.x + u * (offdiag_in_2.x - offdiag_in_1.x);
  offdiag_out->y = offdiag_in_1.y + u * (offdiag_in_2.y - offdiag_in_1.y);
  offdiag_out->z = offdiag_in_1.z + u * (offdiag_in_2.z - offdiag_in_1.z);
}
// return material of the point p from the material grid
void epsilon_material_grid(material_data *md, double u) {
  // NOTE: assume p lies on normalized grid within (0,1)

  if (!(md->weights)) meep::abort("material params were not initialized!");

  medium_struct *mm = &(md->medium);
  medium_struct *m1 = &(md->medium_1);
  medium_struct *m2 = &(md->medium_2);

  // Linearly interpolate dc epsilon values
  cinterp_tensors(m1->epsilon_diag, m1->epsilon_offdiag, m2->epsilon_diag, m2->epsilon_offdiag,
                  &mm->epsilon_diag, &mm->epsilon_offdiag, u);

  // Interpolate resonant strength from d.p.
  vector3 zero_vec;
  zero_vec.x = zero_vec.y = zero_vec.z = 0;
  for (size_t i = 0; i < m1->E_susceptibilities.size(); i++) {
    // iterate through medium1 sus list first
    interp_tensors(zero_vec, zero_vec, m1->E_susceptibilities[i].sigma_diag,
                   m1->E_susceptibilities[i].sigma_offdiag,
                   &mm->E_susceptibilities[i].sigma_diag,
                   &mm->E_susceptibilities[i].sigma_offdiag, (1 - u));
  }
  for (size_t i = 0; i < m2->E_susceptibilities.size(); i++) {
    // iterate through medium2 sus list next
    size_t j = i + m1->E_susceptibilities.size();
    interp_tensors(zero_vec, zero_vec, m2->E_susceptibilities[i].sigma_diag,
                   m2->E_susceptibilities[i].sigma_offdiag,
                   &mm->E_susceptibilities[j].sigma_diag,
                   &mm->E_susceptibilities[j].sigma_offdiag, u);
  }

  // Linearly interpolate electric conductivity
  vector3 zero_offdiag;
  interp_tensors(m1->D_conductivity_diag, zero_vec, m2->D_conductivity_diag, zero_vec,
                 &mm->D_conductivity_diag, &zero_offdiag, u);

  // Add damping factor if we have dispersion.
  // This prevents instabilities when interpolating between sus. profiles.
  if ((m1->E_susceptibilities.size() + m2->E_susceptibilities.size()) > 0.0) {
    // calculate mean harmonic frequency
    double omega_mean = 0;
    for (const susceptibility &m1_sus : m1->E_susceptibilities) {
      omega_mean += m1_sus.frequency;
    }
    for (const susceptibility &m2_sus : m2->E_susceptibilities) {
      omega_mean += m2_sus.frequency;
    }
    omega_mean = omega_mean / (m1->E_susceptibilities.size() + m2->E_susceptibilities.size());

    // assign interpolated, nondimensionalized conductivity term
    // TODO: dampen the lorentzians to improve stability
    // mm->D_conductivity_diag.x = mm->D_conductivity_diag.y = mm->D_conductivity_diag.z = u*(1-u) *
    // omega_mean;
    md->trivial=false;
  }
  double fake_damping = u*(1-u)*(md->damping);
  mm->D_conductivity_diag.x += fake_damping;
  mm->D_conductivity_diag.y += fake_damping;
  mm->D_conductivity_diag.z += fake_damping;

  // set the trivial flag
  if (md->damping != 0)
    md->trivial=false;
}

// return material of the point p from the file (assumed already read)
void epsilon_file_material(material_data *md, vector3 p) {
  set_default_material(md);

  if (md->which_subclass != material_data::MATERIAL_FILE)
    meep::abort("epsilon-input-file only works with a type=file default-material");

  if (!(md->epsilon_data)) return;
  medium_struct *mm = &(md->medium);
  double rx =
      geometry_lattice.size.x == 0 ? 0 : 0.5 + (p.x - geometry_center.x) / geometry_lattice.size.x;
  double ry =
      geometry_lattice.size.y == 0 ? 0 : 0.5 + (p.y - geometry_center.y) / geometry_lattice.size.y;
  double rz =
      geometry_lattice.size.z == 0 ? 0 : 0.5 + (p.z - geometry_center.z) / geometry_lattice.size.z;
  mm->epsilon_diag.x = mm->epsilon_diag.y = mm->epsilon_diag.z =
      meep::linear_interpolate(rx, ry, rz, md->epsilon_data, md->epsilon_dims[0],
                               md->epsilon_dims[1], md->epsilon_dims[2], 1);
  mm->epsilon_offdiag.x.re = mm->epsilon_offdiag.y.re = mm->epsilon_offdiag.z.re = 0;
}

/***********************************************************************/

geom_epsilon::geom_epsilon(geometric_object_list g, material_type_list mlist,
                           const meep::volume &v) {
  // Copy the geometry
  int length = g.num_items;
  geometry.num_items = length;
  geometry.items = new geometric_object[length];
  for (int i = 0; i < length; i++){
    geometric_object_copy(&g.items[i],&geometry.items[i]);
    geometry.items[i].material = new material_data();
    static_cast<material_data*>(geometry.items[i].material)->copy_from(*(material_data *)(g.items[i].material));
  }

  extra_materials = mlist;
  current_pol = NULL;

  FOR_DIRECTIONS(d) FOR_SIDES(b) { cond[d][b].prof = NULL; }

  if (meep::am_master()) {
    int num_print = meep::verbosity > 2
                        ? geometry.num_items
                        : std::min(geometry.num_items, meep::verbosity > 0 ? 10 : 0);
    for (int i = 0; i < geometry.num_items; ++i) {

      if (i < num_print) display_geometric_object_info(5, geometry.items[i]);

      medium_struct *mm;
      if (is_medium(geometry.items[i].material, &mm)) {
        mm->check_offdiag_im_zero_or_abort();
        if (i < num_print)
          master_printf("%*sdielectric constant epsilon diagonal "
                        "= (%g,%g,%g)\n",
                        5 + 5, "", mm->epsilon_diag.x, mm->epsilon_diag.y, mm->epsilon_diag.z);
      }
    }
    if (num_print < geometry.num_items && meep::verbosity > 0)
      master_printf("%*s...(+ %d objects not shown)...\n", 5, "", geometry.num_items - num_print);
  }
  geom_fix_object_list(geometry);
  geom_box box = gv2box(v);
  geometry_tree = create_geom_box_tree0(geometry, box);
  if (meep::verbosity > 2 && meep::am_master()) {
    master_printf("Geometric-object bounding-box tree:\n");
    display_geom_box_tree(5, geometry_tree);

    int tree_depth, tree_nobjects;
    geom_box_tree_stats(geometry_tree, &tree_depth, &tree_nobjects);
    master_printf("Geometric object tree has depth %d "
                  "and %d object nodes (vs. %d actual objects)\n",
                  tree_depth, tree_nobjects, geometry.num_items);
  }

  restricted_tree = geometry_tree;
}

// copy constructor
geom_epsilon::geom_epsilon(const geom_epsilon &geps1) {
  // Copy the geometry
  int length = geps1.geometry.num_items;
  geometry.num_items = length;
  geometry.items = new geometric_object[length];
  for (int i = 0; i < length; i++){
    geometric_object_copy(&geps1.geometry.items[i],&geometry.items[i]);
    geometry.items[i].material = new material_data();
    static_cast<material_data*>(geometry.items[i].material)->copy_from(*(material_data *)(geps1.geometry.items[i].material));
  }

  geometry_tree = geps1.geometry_tree;
  restricted_tree = geps1.restricted_tree;
  extra_materials = geps1.extra_materials;
  current_pol = NULL;

  FOR_DIRECTIONS(d) FOR_SIDES(b) { cond[d][b].prof = geps1.cond[d][b].prof; }

}
geom_epsilon::~geom_epsilon() {
  int length = geometry.num_items;
  for (int i = 0; i < length; i++){
    material_free((material_type)geometry.items[i].material);
    geometric_object_destroy(geometry.items[i]);
  }
  delete[] geometry.items;
  unset_volume();
  destroy_geom_box_tree(geometry_tree);
  FOR_DIRECTIONS(d) FOR_SIDES(b) {
    if (cond[d][b].prof) delete[] cond[d][b].prof;
  }
}

void geom_epsilon::set_cond_profile(meep::direction dir, meep::boundary_side side, double L,
                                    double dx, double (*P)(int, double *, void *), void *data,
                                    double R) {
  if (cond[dir][side].prof) delete[] cond[dir][side].prof;

  int N = int(L / dx + 0.5);
  cond[dir][side].L = L;
  cond[dir][side].N = N;
  double *prof = cond[dir][side].prof = new double[N + 1];

  double umin = 0, umax = 1, esterr;
  int errflag;
  double prof_int =
      adaptive_integration(P, &umin, &umax, 1, data, 1e-9, 1e-4, 50000, &esterr, &errflag);

  double prefac = (-log(R)) / (4 * L * prof_int);
  for (int i = 0; i <= N; ++i) {
    double u = double(i) / N;
    prof[i] = prefac * P(1, &u, data);
  }
}

void geom_epsilon::unset_volume(void) {
  if (restricted_tree != geometry_tree) {
    destroy_geom_box_tree(restricted_tree);
    restricted_tree = geometry_tree;
  }
}

void geom_epsilon::set_volume(const meep::volume &v) {
  unset_volume();

  geom_box box = gv2box(v);
  if (!restricted_tree)
    restricted_tree = create_geom_box_tree0(geometry, box);
}

static void material_epsmu(meep::field_type ft, material_type material, symm_matrix *epsmu,
                           symm_matrix *epsmu_inv) {

  material_data *md = material;
  if (ft == meep::E_stuff || ft == meep::D_stuff) switch (md->which_subclass) {

      case material_data::MEDIUM:
      case material_data::MATERIAL_FILE:
      case material_data::MATERIAL_USER:
      case material_data::MATERIAL_GRID:
        epsmu->m00 = md->medium.epsilon_diag.x;
        epsmu->m11 = md->medium.epsilon_diag.y;
        epsmu->m22 = md->medium.epsilon_diag.z;
        epsmu->m01 = md->medium.epsilon_offdiag.x.re;
        epsmu->m02 = md->medium.epsilon_offdiag.y.re;
        epsmu->m12 = md->medium.epsilon_offdiag.z.re;
        sym_matrix_invert(epsmu_inv, epsmu);
        break;

      case material_data::PERFECT_METAL:
        epsmu->m00 = -meep::infinity;
        epsmu->m11 = -meep::infinity;
        epsmu->m22 = -meep::infinity;
        epsmu_inv->m00 = -0.0;
        epsmu_inv->m11 = -0.0;
        epsmu_inv->m22 = -0.0;
        epsmu->m01 = epsmu->m02 = epsmu->m12 = 0.0;
        epsmu_inv->m01 = epsmu_inv->m02 = epsmu_inv->m12 = 0.0;
        break;

      default: meep::abort("unknown material type");
    }
  else
    switch (md->which_subclass) {
      case material_data::MEDIUM:
      case material_data::MATERIAL_FILE:
      case material_data::MATERIAL_USER:
      case material_data::MATERIAL_GRID:
        epsmu->m00 = md->medium.mu_diag.x;
        epsmu->m11 = md->medium.mu_diag.y;
        epsmu->m22 = md->medium.mu_diag.z;
        epsmu->m01 = md->medium.mu_offdiag.x.re;
        epsmu->m02 = md->medium.mu_offdiag.y.re;
        epsmu->m12 = md->medium.mu_offdiag.z.re;
        sym_matrix_invert(epsmu_inv, epsmu);
        break;

      case material_data::PERFECT_METAL:
        epsmu->m00 = 1.0;
        epsmu->m11 = 1.0;
        epsmu->m22 = 1.0;
        epsmu_inv->m00 = 1.0;
        epsmu_inv->m11 = 1.0;
        epsmu_inv->m22 = 1.0;
        epsmu->m01 = epsmu->m02 = epsmu->m12 = 0.0;
        epsmu_inv->m01 = epsmu_inv->m02 = epsmu_inv->m12 = 0.0;
        break;

      default: meep::abort("unknown material type");
    }
}

// the goal of this routine is to fill in the 'medium' field
// within the material structure as appropriate for the
// material properties at r.
void geom_epsilon::get_material_pt(material_type &material, const meep::vec &r) {
  vector3 p = vec_to_vector3(r);
  boolean inobject;
  material =
      (material_type)material_of_unshifted_point_in_tree_inobject(p, restricted_tree, &inobject);
  material_data *md = material;

  switch (md->which_subclass) {
    // material grid: interpolate onto user specified material grid to get properties at r
    case material_data::MATERIAL_GRID:
      double u;
      int oi;
      geom_box_tree tp;

      tp = geom_tree_search(p, restricted_tree, &oi);
      // interpolate and project onto material grid
      u = tanh_projection(matgrid_val(p, tp, oi, md)+this->u_p, md->beta, md->eta);
      // interpolate material from material grid point
      epsilon_material_grid(md, u);

      return;
    // material read from file: interpolate to get properties at r
    case material_data::MATERIAL_FILE:
      if (md->epsilon_data)
        epsilon_file_material(md, p);
      else
        material = (material_type)default_material;
      return;

    // material specified by user-supplied function: call user
    // function to get properties at r.
    // Note that we initialize the medium to vacuum, so that
    // the user's function only needs to fill in whatever is
    // different from vacuum.
    case material_data::MATERIAL_USER:
      md->medium = medium_struct();
      md->user_func(p, md->user_data, &(md->medium));
      md->medium.check_offdiag_im_zero_or_abort();
      return;

    // position-independent material or metal: there is nothing to do
    case material_data::MEDIUM:
    case material_data::PERFECT_METAL: return;

    default: meep::abort("unknown material type");
  };
}

// returns trace of the tensor diagonal
double geom_epsilon::chi1p1(meep::field_type ft, const meep::vec &r) {
  symm_matrix chi1p1, chi1p1_inv;

#ifdef DEBUG
  vector3 p = vec_to_vector3(r);
  if (p.x < restricted_tree->b.low.x || p.y < restricted_tree->b.low.y ||
      p.z < restricted_tree->b.low.z || p.x > restricted_tree->b.high.x ||
      p.y > restricted_tree->b.high.y || p.z > restricted_tree->b.high.z)
    meep::abort("invalid point (%g,%g,%g)\n", p.x, p.y, p.z);
#endif

  material_type material;
  get_material_pt(material, r);
  material_epsmu(ft, material, &chi1p1, &chi1p1_inv);
  material_gc(material);

  return (chi1p1.m00 + chi1p1.m11 + chi1p1.m22) / 3;
}

/* Find frontmost object in v, along with the constant material behind it.
   Returns false if material behind the object is not constant.

   Requires moderately horrifying logic to figure things out properly,
   stolen from MPB. */
static bool get_front_object(const meep::volume &v, geom_box_tree geometry_tree, vector3 &pcenter,
                             const geometric_object **o_front, vector3 &shiftby_front,
                             material_type &mat_front, material_type &mat_behind) {
  vector3 p;
  const geometric_object *o1 = 0, *o2 = 0;
  vector3 shiftby1 = {0, 0, 0}, shiftby2 = {0, 0, 0};
  geom_box pixel;
  material_type mat1 = vacuum, mat2 = vacuum;
  int id1 = -1, id2 = -1;
  const int num_neighbors[3] = {3, 5, 9};
  const int neighbors[3][9][3] = {{{0, 0, 0},
                                   {0, 0, -1},
                                   {0, 0, 1},
                                   {0, 0, 0},
                                   {0, 0, 0},
                                   {0, 0, 0},
                                   {0, 0, 0},
                                   {0, 0, 0},
                                   {0, 0, 0}},
                                  {{0, 0, 0},
                                   {-1, -1, 0},
                                   {1, 1, 0},
                                   {-1, 1, 0},
                                   {1, -1, 0},
                                   {0, 0, 0},
                                   {0, 0, 0},
                                   {0, 0, 0},
                                   {0, 0, 0}},
                                  {{0, 0, 0},
                                   {1, 1, 1},
                                   {1, 1, -1},
                                   {1, -1, 1},
                                   {1, -1, -1},
                                   {-1, 1, 1},
                                   {-1, 1, -1},
                                   {-1, -1, 1},
                                   {-1, -1, -1}}};
  pixel = gv2box(v);
  pcenter = p = vec_to_vector3(v.center());
  double d1, d2, d3;
  d1 = (pixel.high.x - pixel.low.x) * 0.5;
  d2 = (pixel.high.y - pixel.low.y) * 0.5;
  d3 = (pixel.high.z - pixel.low.z) * 0.5;
  int dimension_index = meep::number_of_directions(dim) - 1;
  for (int i = 0; i < num_neighbors[dimension_index]; ++i) {
    const geometric_object *o;
    material_type mat;
    vector3 q, shiftby;
    int id;
    q.x = p.x + neighbors[dimension_index][i][0] * d1;
    q.y = p.y + neighbors[dimension_index][i][1] * d2;
    q.z = p.z + neighbors[dimension_index][i][2] * d3;
    o = object_of_point_in_tree(q, geometry_tree, &shiftby, &id);
    if ((id == id1 && vector3_equal(shiftby, shiftby1)) ||
        (id == id2 && vector3_equal(shiftby, shiftby2)))
      continue;

    mat = (material_type)default_material;
    if (o) {
      material_data *md = (material_data *)o->material;
      if (md->which_subclass != material_data::MATERIAL_FILE) mat = md;
    }
    if (id1 == -1) {
      o1 = o;
      shiftby1 = shiftby;
      id1 = id;
      mat1 = mat;
    }
    else if (id2 == -1 ||
             ((id >= id1 && id >= id2) && (id1 == id2 || material_type_equal(mat1, mat2)))) {
      o2 = o;
      shiftby2 = shiftby;
      id2 = id;
      mat2 = mat;
    }
    else if (!(id1 < id2 && (id1 == id || material_type_equal(mat1, mat))) &&
             !(id2 < id1 && (id2 == id || material_type_equal(mat2, mat))))
      return false;
  }

  // CHECK(id1 > -1, "bug in object_of_point_in_tree?");
  if (id2 == -1) { /* only one nearby object/material */
    id2 = id1;
    o2 = o1;
    mat2 = mat1;
    shiftby2 = shiftby1;
  }

  if ((o1 && is_variable(o1->material)) || (o2 && is_variable(o2->material)) ||
      ((is_variable(default_material) || is_file(default_material)) &&
       (!o1 || is_file(o1->material) || !o2 || is_file(o2->material))))
    return false;

  if (id1 >= id2) {
    *o_front = o1;
    shiftby_front = shiftby1;
    mat_front = mat1;
    if (id1 == id2)
      mat_behind = mat1;
    else
      mat_behind = mat2;
  }
  if (id2 > id1) {
    *o_front = o2;
    shiftby_front = shiftby2;
    mat_front = mat2;
    mat_behind = mat1;
  }
  return true;
}

void geom_epsilon::eff_chi1inv_row(meep::component c, double chi1inv_row[3], const meep::volume &v,
                                   double tol, int maxeval) {
  symm_matrix meps_inv;
  bool fallback;
  eff_chi1inv_matrix(c, &meps_inv, v, tol, maxeval, fallback);

  if (fallback) { fallback_chi1inv_row(c, chi1inv_row, v, tol, maxeval); }
  else {
    switch (component_direction(c)) {
      case meep::X:
      case meep::R:
        chi1inv_row[0] = meps_inv.m00;
        chi1inv_row[1] = meps_inv.m01;
        chi1inv_row[2] = meps_inv.m02;
        break;
      case meep::Y:
      case meep::P:
        chi1inv_row[0] = meps_inv.m01;
        chi1inv_row[1] = meps_inv.m11;
        chi1inv_row[2] = meps_inv.m12;
        break;
      case meep::Z:
        chi1inv_row[0] = meps_inv.m02;
        chi1inv_row[1] = meps_inv.m12;
        chi1inv_row[2] = meps_inv.m22;
        break;
      case meep::NO_DIRECTION: chi1inv_row[0] = chi1inv_row[1] = chi1inv_row[2] = 0; break;
    }
  }
}

void geom_epsilon::eff_chi1inv_matrix(meep::component c, symm_matrix *chi1inv_matrix,
                                      const meep::volume &v, double tol, int maxeval,
                                      bool &fallback) {
  const geometric_object *o;
  material_type mat, mat_behind;
  symm_matrix meps;
  vector3 p, shiftby, normal;
  fallback = false;

  if (maxeval == 0) {
  noavg:
    get_material_pt(mat, v.center());
  trivial:
    material_epsmu(meep::type(c), mat, &meps, chi1inv_matrix);
    material_gc(mat);
    return;
  }

  if (!get_front_object(v, geometry_tree, p, &o, shiftby, mat, mat_behind)) {
    get_material_pt(mat, v.center());
    if (mat && (mat->which_subclass == material_data::MATERIAL_USER ||
                mat->which_subclass == material_data::MATERIAL_GRID)
        && mat->do_averaging) {
      fallback = true;
      return;
    }
    else {
      goto trivial;
    }
  }

  /* check for trivial case of only one object/material */
  if (material_type_equal(mat, mat_behind)) goto trivial;

  // it doesn't make sense to average metals (electric or magnetic)
  if (is_metal(meep::type(c), &mat) || is_metal(meep::type(c), &mat_behind)) goto noavg;

  normal = unit_vector3(normal_to_fixed_object(vector3_minus(p, shiftby), *o));
  if (normal.x == 0 && normal.y == 0 && normal.z == 0)
    goto noavg; // couldn't get normal vector for this point, punt
  geom_box pixel = gv2box(v);
  pixel.low = vector3_minus(pixel.low, shiftby);
  pixel.high = vector3_minus(pixel.high, shiftby);

  double fill = box_overlap_with_object(pixel, *o, tol, maxeval);

  material_epsmu(meep::type(c), mat, &meps, chi1inv_matrix);
  symm_matrix eps2, epsinv2;
  symm_matrix eps1, delta;
  double Rot[3][3];
  material_epsmu(meep::type(c), mat_behind, &eps2, &epsinv2);
  eps1 = meps;

  Rot[0][0] = normal.x;
  Rot[1][0] = normal.y;
  Rot[2][0] = normal.z;
  if (fabs(normal.x) > 1e-2 || fabs(normal.y) > 1e-2) {
    Rot[0][2] = normal.y;
    Rot[1][2] = -normal.x;
    Rot[2][2] = 0;
  }
  else { /* n is not parallel to z direction, use (x x n) instead */
    Rot[0][2] = 0;
    Rot[1][2] = -normal.z;
    Rot[2][2] = normal.y;
  }
  { /* normalize second column */
    double s = Rot[0][2] * Rot[0][2] + Rot[1][2] * Rot[1][2] + Rot[2][2] * Rot[2][2];
    s = 1.0 / sqrt(s);
    Rot[0][2] *= s;
    Rot[1][2] *= s;
    Rot[2][2] *= s;
  }
  /* 1st column is 2nd column x 0th column */
  Rot[0][1] = Rot[1][2] * Rot[2][0] - Rot[2][2] * Rot[1][0];
  Rot[1][1] = Rot[2][2] * Rot[0][0] - Rot[0][2] * Rot[2][0];
  Rot[2][1] = Rot[0][2] * Rot[1][0] - Rot[1][2] * Rot[0][0];

  /* rotate epsilon tensors to surface parallel/perpendicular axes */
  sym_matrix_rotate(&eps1, &eps1, Rot);
  sym_matrix_rotate(&eps2, &eps2, Rot);

#define AVG (fill * (EXPR(eps1)) + (1 - fill) * (EXPR(eps2)))
#define SQR(x) ((x) * (x))

#define EXPR(eps) (-1 / eps.m00)
  delta.m00 = AVG;
#undef EXPR
#define EXPR(eps) (eps.m11 - SQR(eps.m01) / eps.m00)
  delta.m11 = AVG;
#undef EXPR
#define EXPR(eps) (eps.m22 - SQR(eps.m02) / eps.m00)
  delta.m22 = AVG;
#undef EXPR

#define EXPR(eps) (eps.m01 / eps.m00)
  delta.m01 = AVG;
#undef EXPR
#define EXPR(eps) (eps.m02 / eps.m00)
  delta.m02 = AVG;
#undef EXPR
#define EXPR(eps) (eps.m12 - eps.m02 * eps.m01 / eps.m00)
  delta.m12 = AVG;
#undef EXPR

  meps.m00 = -1 / delta.m00;
  meps.m11 = delta.m11 - SQR(delta.m01) / delta.m00;
  meps.m22 = delta.m22 - SQR(delta.m02) / delta.m00;
  meps.m01 = -delta.m01 / delta.m00;
  meps.m02 = -delta.m02 / delta.m00;
  meps.m12 = delta.m12 - (delta.m02 * delta.m01) / delta.m00;

#undef SQR

#define SWAP(a, b)                                                                                 \
  {                                                                                                \
    double xxx = a;                                                                                \
    a = b;                                                                                         \
    b = xxx;                                                                                       \
  }
  /* invert rotation matrix = transpose */
  SWAP(Rot[0][1], Rot[1][0]);
  SWAP(Rot[0][2], Rot[2][0]);
  SWAP(Rot[2][1], Rot[1][2]);
  sym_matrix_rotate(&meps, &meps, Rot); /* rotate back */
#undef SWAP

#ifdef DEBUG
  if (!sym_matrix_positive_definite(&meps))
    meep::abort("negative mean epsilon from Kottke algorithm");
#endif

  sym_matrix_invert(chi1inv_matrix, &meps);
}

static int eps_ever_negative = 0;
static meep::field_type func_ft = meep::E_stuff;

struct matgrid_volavg {
  meep::ndim dim;        // dimensionality of voxel
  double rad;            // (spherical) voxel radius
  double uval;           // bilinearly-interpolated weight at voxel center
  double ugrad_abs;      // magnitude of gradient of uval
  double beta;           // thresholding bias
  double eta;            // thresholding erosion/dilation
  double eps1;           // trace of epsilon tensor from medium 1
  double eps2;           // trace of epsilon tensor from medium 2
};

static void get_uproj_w(const matgrid_volavg *mgva, double x0, double &u_proj, double &w) {
  // use a linear approximation for the material grid weights around the Yee grid point
  u_proj = tanh_projection(mgva->uval + mgva->ugrad_abs*x0, mgva->beta, mgva->eta);
  if (mgva->dim == meep::D1)
    w = 1/(2*mgva->rad);
  else if (mgva->dim == meep::D2 || mgva->dim == meep::Dcyl)
    w = 2*sqrt(mgva->rad*mgva->rad - x0*x0)/(meep::pi * mgva->rad*mgva->rad);
  else if (mgva->dim == meep::D3)
    w = meep::pi*(mgva->rad*mgva->rad - x0*x0)/(4/3 * meep::pi * mgva->rad*mgva->rad*mgva->rad);
}

#ifdef CTL_HAS_COMPLEX_INTEGRATION
static cnumber matgrid_ceps_func(int n, number *x, void *mgva_) {
  (void)n; // unused
  double u_proj = 0, w = 0;
  matgrid_volavg *mgva = (matgrid_volavg *)mgva_;
  get_uproj_w(mgva, x[0], u_proj, w);
  cnumber ret;
  ret.re = (1-u_proj)*mgva->eps1 + u_proj*mgva->eps2;
  ret.im = (1-u_proj)/mgva->eps1 + u_proj/mgva->eps2;
  return ret * w;
}
#else
static number matgrid_eps_func(int n, number *x, void *mgva_) {
  (void)n; // unused
  double u_proj = 0, w = 0;
  matgrid_volavg *mgva = (matgrid_volavg *)mgva_;
  get_uproj_w(mgva, x[0], u_proj, w);
  return w * ((1-u_proj)*mgva->eps1 + u_proj*mgva->eps2);
}
static number matgrid_inveps_func(int n, number *x, void *mgva_) {
  (void)n; // unused
  double u_proj = 0, w = 0;
  matgrid_volavg *mgva = (matgrid_volavg *)mgva_;
  get_uproj_w(mgva, x[0], u_proj, w);
  return w * ((1-u_proj)/mgva->eps1 + u_proj/mgva->eps2);
}
#endif

#ifdef CTL_HAS_COMPLEX_INTEGRATION
static cnumber ceps_func(int n, number *x, void *geomeps_) {
  geom_epsilon *geomeps = (geom_epsilon *)geomeps_;
  vector3 p = {0, 0, 0};
  p.x = x[0];
  p.y = n > 1 ? x[1] : 0;
  p.z = n > 2 ? x[2] : 0;
  double s = 1;
  if (dim == meep::Dcyl) {
    double py = p.y;
    p.y = p.z;
    p.z = py;
    s = p.x;
  }
  cnumber ret;
  double ep = geomeps->chi1p1(func_ft, vector3_to_vec(p));
  if (ep < 0) eps_ever_negative = 1;
  ret.re = ep * s;
  ret.im = s / ep;
  return ret;
}
#else
static number eps_func(int n, number *x, void *geomeps_) {
  geom_epsilon *geomeps = (geom_epsilon *)geomeps_;
  vector3 p = {0, 0, 0};
  double s = 1;
  p.x = x[0];
  p.y = n > 1 ? x[1] : 0;
  p.z = n > 2 ? x[2] : 0;
  if (dim == meep::Dcyl) {
    double py = p.y;
    p.y = p.z;
    p.z = py;
    s = p.x;
  }
  double ep = geomeps->chi1p1(func_ft, vector3_to_vec(p));
  if (ep < 0) eps_ever_negative = 1;
  return ep * s;
}
static number inveps_func(int n, number *x, void *geomeps_) {
  geom_epsilon *geomeps = (geom_epsilon *)geomeps_;
  vector3 p = {0, 0, 0};
  double s = 1;
  p.x = x[0];
  p.y = n > 1 ? x[1] : 0;
  p.z = n > 2 ? x[2] : 0;
  if (dim == meep::Dcyl) {
    double py = p.y;
    p.y = p.z;
    p.z = py;
    s = p.x;
  }
  double ep = geomeps->chi1p1(func_ft, vector3_to_vec(p));
  if (ep < 0) eps_ever_negative = 1;
  return s / ep;
}
#endif

// fallback meaneps using libctl's adaptive cubature routine
void geom_epsilon::fallback_chi1inv_row(meep::component c, double chi1inv_row[3],
                                        const meep::volume &v, double tol, int maxeval) {

  symm_matrix chi1p1, chi1p1_inv;
  material_type material;
  vector3 p = vec_to_vector3(v.center());
  boolean inobject;
  material =
      (material_type)material_of_unshifted_point_in_tree_inobject(p, restricted_tree, &inobject);
  material_data *md = material;
  meep::vec gradient(zero_vec(v.dim));
  double uval = 0;

  if (md->which_subclass == material_data::MATERIAL_GRID) {
    geom_box_tree tp;
    int oi;
    tp = geom_tree_search(p, restricted_tree, &oi);
    gradient = matgrid_grad(p, tp, oi, md);
    uval = matgrid_val(p, tp, oi, md)+this->u_p;
  }
  else {
    gradient = normal_vector(meep::type(c), v);
  }

  get_material_pt(material, v.center());
  material_epsmu(meep::type(c), material, &chi1p1, &chi1p1_inv);
  material_gc(material);
  if (chi1p1.m01 != 0 || chi1p1.m02 != 0 || chi1p1.m12 != 0 || chi1p1.m00 != chi1p1.m11 ||
      chi1p1.m11 != chi1p1.m22 || chi1p1.m00 != chi1p1.m22 || meep::abs(gradient) < 1e-8) {
    int rownum = meep::component_direction(c) % 3;
    if (rownum == 0) {
      chi1inv_row[0] = chi1p1_inv.m00;
      chi1inv_row[1] = chi1p1_inv.m01;
      chi1inv_row[2] = chi1p1_inv.m02;
    }
    else if (rownum == 1) {
      chi1inv_row[0] = chi1p1_inv.m01;
      chi1inv_row[1] = chi1p1_inv.m11;
      chi1inv_row[2] = chi1p1_inv.m12;
    }
    else {
      chi1inv_row[0] = chi1p1_inv.m02;
      chi1inv_row[1] = chi1p1_inv.m12;
      chi1inv_row[2] = chi1p1_inv.m22;
    }
    return;
  }
  number esterr;
  integer errflag;
  double meps, minveps;

  if (md->which_subclass == material_data::MATERIAL_GRID) {
    number xmin[1], xmax[1];
    matgrid_volavg mgva;
    mgva.dim = v.dim;
    mgva.ugrad_abs = meep::abs(gradient);
    mgva.uval = uval;
    mgva.rad = v.diameter()/2;
    mgva.beta = md->beta;
    mgva.eta = md->eta;
    mgva.eps1 = (md->medium_1.epsilon_diag.x+md->medium_1.epsilon_diag.y+md->medium_1.epsilon_diag.z)/3;
    mgva.eps2 = (md->medium_2.epsilon_diag.x+md->medium_2.epsilon_diag.y+md->medium_2.epsilon_diag.z)/3;
    xmin[0] = -v.diameter()/2;
    xmax[0] = v.diameter()/2;
#ifdef CTL_HAS_COMPLEX_INTEGRATION
    cnumber ret = cadaptive_integration(matgrid_ceps_func, xmin, xmax, 1, (void *)&mgva, 0, tol, maxeval,
                                        &esterr, &errflag);
    meps = ret.re;
    minveps = ret.im;
#else
    meps = adaptive_integration(matgrid_eps_func, xmin, xmax, 1, (void *)&mgva, 0, tol, maxeval, &esterr,
                                &errflag);
    minveps = adaptive_integration(matgrid_inveps_func, xmin, xmax, 1, (void *)&mgva, 0, tol, maxeval, &esterr,
                                   &errflag);
#endif
  }
  else {
    integer n;
    number xmin[3], xmax[3];
    vector3 gvmin, gvmax;
    gvmin = vec_to_vector3(v.get_min_corner());
    gvmax = vec_to_vector3(v.get_max_corner());
    xmin[0] = gvmin.x;
    xmax[0] = gvmax.x;
    if (dim == meep::Dcyl) {
      xmin[1] = gvmin.z;
      xmin[2] = gvmin.y;
      xmax[1] = gvmax.z;
      xmax[2] = gvmax.y;
    }
    else {
      xmin[1] = gvmin.y;
      xmin[2] = gvmin.z;
      xmax[1] = gvmax.y;
      xmax[2] = gvmax.z;
    }
    if (xmin[2] == xmax[2])
      n = xmin[1] == xmax[1] ? 1 : 2;
    else
      n = 3;
    double vol = 1;
    for (int i = 0; i < n; ++i)
      vol *= xmax[i] - xmin[i];
    if (dim == meep::Dcyl) vol *= (xmin[0] + xmax[0]) * 0.5;
    eps_ever_negative = 0;
    func_ft = meep::type(c);
#ifdef CTL_HAS_COMPLEX_INTEGRATION
    cnumber ret = cadaptive_integration(ceps_func, xmin, xmax, n, (void *)this, 0, tol, maxeval,
                                        &esterr, &errflag);
    meps = ret.re / vol;
    minveps = ret.im / vol;
#else
    meps = adaptive_integration(eps_func, xmin, xmax, n, (void *)this, 0, tol, maxeval, &esterr,
                                &errflag) / vol;
    minveps = adaptive_integration(inveps_func, xmin, xmax, n, (void *)this, 0, tol, maxeval, &esterr,
                                   &errflag) / vol;
#endif
  }
  if (eps_ever_negative) // averaging negative eps causes instability
    minveps = 1.0 / (meps = eps(v.center()));
  {
    double n[3] = {0, 0, 0};
    double nabsinv = 1.0 / meep::abs(gradient);
    LOOP_OVER_DIRECTIONS(gradient.dim, k) { n[k % 3] = gradient.in_direction(k) * nabsinv; }
    int rownum = meep::component_direction(c) % 3;
    for (int i = 0; i < 3; ++i)
      chi1inv_row[i] = n[rownum] * n[i] * (minveps - 1 / meps);
    chi1inv_row[rownum] += 1 / meps;
  }
}

static double get_chi3(meep::component c, const medium_struct *m) {
  switch (c) {
    case meep::Er:
    case meep::Ex: return m->E_chi3_diag.x;
    case meep::Ep:
    case meep::Ey: return m->E_chi3_diag.y;
    case meep::Ez: return m->E_chi3_diag.z;
    case meep::Hr:
    case meep::Hx: return m->H_chi3_diag.x;
    case meep::Hp:
    case meep::Hy: return m->H_chi3_diag.y;
    case meep::Hz: return m->H_chi3_diag.z;
    default: return 0;
  }
}

static double get_chi2(meep::component c, const medium_struct *m) {
  switch (c) {
    case meep::Er:
    case meep::Ex: return m->E_chi2_diag.x;
    case meep::Ep:
    case meep::Ey: return m->E_chi2_diag.y;
    case meep::Ez: return m->E_chi2_diag.z;
    case meep::Hr:
    case meep::Hx: return m->H_chi2_diag.x;
    case meep::Hp:
    case meep::Hy: return m->H_chi2_diag.y;
    case meep::Hz: return m->H_chi2_diag.z;
    default: return 0;
  }
}

static double get_chi(meep::component c, const medium_struct *m, int p) {
  return ((p == 2) ? get_chi2(c, m) : get_chi3(c, m));
}

// the following routines consolidate the former has_chi2, has_chi3 and chi2, chi3
// p=2,3 for chi2,chi3
bool geom_epsilon::has_chi(meep::component c, int p) {
  medium_struct *mm;

  for (int i = 0; i < geometry.num_items; ++i)
    if (is_medium(geometry.items[i].material, &mm))
      if (get_chi(c, mm, p) != 0) return true;

  for (int i = 0; i < extra_materials.num_items; ++i)
    if (is_medium(extra_materials.items[i], &mm))
      if (get_chi(c, mm, p) != 0) return true;

  return (is_medium(default_material, &mm) && get_chi(c, mm, p) != 0);
}

bool geom_epsilon::has_chi3(meep::component c) { return has_chi(c, 3); }

bool geom_epsilon::has_chi2(meep::component c) { return has_chi(c, 2); }

double geom_epsilon::chi(meep::component c, const meep::vec &r, int p) {
  material_type material;
  get_material_pt(material, r);

  double chi_val;

  material_data *md = material;
  switch (md->which_subclass) {
    case material_data::MEDIUM:
    case material_data::MATERIAL_GRID:
    case material_data::MATERIAL_USER: chi_val = get_chi(c, &(md->medium), p); break;

    default: chi_val = 0;
  };

  material_gc(material);
  return chi_val;
}

double geom_epsilon::chi3(meep::component c, const meep::vec &r) { return chi(c, r, 3); }

double geom_epsilon::chi2(meep::component c, const meep::vec &r) { return chi(c, r, 2); }

static bool mu_not_1(material_type m) {
  medium_struct *mm;
  return (is_medium(m, &mm) &&
          (mm->mu_diag.x != 1 || mm->mu_diag.y != 1 || mm->mu_diag.z != 1 ||
           mm->mu_offdiag.x.re != 0 || mm->mu_offdiag.y.re != 0 || mm->mu_offdiag.z.re != 0));
}
static bool mu_not_1(void *m) { return mu_not_1((material_type)m); }

bool geom_epsilon::has_mu() {
  for (int i = 0; i < geometry.num_items; ++i)
    if (mu_not_1(geometry.items[i].material)) return true;

  for (int i = 0; i < extra_materials.num_items; ++i)
    if (mu_not_1(extra_materials.items[i])) return true;

  return (mu_not_1(default_material));
}

/* a global scalar conductivity to add to all materials; this
   is mostly for the convenience of Casimir calculations where
   the global conductivity corresponds to a rotation to
   complex frequencies */
static double global_D_conductivity = 0, global_B_conductivity = 0;

static double get_cnd(meep::component c, const medium_struct *m) {
  switch (c) {
    case meep::Dr:
    case meep::Dx: return m->D_conductivity_diag.x + global_D_conductivity;
    case meep::Dp:
    case meep::Dy: return m->D_conductivity_diag.y + global_D_conductivity;
    case meep::Dz: return m->D_conductivity_diag.z + global_D_conductivity;
    case meep::Br:
    case meep::Bx: return m->B_conductivity_diag.x + global_B_conductivity;
    case meep::Bp:
    case meep::By: return m->B_conductivity_diag.y + global_B_conductivity;
    case meep::Bz: return m->B_conductivity_diag.z + global_B_conductivity;
    default: return 0;
  }
}

static bool has_conductivity(const material_type &md, meep::component c) {
    medium_struct *mm;
    if (is_medium(md, &mm) && get_cnd(c, mm)) return true;
    if (md->which_subclass == material_data::MATERIAL_GRID &&
        (get_cnd(c, &md->medium_1) || get_cnd(c, &md->medium_2) ||
          md->damping != 0)) return true;
    return false;
}

bool geom_epsilon::has_conductivity(meep::component c) {
  FOR_DIRECTIONS(d) FOR_SIDES(b) {
    if (cond[d][b].prof) return true;
  }
  for (int i = 0; i < geometry.num_items; ++i)
    if (meep_geom::has_conductivity((material_type) geometry.items[i].material, c)) return true;
  for (int i = 0; i < extra_materials.num_items; ++i)
    if (meep_geom::has_conductivity((material_type) extra_materials.items[i], c)) return true;
  return meep_geom::has_conductivity((material_type) default_material, c);
}

static meep::vec geometry_edge; // geometry_lattice.size / 2
// TODO
double geom_epsilon::conductivity(meep::component c, const meep::vec &r) {
  material_type material;
  get_material_pt(material, r);

  double cond_val;
  material_data *md = material;
  switch (md->which_subclass) {
    case material_data::MEDIUM:
    case material_data::MATERIAL_GRID:
    case material_data::MATERIAL_USER: cond_val = get_cnd(c, &(md->medium)); break;
    default: cond_val = 0;
  }
  material_gc(material);

  // if the user specified scalar absorbing layers, add their conductivities
  // to cond_val (isotropically, for both magnetic and electric conductivity).
  LOOP_OVER_DIRECTIONS(r.dim, d) {
    double x = r.in_direction(d);
    double edge = geometry_edge.in_direction(d) - cond[d][meep::High].L;
    if (cond[d][meep::High].prof && x >= edge) {
      int N = cond[d][meep::High].N;
      double ui = N * (x - edge) / cond[d][meep::High].L;
      int i = int(ui);
      if (i >= N)
        cond_val += cond[d][meep::High].prof[N];
      else {
        double di = ui - i;
        cond_val += cond[d][meep::High].prof[i] * (1 - di) + cond[d][meep::High].prof[i + 1] * di;
      }
    }
    edge = cond[d][meep::Low].L - geometry_edge.in_direction(d);
    if (cond[d][meep::Low].prof && x <= edge) {
      int N = cond[d][meep::Low].N;
      double ui = N * (edge - x) / cond[d][meep::Low].L;
      int i = int(ui);
      if (i >= N)
        cond_val += cond[d][meep::Low].prof[N];
      else {
        double di = ui - i;
        cond_val += cond[d][meep::Low].prof[i] * (1 - di) + cond[d][meep::Low].prof[i + 1] * di;
      }
    }
  }

  return cond_val;
}

/* like susceptibility_equal in ctl-io.cpp, but ignores sigma and id
   (must be updated manually, re-copying from ctl-io.cpp), if we
   add new susceptibility subclasses) */
static bool susceptibility_equiv(const susceptibility &o0, const susceptibility &o) {
  if (!vector3_equal(o0.bias, o.bias)) return false;
  if (o0.frequency != o.frequency) return false;
  if (o0.gamma != o.gamma) return false;
  if (o0.alpha != o.alpha) return false;
  if (o0.noise_amp != o.noise_amp) return false;
  if (o0.drude != o.drude) return false;
  if (o0.saturated_gyrotropy != o.saturated_gyrotropy) return false;
  if (o0.is_file != o.is_file) return false;

  if (o0.transitions != o.transitions) return false;
  if (o0.initial_populations != o.initial_populations) return false;

  return true;
}

void geom_epsilon::sigma_row(meep::component c, double sigrow[3], const meep::vec &r) {

  vector3 p = vec_to_vector3(r);

  boolean inobject;
  material_type mat =
      (material_type)material_of_unshifted_point_in_tree_inobject(p, restricted_tree, &inobject);

  if (mat->which_subclass == material_data::MATERIAL_USER) {
    mat->medium = medium_struct();
    mat->user_func(p, mat->user_data, &(mat->medium));
    mat->medium.check_offdiag_im_zero_or_abort();
  }

  if (mat->which_subclass == material_data::MATERIAL_GRID) {
    double u;
    int oi;
    geom_box_tree tp;

    tp = geom_tree_search(p, restricted_tree, &oi);
    // interpolate and project onto material grid
    u = tanh_projection(matgrid_val(p, tp, oi, mat)+this->u_p, mat->beta, mat->eta);
    epsilon_material_grid(mat, u);   // interpolate material from material grid point
    mat->medium.check_offdiag_im_zero_or_abort();
  }

  sigrow[0] = sigrow[1] = sigrow[2] = 0.0;

  if (mat->which_subclass == material_data::MATERIAL_USER ||
      mat->which_subclass == material_data::MATERIAL_GRID ||
      mat->which_subclass == material_data::MEDIUM) {

    const susceptibility_list &slist =
        type(c) == meep::E_stuff ? mat->medium.E_susceptibilities : mat->medium.H_susceptibilities;
    for (const susceptibility &susc : slist) {
      if (susceptibility_equiv(susc, current_pol->user_s)) {
        int ic = meep::component_index(c);
        switch (ic) { // which row of the sigma tensor to return
          case 0:
            sigrow[0] = susc.sigma_diag.x;
            sigrow[1] = susc.sigma_offdiag.x;
            sigrow[2] = susc.sigma_offdiag.y;
            break;
          case 1:
            sigrow[0] = susc.sigma_offdiag.x;
            sigrow[1] = susc.sigma_diag.y;
            sigrow[2] = susc.sigma_offdiag.z;
            break;
          default: // case 2:
            sigrow[0] = susc.sigma_offdiag.y;
            sigrow[1] = susc.sigma_offdiag.z;
            sigrow[2] = susc.sigma_diag.z;
            break;
        }
        break;
      }
    }
  }
  material_gc(mat);
}

/* make multilevel_susceptibility from python input data */
static meep::susceptibility *make_multilevel_sus(const susceptibility_struct *d) {
  if (!d || d->transitions.size() == 0) return NULL;

  // the user can number the levels however she wants, but we
  // will renumber them to 0...(L-1)
  int minlev = d->transitions[0].to_level;
  int maxlev = minlev;
  for (size_t t = 0; t < d->transitions.size(); ++t) {
    if (minlev > d->transitions[t].from_level) minlev = d->transitions[t].from_level;
    if (minlev > d->transitions[t].to_level) minlev = d->transitions[t].to_level;
    if (maxlev < d->transitions[t].from_level) maxlev = d->transitions[t].from_level;
    if (maxlev < d->transitions[t].to_level) maxlev = d->transitions[t].to_level;
  }
  size_t L = maxlev - minlev + 1; // number of atom levels

  // count number of radiative transitions
  int T = 0;
  for (size_t t = 0; t < d->transitions.size(); ++t)
    if (d->transitions[t].frequency != 0) ++T;
  if (T == 0) return NULL; // don't bother if there is no radiative coupling

  // non-radiative transition-rate matrix Gamma
  meep::realnum *Gamma = new meep::realnum[L * L];
  memset(Gamma, 0, sizeof(meep::realnum) * (L * L));
  for (size_t t = 0; t < d->transitions.size(); ++t) {
    int i = d->transitions[t].from_level - minlev;
    int j = d->transitions[t].to_level - minlev;
    Gamma[i * L + i] += +d->transitions[t].transition_rate + d->transitions[t].pumping_rate;
    Gamma[j * L + i] -= +d->transitions[t].transition_rate + d->transitions[t].pumping_rate;
  }

  // initial populations of each level
  meep::realnum *N0 = new meep::realnum[L];
  memset(N0, 0, sizeof(meep::realnum) * L);
  for (size_t p = 0; p < d->initial_populations.size() && p < L; ++p)
    N0[p] = d->initial_populations[p];

  meep::realnum *alpha = new meep::realnum[L * T];
  memset(alpha, 0, sizeof(meep::realnum) * (L * T));
  meep::realnum *omega = new meep::realnum[T];
  meep::realnum *gamma = new meep::realnum[T];
  meep::realnum *sigmat = new meep::realnum[T * 5];

  const double pi = 3.14159265358979323846264338327950288; // need pi below.

  for (size_t t = 0, tr = 0; t < d->transitions.size(); ++t)
    if (d->transitions[t].frequency != 0) {
      omega[tr] = d->transitions[t].frequency; // no 2*pi here
      gamma[tr] = d->transitions[t].gamma;
      if (dim == meep::Dcyl) {
        sigmat[5 * tr + meep::R] = d->transitions[t].sigma_diag.x;
        sigmat[5 * tr + meep::P] = d->transitions[t].sigma_diag.y;
        sigmat[5 * tr + meep::Z] = d->transitions[t].sigma_diag.z;
      }
      else {
        sigmat[5 * tr + meep::X] = d->transitions[t].sigma_diag.x;
        sigmat[5 * tr + meep::Y] = d->transitions[t].sigma_diag.y;
        sigmat[5 * tr + meep::Z] = d->transitions[t].sigma_diag.z;
      }
      int i = d->transitions[t].from_level - minlev;
      int j = d->transitions[t].to_level - minlev;
      alpha[i * T + tr] = -1.0 / (2 * pi * omega[tr]); // but we *do* need the 2*pi here. -- AWC
      alpha[j * T + tr] = +1.0 / (2 * pi * omega[tr]);
      ++tr;
    }

  meep::multilevel_susceptibility *s =
      new meep::multilevel_susceptibility(L, T, Gamma, N0, alpha, omega, gamma, sigmat);

  delete[] Gamma;
  delete[] N0;
  delete[] alpha;
  delete[] omega;
  delete[] gamma;
  delete[] sigmat;

  return s;
}

// add a polarization to the list if it is not already there
static pol *add_pol(pol *pols, const susceptibility &user_s) {
  struct pol *p = pols;
  while (p && !susceptibility_equiv(user_s, p->user_s))
    p = p->next;
  if (!p) {
    p = new pol;
    p->user_s = user_s;
    p->next = pols;
    pols = p;
  }
  return pols;
}

static pol *add_pols(pol *pols, const susceptibility_list &slist) {
  for (const susceptibility &susc : slist) {
    pols = add_pol(pols, susc);
  }
  return pols;
}

void geom_epsilon::add_susceptibilities(meep::structure *s) {
  add_susceptibilities(meep::E_stuff, s);
  add_susceptibilities(meep::H_stuff, s);
}

void geom_epsilon::add_susceptibilities(meep::field_type ft, meep::structure *s) {
  pol *pols = 0;
  medium_struct *mm;

  // construct a list of the unique susceptibilities in the geometry:
  for (int i = 0; i < geometry.num_items; ++i)
    if (is_medium(geometry.items[i].material, &mm))
      pols = add_pols(pols, ft == meep::E_stuff ? mm->E_susceptibilities : mm->H_susceptibilities);

  for (int i = 0; i < extra_materials.num_items; ++i)
    if (is_medium(extra_materials.items[i], &mm))
      pols = add_pols(pols, ft == meep::E_stuff ? mm->E_susceptibilities : mm->H_susceptibilities);

  if (is_medium(default_material, &mm))
    pols = add_pols(pols, ft == meep::E_stuff ? mm->E_susceptibilities : mm->H_susceptibilities);

  for (struct pol *p = pols; p; p = p->next) {

    susceptibility *ss = &(p->user_s);
    if (ss->is_file) meep::abort("unknown susceptibility");
    bool noisy = (ss->noise_amp != 0.0);
    bool gyrotropic =
        (ss->saturated_gyrotropy || ss->bias.x != 0.0 || ss->bias.y != 0.0 || ss->bias.z != 0.0);
    meep::susceptibility *sus;

    if (ss->transitions.size() != 0 || ss->initial_populations.size() != 0) {
      // multilevel atom
      sus = make_multilevel_sus(ss);
      if (meep::verbosity > 0) master_printf("multilevel atom susceptibility\n");
    }
    else {
      if (noisy) {
        sus = new meep::noisy_lorentzian_susceptibility(ss->noise_amp, ss->frequency, ss->gamma,
                                                        ss->drude);
      }
      else if (gyrotropic) {
        meep::gyrotropy_model model =
            ss->saturated_gyrotropy
                ? meep::GYROTROPIC_SATURATED
                : ss->drude ? meep::GYROTROPIC_DRUDE : meep::GYROTROPIC_LORENTZIAN;
        sus = new meep::gyrotropic_susceptibility(meep::vec(ss->bias.x, ss->bias.y, ss->bias.z),
                                                  ss->frequency, ss->gamma, ss->alpha, model);
      }
      else {
        sus = new meep::lorentzian_susceptibility(ss->frequency, ss->gamma, ss->drude);
      }
      if (meep::verbosity > 0) {
        master_printf("%s%s susceptibility: frequency=%g, gamma=%g",
                      noisy ? "noisy " : gyrotropic ? "gyrotropic " : "",
                      ss->saturated_gyrotropy ? "Landau-Lifshitz-Gilbert-type"
                                              : ss->drude ? "drude" : "lorentzian",
                      ss->frequency, ss->gamma);
        if (noisy) master_printf(", amp=%g ", ss->noise_amp);
        if (gyrotropic) {
          if (ss->saturated_gyrotropy) master_printf(", alpha=%g", ss->alpha);
          master_printf(", bias=(%g,%g,%g)", ss->bias.x, ss->bias.y, ss->bias.z);
        }
        master_printf("\n");
      }
    }

    current_pol = p;
    if (sus) {
      s->add_susceptibility(*this, ft, *sus);
      delete sus;
    }
  }
  current_pol = NULL;

  while (pols) {
    struct pol *p = pols;
    pols = pols->next;
    delete p;
  }
}

typedef struct pml_profile_thunk {
  meep::pml_profile_func func;
  void *func_data;
} pml_profile_thunk;

double pml_profile_wrapper(int dim, double *u, void *user_data) {
  (void)dim; // unused
  pml_profile_thunk *mythunk = (pml_profile_thunk *)user_data;
  return mythunk->func(u[0], mythunk->func_data);
}

/***************************************************************/
/* mechanism for allowing users to specify non-PML absorbing   */
/* layers.                                                     */
/***************************************************************/
absorber_list create_absorber_list() {
  absorber_list alist = new absorber_list_type;
  return alist;
}

void destroy_absorber_list(absorber_list alist) { delete alist; }

void add_absorbing_layer(absorber_list alist, double thickness, int direction, int side,
                         double R_asymptotic, double mean_stretch, meep::pml_profile_func func,
                         void *func_data) {
  absorber myabsorber;
  myabsorber.thickness = thickness;
  myabsorber.direction = direction;
  myabsorber.side = side;
  myabsorber.R_asymptotic = R_asymptotic;
  myabsorber.mean_stretch = mean_stretch;
  myabsorber.pml_profile = func;
  myabsorber.pml_profile_data = func_data;

  if (alist == 0) meep::abort("invalid absorber_list in add_absorbing_layer");

  alist->push_back(myabsorber);
}

/***************************************************************/
/***************************************************************/
/***************************************************************/

/* create a geom_epsilon object that can persist
if needed */
geom_epsilon* make_geom_epsilon(meep::structure *s, geometric_object_list *g, vector3 center,
                                bool _ensure_periodicity, material_type _default_material,
                                material_type_list extra_materials) {
  // set global variables in libctlgeom based on data fields in s
  geom_initialize();
  geometry_center = center;

  if (_default_material->which_subclass != material_data::MATERIAL_USER &&
      _default_material->which_subclass != material_data::PERFECT_METAL) {
    _default_material->medium.check_offdiag_im_zero_or_abort();
  }
  set_default_material(_default_material);
  ensure_periodicity = _ensure_periodicity;
  meep::grid_volume gv = s->gv;
  double resolution = gv.a;

  int sim_dims = 3;
  vector3 size = {0.0, 0.0, 0.0};
  switch (s->user_volume.dim) {
    case meep::D1:
      sim_dims = 1;
      size.z = s->user_volume.nz() / resolution;
      break;
    case meep::D2:
      sim_dims = 2;
      size.x = s->user_volume.nx() / resolution;
      size.y = s->user_volume.ny() / resolution;
      break;
    case meep::D3:
      sim_dims = 3;
      size.x = s->user_volume.nx() / resolution;
      size.y = s->user_volume.ny() / resolution;
      size.z = s->user_volume.nz() / resolution;
      break;
    case meep::Dcyl:
      sim_dims = CYLINDRICAL;
      size.x = s->user_volume.nr() / resolution;
      size.z = s->user_volume.nz() / resolution;
      break;
  };

  set_dimensions(sim_dims);

  geometry_lattice.size = size;
  geometry_edge = vector3_to_vec(size) * 0.5;

  if (meep::verbosity > 0) {
    master_printf("Working in %s dimensions.\n", meep::dimension_name(s->gv.dim));
    master_printf("Computational cell is %g x %g x %g with resolution %g\n", size.x, size.y, size.z,
                  resolution);
  }

  geom_epsilon *geps = new geom_epsilon(*g, extra_materials, gv.pad().surroundings());
  return geps;
}

/* set the materials without previously creating
a geom_eps object */
void set_materials_from_geometry(meep::structure *s, geometric_object_list g, vector3 center,
                                 bool use_anisotropic_averaging, double tol, int maxeval,
                                 bool _ensure_periodicity, material_type _default_material,
                                 absorber_list alist, material_type_list extra_materials) {
  meep_geom::geom_epsilon *geps = meep_geom::make_geom_epsilon(s, &g, center, _ensure_periodicity,
                                                               _default_material, extra_materials);
  set_materials_from_geom_epsilon(s, geps, use_anisotropic_averaging, tol,
                                  maxeval, alist);
  delete geps;
}

/* from a previously created geom_epsilon object,
set the materials as specified */
void set_materials_from_geom_epsilon(meep::structure *s, geom_epsilon *geps,
                                     bool use_anisotropic_averaging,
                                     double tol, int maxeval, absorber_list alist) {

  // store for later use in gradient calculations
  geps->tol = tol;
  geps->maxeval = maxeval;

  meep::grid_volume gv = s->gv;
  if (alist) {
    for (absorber_list_type::iterator layer = alist->begin(); layer != alist->end(); layer++) {
      LOOP_OVER_DIRECTIONS(gv.dim, d) {
        if (layer->direction != ALL_DIRECTIONS && layer->direction != d) continue;
        FOR_SIDES(b) {
          if (layer->side != ALL_SIDES && layer->side != b) continue;
          pml_profile_thunk mythunk;
          mythunk.func = layer->pml_profile;
          mythunk.func_data = layer->pml_profile_data;
          geps->set_cond_profile(d, b, layer->thickness, gv.inva * 0.5, pml_profile_wrapper,
                                 (void *)&mythunk, layer->R_asymptotic);
        }
      }
    }
  }
  s->set_materials(*geps, use_anisotropic_averaging, tol, maxeval);
  s->remove_susceptibilities();
  geps->add_susceptibilities(s);

  if (meep::verbosity > 0) master_printf("-----------\n");
}

/***************************************************************/
/* convenience routines for creating materials of various types*/
/***************************************************************/
material_type make_dielectric(double epsilon) {
  material_data *md = new material_data();
  md->medium.epsilon_diag.x = epsilon;
  md->medium.epsilon_diag.y = epsilon;
  md->medium.epsilon_diag.z = epsilon;
  return md;
}

material_type make_user_material(user_material_func user_func, void *user_data, bool do_averaging) {
  material_data *md = new material_data();
  md->which_subclass = material_data::MATERIAL_USER;
  md->user_func = user_func;
  md->user_data = user_data;
  md->do_averaging = do_averaging;
  return md;
}

// this routine subsumes the content of the old
// 'read_epsilon_file' routine
material_type make_file_material(const char *eps_input_file) {
  material_data *md = new material_data();
  md->which_subclass = material_data::MATERIAL_FILE;

  md->epsilon_dims[0] = md->epsilon_dims[1] = md->epsilon_dims[2] = 1;
  if (eps_input_file && eps_input_file[0]) { // file specified
    char *fname = new char[strlen(eps_input_file) + 1];
    strcpy(fname, eps_input_file);
    // parse epsilon-input-file as "fname.h5:dataname"
    char *dataname = strrchr(fname, ':');
    if (dataname) *(dataname++) = 0;
    meep::h5file eps_file(fname, meep::h5file::READONLY, false);
    int rank; // ignored since rank < 3 is equivalent to singleton dims
    md->epsilon_data = (double *)eps_file.read(dataname, &rank, md->epsilon_dims, 3, false);
    if (meep::verbosity > 0)
      master_printf("read in %zdx%zdx%zd epsilon-input-file \"%s\"\n", md->epsilon_dims[0],
                    md->epsilon_dims[1], md->epsilon_dims[2], eps_input_file);
    delete[] fname;
  }

  return md;
}

/******************************************************************************/
/* Material grid functions                                                    */
/******************************************************************************/
material_type make_material_grid(bool do_averaging, double beta, double eta, double damping) {
  material_data *md = new material_data();
  md->which_subclass = material_data::MATERIAL_GRID;
  md->do_averaging = do_averaging;
  md->beta = beta;
  md->eta = eta;
  md->damping = damping;
  return md;
}

void update_weights(material_type matgrid, double *weights) {
  size_t N = matgrid->grid_size.x * matgrid->grid_size.y * matgrid->grid_size.z;
  memcpy(matgrid->weights, weights, N * sizeof(double));
}

/******************************************************************************/
/* Helpers from  libctl/utils/geom.c                                          */
/******************************************************************************/
#define MAX(a, b) ((a) > (b) ? (a) : (b))
#define MIN(a, b) ((a) < (b) ? (a) : (b))

static void geom_box_intersection(geom_box *bi, const geom_box *b1, const geom_box *b2) {
  bi->low.x = MAX(b1->low.x, b2->low.x);
  bi->low.y = MAX(b1->low.y, b2->low.y);
  bi->low.z = MAX(b1->low.z, b2->low.z);
  bi->high.x = MIN(b1->high.x, b2->high.x);
  bi->high.y = MIN(b1->high.y, b2->high.y);
  bi->high.z = MIN(b1->high.z, b2->high.z);
}

static int geom_boxes_intersect(const geom_box *b1, const geom_box *b2) {
#define BETWEEN(x, low, high) ((x) >= (low) && (x) <= (high))
  /* true if the x, y, and z ranges all intersect. */
  return (
      (BETWEEN(b1->low.x, b2->low.x, b2->high.x) || BETWEEN(b1->high.x, b2->low.x, b2->high.x) ||
       BETWEEN(b2->low.x, b1->low.x, b1->high.x)) &&
      (BETWEEN(b1->low.y, b2->low.y, b2->high.y) || BETWEEN(b1->high.y, b2->low.y, b2->high.y) ||
       BETWEEN(b2->low.y, b1->low.y, b1->high.y)) &&
      (BETWEEN(b1->low.z, b2->low.z, b2->high.z) || BETWEEN(b1->high.z, b2->low.z, b2->high.z) ||
       BETWEEN(b2->low.z, b1->low.z, b1->high.z)));
}

/******************************************************************************/
/* Fragment Statistics                                                        */
/******************************************************************************/

double fragment_stats::tol = 0;
int fragment_stats::maxeval = 0;
int fragment_stats::resolution = 0;
meep::ndim fragment_stats::dims = meep::D1;
geometric_object_list fragment_stats::geom = {};
std::vector<dft_data> fragment_stats::dft_data_list;
std::vector<meep::volume> fragment_stats::pml_1d_vols;
std::vector<meep::volume> fragment_stats::pml_2d_vols;
std::vector<meep::volume> fragment_stats::pml_3d_vols;
std::vector<meep::volume> fragment_stats::absorber_vols;
material_type_list fragment_stats::extra_materials = material_type_list();
bool fragment_stats::split_chunks_evenly = false;
bool fragment_stats::eps_averaging = false;

static geom_box make_box_from_cell(vector3 cell_size) {
  double edgex = cell_size.x / 2;
  double edgey = cell_size.y / 2;
  double edgez = cell_size.z / 2;
  vector3 low = {-edgex, -edgey, -edgez};
  vector3 high = {edgex, edgey, edgez};
  geom_box result = {low, high};

  return result;
}

static size_t get_pixels_in_box(geom_box *b, int empty_pixel = 1) {
  int empty_x = b->low.x == b->high.x;
  int empty_y = b->low.y == b->high.y;
  int empty_z = b->low.z == b->high.z;

  double total_pixels =
      ((empty_x ? empty_pixel : (b->high.x - b->low.x) * fragment_stats::resolution) *
       (empty_y ? empty_pixel : (b->high.y - b->low.y) * fragment_stats::resolution) *
       (empty_z ? empty_pixel : (b->high.z - b->low.z) * fragment_stats::resolution));

  return (size_t)ceil(total_pixels);
}

static void center_box(geom_box *b) {
  b->low = vector3_plus(geometry_center, b->low);
  b->high = vector3_plus(geometry_center, b->high);
}

static fragment_stats init_stats(geom_box &box, double tol, int maxeval, meep::grid_volume *gv) {
  fragment_stats::tol = tol;
  fragment_stats::maxeval = maxeval;
  fragment_stats::resolution = gv->a;
  fragment_stats::dims = gv->dim;

  center_box(&box);
  fragment_stats result(box);
  return result;
}

fragment_stats compute_fragment_stats(
    geometric_object_list geom_, meep::grid_volume *gv, vector3 cell_size, vector3 cell_center,
    material_type default_mat, std::vector<dft_data> dft_data_list_,
    std::vector<meep::volume> pml_1d_vols_, std::vector<meep::volume> pml_2d_vols_,
    std::vector<meep::volume> pml_3d_vols_, std::vector<meep::volume> absorber_vols_,
    material_type_list extra_materials_, double tol, int maxeval, bool ensure_per,
    bool eps_averaging) {

  fragment_stats::geom = geom_;
  fragment_stats::dft_data_list = dft_data_list_;
  fragment_stats::pml_1d_vols = pml_1d_vols_;
  fragment_stats::pml_2d_vols = pml_2d_vols_;
  fragment_stats::pml_3d_vols = pml_3d_vols_;
  fragment_stats::absorber_vols = absorber_vols_;
  fragment_stats::extra_materials = extra_materials_;
  fragment_stats::eps_averaging = eps_averaging;

  init_libctl(default_mat, ensure_per, gv, cell_size, cell_center, &geom_);
  geom_box box = make_box_from_cell(cell_size);
  fragment_stats stats = init_stats(box, tol, maxeval, gv);
  stats.compute();
  return stats;
}

fragment_stats::fragment_stats(geom_box &bx)
    : num_anisotropic_eps_pixels(0), num_anisotropic_mu_pixels(0), num_nonlinear_pixels(0),
      num_susceptibility_pixels(0), num_nonzero_conductivity_pixels(0), num_1d_pml_pixels(0),
      num_2d_pml_pixels(0), num_3d_pml_pixels(0), num_dft_pixels(0), num_pixels_in_box(0), box(bx) {

  num_pixels_in_box = get_pixels_in_box(&bx);
}

void init_libctl(material_type default_mat, bool ensure_per, meep::grid_volume *gv,
                 vector3 cell_size, vector3 cell_center,
                 geometric_object_list *geom_) {
  geom_initialize();
  set_default_material(default_mat);
  ensure_periodicity = ensure_per;
  geometry_center = cell_center;
  dimensions = meep::number_of_directions(gv->dim);
  geometry_lattice.size = cell_size;
  geom_fix_object_list(*geom_);
}

bool fragment_stats::has_non_medium_material() {
  for (int i = 0; i < geom.num_items; ++i) {
    material_type mat = (material_type)geom.items[i].material;
    if (mat->which_subclass != material_data::MEDIUM) { return true; }
  }
  if (((material_type)default_material)->which_subclass != material_data::MEDIUM) { return true; }
  return false;
}

void fragment_stats::update_stats_from_material(material_type mat, size_t pixels,
                                                bool anisotropic_pixels_already_added) {
  switch (mat->which_subclass) {
    case material_data::MEDIUM: {
      medium_struct *med = &mat->medium;
      if (!anisotropic_pixels_already_added) { count_anisotropic_pixels(med, pixels); }
      count_nonlinear_pixels(med, pixels);
      count_susceptibility_pixels(med, pixels);
      count_nonzero_conductivity_pixels(med, pixels);
      break;
    }
    case material_data::MATERIAL_USER: {
      bool anisotropic_pixels_extmat_already_added = false;
      bool nonlinear_pixels_extmat_already_added = false;
      bool susceptibility_pixels_extmat_already_added = false;
      bool nonzero_conductivity_pixels_extmat_already_added = false;
      for (int i = 0; i < extra_materials.num_items; ++i) {
        medium_struct *med = &extra_materials.items[i]->medium;
        if (!anisotropic_pixels_already_added && !anisotropic_pixels_extmat_already_added) {
          anisotropic_pixels_extmat_already_added = count_anisotropic_pixels(med, pixels);
        }
        if (!nonlinear_pixels_extmat_already_added) {
          nonlinear_pixels_extmat_already_added = count_nonlinear_pixels(med, pixels);
        }
        if (!susceptibility_pixels_extmat_already_added) {
          susceptibility_pixels_extmat_already_added = count_susceptibility_pixels(med, pixels);
        }
        if (!nonzero_conductivity_pixels_extmat_already_added) {
          nonzero_conductivity_pixels_extmat_already_added =
              count_nonzero_conductivity_pixels(med, pixels);
        }
      }
      break;
    }
    default:
      // Only Medium and Material Function are supported
      return;
  }
}

void fragment_stats::compute_stats() {

  if (geom.num_items == 0) {
    // If there is no geometry, count the default material for the whole fragment
    update_stats_from_material((material_type)default_material, num_pixels_in_box);
  }

  for (int i = 0; i < geom.num_items; ++i) {
    geometric_object *go = &geom.items[i];
    // tolerance and max number of function evaluations of numerical quadrature are increased and decreased
    // from default values of 0.0001 and 100000, respectively, to obtain fast, approximate result
    double overlap = box_overlap_with_object(box, *go, 0.05 /* tol */, 1000 /* maxeval */);

    bool anisotropic_pixels_already_added = false;
    if (eps_averaging) {
      // If the object doesn't overlap the entire box, that implies that
      // an object interface intercepts the box, which means we treat
      // the entire box as anisotropic. This method could give some false
      // positives if there is another object with the same material behind
      // the current object, but in practice it is probably reasonable to
      // assume that there is a material interface somwhere in the box so
      // we won't worry about fancier edge-detection methods for now.
      if (overlap != 1.0) {
        anisotropic_pixels_already_added = true;
        num_anisotropic_eps_pixels += num_pixels_in_box;
        if (mu_not_1(go->material)) { num_anisotropic_mu_pixels += num_pixels_in_box; }
      }
    }

    // Count contributions from material of object
    size_t pixels = (size_t)ceil(overlap * num_pixels_in_box);
    if (pixels > 0) {
      material_type mat = (material_type)go->material;
      update_stats_from_material(mat, pixels, anisotropic_pixels_already_added);
    }

    // Count contributions from default_material
    size_t default_material_pixels = num_pixels_in_box - pixels;
    if (default_material_pixels > 0) {
      update_stats_from_material((material_type)default_material, default_material_pixels,
                                 anisotropic_pixels_already_added);
    }
  }
}

bool fragment_stats::count_anisotropic_pixels(medium_struct *med, size_t pixels) {
  size_t eps_offdiag_elements = 0;
  size_t mu_offdiag_elements = 0;

  if (med->epsilon_offdiag.x.re != 0) { eps_offdiag_elements++; }
  if (med->epsilon_offdiag.y.re != 0) { eps_offdiag_elements++; }
  if (med->epsilon_offdiag.z.re != 0) { eps_offdiag_elements++; }
  if (med->mu_offdiag.x.re != 0) { mu_offdiag_elements++; }
  if (med->mu_offdiag.y.re != 0) { mu_offdiag_elements++; }
  if (med->mu_offdiag.z.re != 0) { mu_offdiag_elements++; }

  num_anisotropic_eps_pixels += eps_offdiag_elements * pixels;
  num_anisotropic_mu_pixels += mu_offdiag_elements * pixels;
  return (eps_offdiag_elements != 0) || (mu_offdiag_elements != 0);
}

bool fragment_stats::count_nonlinear_pixels(medium_struct *med, size_t pixels) {
  size_t nonzero_chi_elements = 0;

  if (med->E_chi2_diag.x != 0) { nonzero_chi_elements++; }
  if (med->E_chi2_diag.y != 0) { nonzero_chi_elements++; }
  if (med->E_chi2_diag.z != 0) { nonzero_chi_elements++; }
  if (med->E_chi3_diag.x != 0) { nonzero_chi_elements++; }
  if (med->E_chi3_diag.y != 0) { nonzero_chi_elements++; }
  if (med->E_chi3_diag.z != 0) { nonzero_chi_elements++; }
  if (med->H_chi2_diag.x != 0) { nonzero_chi_elements++; }
  if (med->H_chi2_diag.y != 0) { nonzero_chi_elements++; }
  if (med->H_chi2_diag.z != 0) { nonzero_chi_elements++; }
  if (med->H_chi3_diag.x != 0) { nonzero_chi_elements++; }
  if (med->H_chi3_diag.y != 0) { nonzero_chi_elements++; }
  if (med->H_chi3_diag.z != 0) { nonzero_chi_elements++; }

  num_nonlinear_pixels += nonzero_chi_elements * pixels;
  return nonzero_chi_elements != 0;
}

bool fragment_stats::count_susceptibility_pixels(medium_struct *med, size_t pixels) {
  num_susceptibility_pixels += med->E_susceptibilities.size() * pixels;
  num_susceptibility_pixels += med->H_susceptibilities.size() * pixels;
  return (med->E_susceptibilities.size() != 0) || (med->H_susceptibilities.size() != 0);
}

bool fragment_stats::count_nonzero_conductivity_pixels(medium_struct *med, size_t pixels) {
  size_t nonzero_conductivity_elements = 0;

  if (med->D_conductivity_diag.x != 0) { nonzero_conductivity_elements++; }
  if (med->D_conductivity_diag.y != 0) { nonzero_conductivity_elements++; }
  if (med->D_conductivity_diag.z != 0) { nonzero_conductivity_elements++; }
  if (med->B_conductivity_diag.x != 0) { nonzero_conductivity_elements++; }
  if (med->B_conductivity_diag.y != 0) { nonzero_conductivity_elements++; }
  if (med->B_conductivity_diag.z != 0) { nonzero_conductivity_elements++; }

  num_nonzero_conductivity_pixels += nonzero_conductivity_elements * pixels;
  return nonzero_conductivity_elements != 0;
}

void fragment_stats::compute_dft_stats() {

  for (size_t i = 0; i < dft_data_list.size(); ++i) {
    for (size_t j = 0; j < dft_data_list[i].vols.size(); ++j) {
      geom_box dft_box = gv2box(dft_data_list[i].vols[j]);

      if (geom_boxes_intersect(&dft_box, &box)) {
        geom_box overlap_box;
        geom_box_intersection(&overlap_box, &dft_box, &box);

        // Note: Since geom_boxes_intersect returns true if two planes share a line or two volumes
        // share a line or plane, there are cases where some pixels are counted multiple times.
        size_t overlap_pixels = get_pixels_in_box(&overlap_box, 2);
        num_dft_pixels +=
            overlap_pixels * dft_data_list[i].num_freqs * dft_data_list[i].num_components;
      }
    }
  }
}

void fragment_stats::compute_pml_stats() {

  const std::vector<meep::volume> *pml_vols[] = {&pml_1d_vols, &pml_2d_vols, &pml_3d_vols};
  size_t *pml_pixels[] = {&num_1d_pml_pixels, &num_2d_pml_pixels, &num_3d_pml_pixels};

  for (int j = 0; j < 3; ++j) {
    for (size_t i = 0; i < pml_vols[j]->size(); ++i) {
      geom_box pml_box = gv2box((*pml_vols[j])[i]);

      if (geom_boxes_intersect(&pml_box, &box)) {
        geom_box overlap_box;
        geom_box_intersection(&overlap_box, &pml_box, &box);
        size_t overlap_pixels = get_pixels_in_box(&overlap_box, 1);
        *pml_pixels[j] += overlap_pixels;
      }
    }
  }
}

void fragment_stats::compute_absorber_stats() {

  for (size_t i = 0; i < absorber_vols.size(); ++i) {
    geom_box absorber_box = gv2box(absorber_vols[i]);

    if (geom_boxes_intersect(&absorber_box, &box)) {
      geom_box overlap_box;
      geom_box_intersection(&overlap_box, &absorber_box, &box);
      size_t overlap_pixels = get_pixels_in_box(&overlap_box, 1);
      num_nonzero_conductivity_pixels += overlap_pixels;
    }
  }
}

void fragment_stats::compute() {
  compute_stats();
  compute_dft_stats();
  compute_pml_stats();
  compute_absorber_stats();
}

// Return the estimated time in seconds this fragment will take to run
// based on a cost function obtained via linear regression on a dataset
// of random simulations.
double fragment_stats::cost() const {
  return (num_anisotropic_eps_pixels * 1.15061674e-04 + num_anisotropic_mu_pixels * 1.26843801e-04 +
          num_nonlinear_pixels * 1.67029547e-04 + num_susceptibility_pixels * 2.24790864e-04 +
          num_nonzero_conductivity_pixels * 4.61260934e-05 + num_dft_pixels * 1.47283950e-04 +
          num_1d_pml_pixels * 9.92955372e-05 + num_2d_pml_pixels * 1.36901107e-03 +
          num_3d_pml_pixels * 6.63939607e-04 + num_pixels_in_box * 3.46518274e-04);
}

void fragment_stats::print_stats() const {
  master_printf("Fragment stats\n");
  master_printf("  anisotropic_eps: %zu\n", num_anisotropic_eps_pixels);
  master_printf("  anisotropic_mu: %zu\n", num_anisotropic_mu_pixels);
  master_printf("  nonlinear: %zu\n", num_nonlinear_pixels);
  master_printf("  susceptibility: %zu\n", num_susceptibility_pixels);
  master_printf("  conductivity: %zu\n", num_nonzero_conductivity_pixels);
  master_printf("  pml_1d: %zu\n", num_1d_pml_pixels);
  master_printf("  pml_2d: %zu\n", num_2d_pml_pixels);
  master_printf("  pml_3d: %zu\n", num_3d_pml_pixels);
  master_printf("  dft: %zu\n", num_dft_pixels);
  master_printf("  pixels_in_box: %zu\n", num_pixels_in_box);
  master_printf("  box.low:  {%f, %f, %f}\n", box.low.x, box.low.y, box.low.z);
  master_printf("  box.high: {%f, %f, %f}\n\n", box.high.x, box.high.y, box.high.z);
}

dft_data::dft_data(int freqs, int components, std::vector<meep::volume> volumes)
    : num_freqs(freqs), num_components(components), vols(volumes) {}

/***************************************************************/
// Gradient calculation routines needed for material grid
/***************************************************************/

geom_box_tree calculate_tree(const meep::volume &v, geometric_object_list g) {
  geom_fix_object_list(g);
  geom_box box = gv2box(v);
  geom_box_tree geometry_tree = create_geom_box_tree0(g, box);
  return geometry_tree;
}

/* convenience routine to get element of material tensors */
static std::complex<double> cvec_to_value(vector3 diag, cvector3 offdiag, int idx) {
  std::complex<double> val = std::complex<double>(0, 0);
  switch (idx) {
    case 0:
      val = std::complex<double>(diag.x, 0);
      break;
    case 1:
      val = std::complex<double>(offdiag.x.re, offdiag.x.im);
      break;
    case 2:
      val = std::complex<double>(offdiag.y.re, offdiag.y.im);
      break;
    case 3:
      val = std::complex<double>(offdiag.x.re, -offdiag.x.im);
      break;
    case 4:
      val = std::complex<double>(diag.y, 0);
      break;
    case 5:
      val = std::complex<double>(offdiag.z.re, offdiag.z.im);
      break;
    case 6:
      val = std::complex<double>(offdiag.y.re, -offdiag.y.im);
      break;
    case 7:
      val = std::complex<double>(offdiag.z.re, -offdiag.z.im);
      break;
    case 8:
      val = std::complex<double>(diag.z, 0);
      break;
    default:
      meep::abort("Invalid value in switch statement.");
  }
  return val;
}

/* convenience routine to get element of material tensors */
double vec_to_value(vector3 diag, vector3 offdiag, int idx) {
  double val = 0.0;
  switch (idx) {
    case 0:
      val = diag.x;
      break;
    case 1:
      val = offdiag.x;
      break;
    case 2:
      val = offdiag.y;
      break;
    case 3:
      val = offdiag.x;
      break;
    case 4:
      val = diag.y;
      break;
    case 5:
      val = offdiag.z;
      break;
    case 6:
      val = offdiag.y;
      break;
    case 7:
      val = offdiag.z;
      break;
    case 8:
      val = diag.z;
      break;
    default:
      meep::abort("Invalid value in switch statement.");
  }
  return val;
}

void invert_tensor(std::complex<double> t_inv[9], std::complex<double> t[9]) {

#define m(x,y) t[x*3+y]
#define minv(x,y) t_inv[x*3+y]
  std::complex<double> det = m(0, 0) * (m(1, 1) * m(2, 2) - m(2, 1) * m(1, 2)) -
             m(0, 1) * (m(1, 0) * m(2, 2) - m(1, 2) * m(2, 0)) +
             m(0, 2) * (m(1, 0) * m(2, 1) - m(1, 1) * m(2, 0));
  std::complex<double> invdet = 1.0 / det;
  minv(0, 0) = (m(1, 1) * m(2, 2) - m(2, 1) * m(1, 2)) * invdet;
  minv(0, 1) = (m(0, 2) * m(2, 1) - m(0, 1) * m(2, 2)) * invdet;
  minv(0, 2) = (m(0, 1) * m(1, 2) - m(0, 2) * m(1, 1)) * invdet;
  minv(1, 0) = (m(1, 2) * m(2, 0) - m(1, 0) * m(2, 2)) * invdet;
  minv(1, 1) = (m(0, 0) * m(2, 2) - m(0, 2) * m(2, 0)) * invdet;
  minv(1, 2) = (m(1, 0) * m(0, 2) - m(0, 0) * m(1, 2)) * invdet;
  minv(2, 0) = (m(1, 0) * m(2, 1) - m(2, 0) * m(1, 1)) * invdet;
  minv(2, 1) = (m(2, 0) * m(0, 1) - m(0, 0) * m(2, 1)) * invdet;
  minv(2, 2) = (m(0, 0) * m(1, 1) - m(1, 0) * m(0, 1)) * invdet;
#undef m
#undef minv
}

void get_chi1_tensor_disp(std::complex<double> tensor[9], const meep::vec &r, double freq, geom_epsilon *geps) {
  // locate the proper material
  material_type md;
  geps->get_material_pt(md, r);
  const medium_struct *mm = &(md->medium);

  // loop over all the tensor components
  for (int i = 0; i < 9; i++) {
    std::complex<double> a,b;
    // compute first part containing conductivity
    vector3 dummy;
    dummy.x = dummy.y = dummy.z = 0.0;
    double conductivityCur = vec_to_value(mm->D_conductivity_diag, dummy, i);
    a = std::complex<double>(1.0, conductivityCur / (2*meep::pi*freq));

    // compute lorentzian component including the instantaneous ε
    b = cvec_to_value(mm->epsilon_diag, mm->epsilon_offdiag, i);
    for (const auto &mm_susc: mm->E_susceptibilities) {
      meep::lorentzian_susceptibility sus = meep::lorentzian_susceptibility(
          mm_susc.frequency, mm_susc.gamma, mm_susc.drude);
      double sigma = vec_to_value(mm_susc.sigma_diag, mm_susc.sigma_offdiag, i);
      b += sus.chi1(freq, sigma);
    }

    // elementwise multiply
    tensor[i] = a * b;
  }
}

void eff_chi1inv_row_disp(meep::component c, std::complex<double> chi1inv_row[3],
  const meep::vec &r, double freq, geom_epsilon *geps) {
  std::complex<double> tensor[9], tensor_inv[9];
  get_chi1_tensor_disp(tensor, r, freq, geps);
  // invert the matrix
  invert_tensor(tensor_inv, tensor);

  // get the row we care about
      switch (component_direction(c)) {
      case meep::X:
      case meep::R:
        chi1inv_row[0] = tensor_inv[0];
        chi1inv_row[1] = tensor_inv[1];
        chi1inv_row[2] = tensor_inv[2];
        break;
      case meep::Y:
      case meep::P:
        chi1inv_row[0] = tensor_inv[3];
        chi1inv_row[1] = tensor_inv[4];
        chi1inv_row[2] = tensor_inv[5];
        break;
      case meep::Z:
        chi1inv_row[0] = tensor_inv[6];
        chi1inv_row[1] = tensor_inv[7];
        chi1inv_row[2] = tensor_inv[8];
        break;
      case meep::NO_DIRECTION: chi1inv_row[0] = chi1inv_row[1] = chi1inv_row[2] = 0; break;
    }
}

std::complex<double> cond_cmp(meep::component c, const meep::vec &r, double freq, geom_epsilon *geps) {
  // locate the proper material
  material_type md;
  geps->get_material_pt(md, r);
  const medium_struct *mm = &(md->medium);

  // get the row we care about
      switch (component_direction(c)) {
      case meep::X:
      case meep::R: return std::complex<double>(1.0, mm->D_conductivity_diag.x / (2*meep::pi*freq));
      case meep::Y:
      case meep::P: return std::complex<double>(1.0, mm->D_conductivity_diag.y / (2*meep::pi*freq));
      case meep::Z: return std::complex<double>(1.0, mm->D_conductivity_diag.z / (2*meep::pi*freq));
      case meep::NO_DIRECTION: meep::abort("Invalid adjoint field component");
    }
}

std::complex<double> get_material_gradient(
    const meep::vec &r,               // current point
    const meep::component adjoint_c,  // adjoint field component
    const meep::component forward_c,  // forward field component
    std::complex<double> fields_f,    // forward field at current point
    double freq,                      // frequency
    geom_epsilon *geps,               // material
    meep::grid_volume &gv,            // simulation grid volume
    double du,                        // step size
    double *u,                        // matgrid
    int idx                           // matgrid index
) {
  /*Compute the Aᵤx product from the -λᵀAᵤx calculation.
  The current adjoint (λ) field component (adjoint_c)
  determines which row of Aᵤ we care about.
  The current forward (x) field component (forward_c)
  determines which column of Aᵤ we care about.

  There are two ways we can compute the required row/
  column of Aᵤ:
    1. If we want to incorporate subpixel smoothing,
    we use the eff_chi1inv_row() routine. This neglects
    conductivities, susceptibilities, etc.
    2. We use eff_chi1inv_row_disp() for all other cases
    (at the expense of not accounting for subpixel smoothing,
    if there were any).

  For now we do a finite difference approach to estimate the
  gradient of the system matrix A since it's fairly accurate,
  cheap, and easy to generalize.*/

  // locate the proper material
  material_type md;
  geps->get_material_pt(md, r);

  int dir_idx = 0;
  if (forward_c == meep::Dx || forward_c == meep::Dr)
    dir_idx = 0;
  else if (forward_c == meep::Dy || forward_c == meep::Dp)
    dir_idx = 1;
  else if (forward_c == meep::Dz)
    dir_idx = 2;
  else
    meep::abort("Invalid adjoint field component");

  if (md->trivial) {
    const double sd = 1.0; // FIXME: make user-changable?
    meep::volume v(r);
    LOOP_OVER_DIRECTIONS(dim, d) {
      v.set_direction_min(d, r.in_direction(d) - 0.5*gv.inva*sd);
      v.set_direction_max(d, r.in_direction(d) + 0.5*gv.inva*sd);
    }
    double row_1[3], row_2[3], dA_du[3];
    double orig = u[idx];
    u[idx] -= du;
    geps->eff_chi1inv_row(adjoint_c, row_1, v, geps->tol, geps->maxeval);
    u[idx] += 2*du;
    geps->eff_chi1inv_row(adjoint_c, row_2, v, geps->tol, geps->maxeval);
    u[idx] = orig;

    for (int i=0;i<3;i++) dA_du[i] = (row_1[i] - row_2[i])/(2*du);
    return dA_du[dir_idx] * fields_f;
  } else {
    double orig = u[idx];
    std::complex<double> row_1[3], row_2[3], dA_du[3];
    u[idx] -= du;
    eff_chi1inv_row_disp(adjoint_c,row_1,r,freq,geps);
    u[idx] += 2*du;
    eff_chi1inv_row_disp(adjoint_c,row_2,r,freq,geps);
    u[idx] = orig;

    for (int i=0;i<3;i++) dA_du[i] = (row_1[i] - row_2[i])/(2*du);
    return dA_du[dir_idx] * fields_f  * cond_cmp(forward_c,r,freq,geps);
  }
}

/* A brute force approach to calculating Aᵤ using finite differences.
Past versions of the code only calculated dA/dε using a finite
difference, and then multiplied by the analytic vJp (dε/du).
With the addition of subpixel smoothing, however, the vJp became
much more complicated and it is easier to calculate the entire gradient
using finite differences (at the cost of slightly less accurate gradients
due to floating-point roundoff errors). */
void add_interpolate_weights(double rx, double ry, double rz,
                             double *data, int nx, int ny, int nz, int stride,
                             double scaleby, double *udata, int ukind, double uval,
                             meep::vec r, geom_epsilon *geps,
                             meep::component adjoint_c, meep::component forward_c,
                             std::complex<double> fwd, std::complex<double> adj,
                             double freq, meep::grid_volume &gv, double du) {
  int x1, y1, z1, x2, y2, z2;
  double dx, dy, dz, u;

  meep::map_coordinates(rx, ry, rz, nx, ny, nz,
                        x1, y1, z1, x2, y2, z2,
                        dx, dy, dz);
  int x_list[2] = {x1,x2}, y_list[2] = {y1,y2}, z_list[2] = {z1,z2};
  int lx = (x1 == x2) ? 1 : 2;
  int ly = (y1 == y2) ? 1 : 2;
  int lz = (z1 == z2) ? 1 : 2;

/* define a macro to give us data(x,y,z) on the grid,
in row-major order (the order used by HDF5): */
#define IDX(x,y,z) (((x)*ny + (y)) * nz + (z)) * stride
#define D(x, y, z) (data[(((x)*ny + (y)) * nz + (z)) * stride])
#define U(x, y, z) (udata[(((x)*ny + (y)) * nz + (z)) * stride])

  u = (((U(x1, y1, z1) * (1.0 - dx) + U(x2, y1, z1) * dx) * (1.0 - dy) +
        (U(x1, y2, z1) * (1.0 - dx) + U(x2, y2, z1) * dx) * dy) *
           (1.0 - dz) +
       ((U(x1, y1, z2) * (1.0 - dx) + U(x2, y1, z2) * dx) * (1.0 - dy) +
        (U(x1, y2, z2) * (1.0 - dx) + U(x2, y2, z2) * dx) * dy) *
           dz);

  if (ukind == material_data::U_MIN && u != uval) return; // TODO look into this
  if (ukind == material_data::U_PROD) scaleby *= uval / u;

  for (int xi=0;xi<lx;xi++){
    for (int yi=0;yi<ly;yi++){
      for (int zi=0;zi<lz;zi++){
        int x=x_list[xi], y=y_list[yi], z=z_list[zi];
        int u_idx = IDX(x,y,z);
        std::complex<double> prod = adj*get_material_gradient(
          r,adjoint_c,forward_c,fwd,freq,geps,gv,du,udata,u_idx);
        D(x, y, z) += prod.real() * scaleby;
      }
    }
  }

#undef IDX
#undef D
#undef U
}

void material_grids_addgradient_point(double *v, vector3 p, double scalegrad, geom_epsilon *geps,
                                      meep::component adjoint_c, meep::component forward_c,
                                      std::complex<double> fwd, std::complex<double> adj,
                                      double freq, meep::grid_volume &gv, double tol) {
  geom_box_tree tp;
  int oi, ois;
  material_data *mg, *mg_sum;
  double uval;
  int kind;
  tp = geom_tree_search(p, geps->geometry_tree, &oi);

  if (tp &&
      ((material_type)tp->objects[oi].o->material)->which_subclass == material_data::MATERIAL_GRID)
    mg = (material_data *)tp->objects[oi].o->material;
  else if (!tp && ((material_type)default_material)->which_subclass == material_data::MATERIAL_GRID)
    mg = (material_data *)default_material;
  else
    return; /* no material grids at this point */

  // Calculate the number of material grids if we are averaging values
  if ((tp) && ((kind = mg->material_grid_kinds) == material_data::U_MEAN)) {
    int matgrid_val_count = 0;
    geom_box_tree tp_sum;
    tp_sum = geom_tree_search(p, geps->geometry_tree, &ois);
    mg_sum = (material_data *)tp_sum->objects[ois].o->material;
    do {
      tp_sum = geom_tree_search_next(p, tp_sum, &ois);
      ++matgrid_val_count;
      if (tp_sum) mg_sum = (material_data *)tp_sum->objects[ois].o->material;
    } while (tp_sum && is_material_grid(mg_sum));
    scalegrad /= matgrid_val_count;
  }
  else if ((tp) && ((mg->material_grid_kinds == material_data::U_MIN) ||
                    (mg->material_grid_kinds == material_data::U_PROD))) {
    meep::abort("%s:%i:material_grids_addgradient_point does not support overlapping MATERIAL_GRIDs with U_MIN or U_PROD.\n",__FILE__,__LINE__);
  }

  // Iterate through grids and add weights as needed
  if (tp) {
    /*NOTE in the future, it may be nice to be able to have *different*
    material grids in a particular design region. This would require checking each
    material grid here and iterating to the next spot in a large array of
    design parameters (see MPB).

    For now, it's actually easier just to assign each "unique" material grid its
    own design region. Unlike MPB, we are only iterating over the grid points inside
    that design region. Note that we can still have multiple copies of
    the same design grid (i.e. for symmetries). Thats why we are looping in this
    fashion. Since we aren't checking if each design grid is unique, however,
    it's up to the user to only have one unique design grid in this volume.*/
    vector3 sz = mg->grid_size;
    double *vcur = v;
    double *ucur = mg->weights;
    uval = tanh_projection(matgrid_val(p, tp, oi, mg), mg->beta, mg->eta);
    do {
      vector3 pb = to_geom_box_coords(p, &tp->objects[oi]);
      add_interpolate_weights(pb.x, pb.y, pb.z, vcur, sz.x, sz.y, sz.z, 1,
                              scalegrad, ucur, kind, uval,
                              vector3_to_vec(p), geps, adjoint_c, forward_c,
                              fwd, adj, freq, gv, tol);
      if (kind == material_data::U_DEFAULT) break;
      tp = geom_tree_search_next(p, tp, &oi);
    } while (tp && is_material_grid((material_data *)tp->objects[oi].o->material));
  }
  // no object tree -- the whole domain is the material grid
  if (!tp && is_material_grid(default_material)) {
    map_lattice_coordinates(p.x,p.y,p.z);
    vector3 sz = mg->grid_size;
    double *vcur = v;
    double *ucur = mg->weights;
    uval = tanh_projection(material_grid_val(p, mg), mg->beta, mg->eta);
    add_interpolate_weights(p.x, p.y, p.z, vcur, sz.x, sz.y, sz.z, 1,
                            scalegrad, ucur, kind, uval,
                            vector3_to_vec(p), geps, adjoint_c, forward_c,
                            fwd, adj, freq, gv, tol);
  }
}

void material_grids_addgradient(double *v, size_t ng, size_t nf, std::vector<meep::dft_fields *> fields_a, std::vector<meep::dft_fields *> fields_f,
                                double *frequencies, double scalegrad, meep::grid_volume &gv,
                                meep::volume &where, geom_epsilon *geps, double du) {
  /* ------------------------------------------------------------ */
  // initialize local gradient array
  /* ------------------------------------------------------------ */
  double *v_local = new double[ng*nf];
  for (int i = 0; i < ng*nf; i++) {
    v_local[i] = 0;
  }

  /* ------------------------------------------------------------ */
  // store chunk info in vectors for simplicity
  /* ------------------------------------------------------------ */
  std::vector<std::vector<meep::dft_chunk*>> adjoint_dft_chunks;
  std::vector<std::vector<meep::dft_chunk*>> forward_dft_chunks;
  for (int i=0;i<3;i++){
    std::vector<meep::dft_chunk*> c_adjoint_dft_chunks;
    std::vector<meep::dft_chunk*> c_forward_dft_chunks;
    meep::dft_chunk *current_adjoint_chunk = fields_a[i]->chunks;
    meep::dft_chunk *current_forward_chunk = fields_f[i]->chunks;
    while(current_adjoint_chunk) {
      c_adjoint_dft_chunks.push_back(current_adjoint_chunk);
      current_adjoint_chunk = current_adjoint_chunk->next_in_dft;
    }
    while(current_forward_chunk) {
      c_forward_dft_chunks.push_back(current_forward_chunk);
      current_forward_chunk = current_forward_chunk->next_in_dft;
    }
    if (c_adjoint_dft_chunks.size() != c_forward_dft_chunks.size())
      meep::abort("The number of adjoint chunks (%ld) is not equal to the number of forward chunks (%ld).\n",
        c_adjoint_dft_chunks.size(),c_forward_dft_chunks.size());
    adjoint_dft_chunks.push_back(c_adjoint_dft_chunks);
    forward_dft_chunks.push_back(c_forward_dft_chunks);
  }

  /* ------------------------------------------------------------ */
  // Begin looping
  /* ------------------------------------------------------------ */

  // loop over frequency
  for (size_t f_i = 0; f_i < nf; ++f_i) {
    
    // loop over adjoint components
    for (int ci_adjoint=0; ci_adjoint<3; ci_adjoint++){
      int num_chunks = adjoint_dft_chunks[ci_adjoint].size();
      if (num_chunks == 0) continue;
      
      // loop over each chunk
      for (int cur_chunk=0;cur_chunk<num_chunks;cur_chunk++){
        meep::dft_chunk* adj_chunk = adjoint_dft_chunks[ci_adjoint][cur_chunk];
        meep::component adjoint_c = adj_chunk->c;
        meep::grid_volume gv_adj = gv.subvolume(adj_chunk->is,adj_chunk->ie,adjoint_c);

        // loop over forward components
        for (int ci_forward=0; ci_forward<3; ci_forward++){
          if ((forward_dft_chunks[ci_forward].size() == 0) || cur_chunk>(forward_dft_chunks[ci_forward].size()-1)) continue;
          meep::dft_chunk* fwd_chunk = forward_dft_chunks[ci_forward][cur_chunk];
          meep::component forward_c = fwd_chunk->c;
          meep::grid_volume gv_fwd = gv.subvolume(fwd_chunk->is,fwd_chunk->ie,forward_c);
          
          // loop over each point of interest
          LOOP_OVER_IVECS(gv,adj_chunk->is_old,adj_chunk->ie_old,idx){
            meep::ivec ip = gv.iloc(adjoint_c,idx);
            size_t idx_adj =  gv_adj.index(adjoint_c,ip); 
            if (idx_adj >= adj_chunk->N) meep::abort("index %d larger than limit %d\n",idx_adj,adj_chunk->N);    
            meep::vec p  = gv.loc(adjoint_c,idx);
            std::complex<meep::realnum> adj = adj_chunk->dft[nf*idx_adj+f_i];
            material_type md;
            geps->get_material_pt(md, p);
            if (!md->trivial) adj *= cond_cmp(adjoint_c,p,frequencies[f_i], geps);
            double cyl_scale;      
            
            /**************************************/
            /*            Main Routine            */
            /**************************************/
            
            /********* compute -λᵀAᵤx *************/

            /* trivial case, no interpolation/restriction needed        */
            if (forward_c == adjoint_c) {
              std::complex<meep::realnum> fwd = fwd_chunk->dft[nf*idx_adj+f_i];
              cyl_scale = (gv.dim == meep::Dcyl) ? 2*p.r() : 1; // the pi is already factored in near2far.cpp
              material_grids_addgradient_point(
                v_local+ng*f_i, vec_to_vector3(p), scalegrad*cyl_scale, geps,
                adjoint_c, forward_c, fwd, adj, frequencies[f_i], gv, du);
<<<<<<< HEAD
            /* more complicated case requires interpolation/restriction */
            } else if (
                      md->do_averaging ||                         /* account for subpixel smoothing     */
                      !is_material_grid(md) ||                    /* account for edge effects of mg     */
                     (md->medium_1.epsilon_offdiag.x.re != 0) ||  /* account for offdiagonal components */
                     (md->medium_1.epsilon_offdiag.y.re != 0) ||
                     (md->medium_1.epsilon_offdiag.z.re != 0) ||
                     (md->medium_2.epsilon_offdiag.x.re != 0) ||
                     (md->medium_2.epsilon_offdiag.y.re != 0) ||
                     (md->medium_2.epsilon_offdiag.z.re != 0)) {
              /* we need to restrict the adjoint fields to
              the two nodes of interest (which requires a factor
              of 0.5 to scale), and interpolate the forward fields
              to the same two nodes (which requires another factor of 0.5).
              Then we perform our inner product at these nodes.
              */
              std::complex<meep::realnum> fwd_avg, fwd1, fwd2;
              ptrdiff_t fwd1_idx, fwd2_idx;

              //identify the first corner of the forward fields
              meep::ivec fwd_p = ip + gv.iyee_shift(forward_c) - gv.iyee_shift(adjoint_c);
              //identify the other three corners
              meep::ivec unit_a  = unit_ivec(gv.dim,component_direction(adjoint_c));
              meep::ivec unit_f  = unit_ivec(gv.dim,component_direction(forward_c));
              meep::ivec fwd_pa  = (fwd_p + unit_a*2);
              meep::ivec fwd_pf  = (fwd_p - unit_f*2);
              meep::ivec fwd_paf = (fwd_p + unit_a*2 - unit_f*2);

              //identify the two eps points
              meep::ivec ieps1 = (fwd_p + fwd_pf) / 2;
              meep::ivec ieps2 = (fwd_pa + fwd_paf) / 2;

              //operate on the first eps node
              fwd1_idx = gv_fwd.index(forward_c,fwd_p);
              fwd1 = ((fwd1_idx >= adj_chunk->N) || (fwd1_idx<0)) ? 0 : std::complex<meep::realnum>(0.5,0) * fwd_chunk->dft[nf*fwd1_idx+f_i];
              fwd2_idx = gv_fwd.index(forward_c,fwd_pf);
              fwd2 = ((fwd2_idx >= adj_chunk->N) || (fwd2_idx<0)) ? 0 : std::complex<meep::realnum>(0.5,0) * fwd_chunk->dft[nf*fwd2_idx+f_i]; 
              fwd_avg = fwd1 + fwd2;
              meep::vec eps1 = gv[ieps1];
              cyl_scale = (gv.dim == meep::Dcyl) ? eps1.r() : 1;
              material_grids_addgradient_point(
                v_local+ng*f_i, vec_to_vector3(eps1), scalegrad*cyl_scale, geps,
                adjoint_c, forward_c, fwd_avg, std::complex<meep::realnum>(0.5,0)*adj, frequencies[f_i], gv, du);
              
              //operate on the second eps node
              fwd1_idx = gv_fwd.index(forward_c,fwd_pa);
              fwd1 = ((fwd1_idx >= adj_chunk->N) || (fwd1_idx<0)) ? 0 : std::complex<meep::realnum>(0.5,0) * fwd_chunk->dft[nf*fwd1_idx+f_i];
              fwd2_idx = gv_fwd.index(forward_c,fwd_paf);
              fwd2 = ((fwd2_idx >= adj_chunk->N) || (fwd2_idx<0)) ? 0 : std::complex<meep::realnum>(0.5,0) * fwd_chunk->dft[nf*fwd2_idx+f_i];
              fwd_avg = fwd1 + fwd2;
              meep::vec eps2 = gv[ieps2];
              cyl_scale = (gv.dim == meep::Dcyl) ? eps2.r() : 1;
              material_grids_addgradient_point(
                v_local+ng*f_i, vec_to_vector3(eps2), scalegrad*cyl_scale, geps,
                adjoint_c, forward_c, fwd_avg, std::complex<meep::realnum>(0.5,0)*adj, frequencies[f_i], gv, du);
            }
            /********* compute λᵀbᵤ ***************/
            /* not yet implemented/needed */
            /**************************************/
=======
          /* anisotropic materials require interpolation/restriction */
          } else if (md->do_averaging ||
                     md->medium_1.epsilon_offdiag.x.re != 0 ||
                     md->medium_1.epsilon_offdiag.y.re != 0 ||
                     md->medium_1.epsilon_offdiag.z.re != 0 ||
                     md->medium_2.epsilon_offdiag.x.re != 0 ||
                     md->medium_2.epsilon_offdiag.y.re != 0 ||
                     md->medium_2.epsilon_offdiag.z.re != 0) {
            /* we need to restrict the adjoint fields to
            the two nodes of interest (which requires a factor
            of 0.5 to scale), and interpolate the forward fields
            to the same two nodes (which requires another factor of 0.5).
            Then we perform our inner product at these nodes.
            */
            std::complex<double> fwd_avg, fwd1, fwd2;
            ptrdiff_t fwd1_idx, fwd2_idx;

            //identify the first corner of the forward fields
            meep::ivec fwd_p = ip + gv.iyee_shift(forward_c) - gv.iyee_shift(adjoint_c);

            //identify the other three corners
            meep::ivec unit_a  = unit_ivec(gv.dim,component_direction(adjoint_c));
            meep::ivec unit_f  = unit_ivec(gv.dim,component_direction(forward_c));
            meep::ivec fwd_pa  = (fwd_p + unit_a*2);
            meep::ivec fwd_pf  = (fwd_p - unit_f*2);
            meep::ivec fwd_paf = (fwd_p + unit_a*2 - unit_f*2);

            //identify the two eps points
            meep::ivec ieps1 = (fwd_p + fwd_pf) / 2;
            meep::ivec ieps2 = (fwd_pa + fwd_paf) / 2;

            //operate on the first eps node
            fwd1_idx = get_idx_from_ivec(gv.dim, start_ivec, the_stride, fwd_p);
            fwd1 = 0.5 * meep::cdouble(GET_FIELDS(fields_f, ci_forward, f_i, fwd1_idx));
            fwd2_idx = get_idx_from_ivec(gv.dim, start_ivec, the_stride, fwd_pf);
            fwd2 = 0.5 * meep::cdouble(GET_FIELDS(fields_f, ci_forward, f_i, fwd2_idx));
            fwd_avg = fwd1 + fwd2;
            meep::vec eps1 = gv[ieps1];
            cyl_scale = (gv.dim == meep::Dcyl) ? eps1.r() : 1;
            material_grids_addgradient_point(
                v+ng*f_i, vec_to_vector3(eps1), scalegrad*cyl_scale, geps,
                adjoint_c, forward_c, fwd_avg, 0.5*adj, frequencies[f_i], gv, du);

            //operate on the second eps node
            fwd1_idx = get_idx_from_ivec(gv.dim, start_ivec, the_stride, fwd_pa);
            fwd1 = 0.5 * meep::cdouble(GET_FIELDS(fields_f, ci_forward, f_i, fwd1_idx));
            fwd2_idx = get_idx_from_ivec(gv.dim, start_ivec, the_stride, fwd_paf);
            fwd2 = 0.5 * meep::cdouble(GET_FIELDS(fields_f, ci_forward, f_i, fwd2_idx));
            fwd_avg = fwd1 + fwd2;
            meep::vec eps2 = gv[ieps2];
            cyl_scale = (gv.dim == meep::Dcyl) ? eps2.r() : 1;
            material_grids_addgradient_point(
                v+ng*f_i, vec_to_vector3(eps2), scalegrad*cyl_scale, geps,
                adjoint_c, forward_c, fwd_avg, 0.5*adj, frequencies[f_i], gv, du);
>>>>>>> 8f3d7ba9
          }
        }
      }
    }
  }

  /* ------------------------------------------------------------ */
  // Broadcast results
  /* ------------------------------------------------------------ */
  meep::sum_to_all(v_local, v, ng*nf);

  /* ------------------------------------------------------------ */
  // cleanup
  /* ------------------------------------------------------------ */
  // clear the array used for local sum to all
  delete[] v_local;
  
  // clear all the dft data structures
  for (int i=0;i<3;i++){
    for (int ii=0;i<adjoint_dft_chunks[i].size();i++){
      delete adjoint_dft_chunks[i][ii];
      delete forward_dft_chunks[i][ii];
    }
  }

} // material_grids_addgradient


static void find_array_min_max(int n, const double *data, double &min_val, double &max_val) {
  min_val = data[0];
  max_val = data[0];
  for (int i = 1; i < n; ++i) {
    if (data[i] < min_val)
      min_val = data[i];
    if (data[i] > max_val)
      max_val = data[i];
  }
  return;
}

void get_epsilon_grid(geometric_object_list gobj_list,
                      material_type_list mlist,
                      material_type _default_material,
                      bool _ensure_periodicity,
                      meep::grid_volume gv,
                      vector3 cell_size,
                      vector3 cell_center,
                      int nx, const double *x,
                      int ny, const double *y,
                      int nz, const double *z,
                      std::complex<double> *grid_vals,
                      double frequency) {
  double min_val[3], max_val[3];
  for (int n = 0; n < 3; ++n) {
    int ndir = (n == 0) ? nx : ((n == 1) ? ny : nz);
    if (ndir < 1) meep::abort("get_epsilon_grid: ndir < 1.");
    const double *adir = (n == 0) ? x : ((n == 1) ? y : z);
    find_array_min_max(ndir, adir, min_val[n], max_val[n]);
  }
  const meep::volume vol(meep::vec(min_val[0],min_val[1],min_val[2]),
                         meep::vec(max_val[0],max_val[1],max_val[2]));
  init_libctl(_default_material, _ensure_periodicity, &gv,
              cell_size, cell_center, &gobj_list);
  dim = gv.dim;
  geom_epsilon geps(gobj_list, mlist, vol);
  for (int i = 0; i < nx; ++i)
    for (int j = 0; j < ny; ++j)
      for (int k = 0; k < nz; ++k) {
        /* obtain the trace of the ε tensor (dispersive or non) for each
           grid point in row-major order (the order used by NumPy) */
        if (frequency == 0)
          grid_vals[k + nz*(j + ny*i)] = geps.chi1p1(meep::E_stuff, meep::vec(x[i],y[j],z[k]));
        else {
          std::complex<double> tensor[9];
          get_chi1_tensor_disp(tensor, meep::vec(x[i],y[j],z[k]), frequency, &geps);
          grid_vals[k + nz*(j + ny*i)] = (tensor[0] + tensor[4] + tensor[8]) / 3.0;
        }
      }
}

} // namespace meep_geom<|MERGE_RESOLUTION|>--- conflicted
+++ resolved
@@ -2939,7 +2939,6 @@
               material_grids_addgradient_point(
                 v_local+ng*f_i, vec_to_vector3(p), scalegrad*cyl_scale, geps,
                 adjoint_c, forward_c, fwd, adj, frequencies[f_i], gv, du);
-<<<<<<< HEAD
             /* more complicated case requires interpolation/restriction */
             } else if (
                       md->do_averaging ||                         /* account for subpixel smoothing     */
@@ -2999,62 +2998,6 @@
             /********* compute λᵀbᵤ ***************/
             /* not yet implemented/needed */
             /**************************************/
-=======
-          /* anisotropic materials require interpolation/restriction */
-          } else if (md->do_averaging ||
-                     md->medium_1.epsilon_offdiag.x.re != 0 ||
-                     md->medium_1.epsilon_offdiag.y.re != 0 ||
-                     md->medium_1.epsilon_offdiag.z.re != 0 ||
-                     md->medium_2.epsilon_offdiag.x.re != 0 ||
-                     md->medium_2.epsilon_offdiag.y.re != 0 ||
-                     md->medium_2.epsilon_offdiag.z.re != 0) {
-            /* we need to restrict the adjoint fields to
-            the two nodes of interest (which requires a factor
-            of 0.5 to scale), and interpolate the forward fields
-            to the same two nodes (which requires another factor of 0.5).
-            Then we perform our inner product at these nodes.
-            */
-            std::complex<double> fwd_avg, fwd1, fwd2;
-            ptrdiff_t fwd1_idx, fwd2_idx;
-
-            //identify the first corner of the forward fields
-            meep::ivec fwd_p = ip + gv.iyee_shift(forward_c) - gv.iyee_shift(adjoint_c);
-
-            //identify the other three corners
-            meep::ivec unit_a  = unit_ivec(gv.dim,component_direction(adjoint_c));
-            meep::ivec unit_f  = unit_ivec(gv.dim,component_direction(forward_c));
-            meep::ivec fwd_pa  = (fwd_p + unit_a*2);
-            meep::ivec fwd_pf  = (fwd_p - unit_f*2);
-            meep::ivec fwd_paf = (fwd_p + unit_a*2 - unit_f*2);
-
-            //identify the two eps points
-            meep::ivec ieps1 = (fwd_p + fwd_pf) / 2;
-            meep::ivec ieps2 = (fwd_pa + fwd_paf) / 2;
-
-            //operate on the first eps node
-            fwd1_idx = get_idx_from_ivec(gv.dim, start_ivec, the_stride, fwd_p);
-            fwd1 = 0.5 * meep::cdouble(GET_FIELDS(fields_f, ci_forward, f_i, fwd1_idx));
-            fwd2_idx = get_idx_from_ivec(gv.dim, start_ivec, the_stride, fwd_pf);
-            fwd2 = 0.5 * meep::cdouble(GET_FIELDS(fields_f, ci_forward, f_i, fwd2_idx));
-            fwd_avg = fwd1 + fwd2;
-            meep::vec eps1 = gv[ieps1];
-            cyl_scale = (gv.dim == meep::Dcyl) ? eps1.r() : 1;
-            material_grids_addgradient_point(
-                v+ng*f_i, vec_to_vector3(eps1), scalegrad*cyl_scale, geps,
-                adjoint_c, forward_c, fwd_avg, 0.5*adj, frequencies[f_i], gv, du);
-
-            //operate on the second eps node
-            fwd1_idx = get_idx_from_ivec(gv.dim, start_ivec, the_stride, fwd_pa);
-            fwd1 = 0.5 * meep::cdouble(GET_FIELDS(fields_f, ci_forward, f_i, fwd1_idx));
-            fwd2_idx = get_idx_from_ivec(gv.dim, start_ivec, the_stride, fwd_paf);
-            fwd2 = 0.5 * meep::cdouble(GET_FIELDS(fields_f, ci_forward, f_i, fwd2_idx));
-            fwd_avg = fwd1 + fwd2;
-            meep::vec eps2 = gv[ieps2];
-            cyl_scale = (gv.dim == meep::Dcyl) ? eps2.r() : 1;
-            material_grids_addgradient_point(
-                v+ng*f_i, vec_to_vector3(eps2), scalegrad*cyl_scale, geps,
-                adjoint_c, forward_c, fwd_avg, 0.5*adj, frequencies[f_i], gv, du);
->>>>>>> 8f3d7ba9
           }
         }
       }
