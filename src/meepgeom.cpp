--- conflicted
+++ resolved
@@ -16,6 +16,7 @@
 
 #include <algorithm>
 #include <vector>
+#include <csignal>
 #include "meepgeom.hpp"
 #include "meep_internals.hpp"
 
@@ -288,12 +289,20 @@
 bool is_material_grid(void *md) { return is_material_grid((material_type)md); }
 
 // return whether mt is spatially varying
-bool is_variable(material_type mt) {
-  return (mt && ((mt->which_subclass == material_data::MATERIAL_USER) ||
+bool is_variable(material_type mt, bool include_mg) {
+  /* sometimes we don't want to consider a material grid as a 
+  "variable material", so we can use the include_mg flag
+  to exclude that corner case. The defauly behavior (include_mg=true)
+  assumes that a material grid is indeed a variable material. */
+
+  if (!include_mg && is_material_grid(mt))
+    return false;
+  else
+    return (mt && ((mt->which_subclass == material_data::MATERIAL_USER) ||
                  (mt->which_subclass == material_data::MATERIAL_GRID) ||
                  (mt->which_subclass == material_data::MATERIAL_FILE)));
 }
-bool is_variable(void *md) { return is_variable((material_type)md); }
+bool is_variable(void *md, bool include_mg) { return is_variable((material_type)md, include_mg); }
 
 bool is_medium(material_type md, medium_struct **m) {
   if (md->which_subclass == material_data::MEDIUM) {
@@ -360,7 +369,7 @@
 }
 
 meep::vec material_grid_grad(vector3 p, material_data *md, const geometric_object *o) {
-  if (!is_material_grid(md)) { meep::abort("Invalid material grid detected.\n"); }
+  if (!is_material_grid(md)) {meep::abort("Invalid material grid detected.\n"); }
 
   meep::vec gradient(zero_vec(dim));
   double *data = md->weights;
@@ -459,6 +468,7 @@
   // iterate through object tree at current point
   if (tp) {
     do {
+      printf("entered %d\n",is_material_grid((material_data *)tp->objects[oi].o->material));
       gradient += material_grid_grad(to_geom_box_coords(p, &tp->objects[oi]),
                                      (material_data *)tp->objects[oi].o->material,
                                      tp->objects[oi].o);
@@ -649,73 +659,6 @@
   mm->epsilon_offdiag.x.re = mm->epsilon_offdiag.y.re = mm->epsilon_offdiag.z.re = 0;
 }
 
-<<<<<<< HEAD
-=======
-struct pol {
-  susceptibility user_s;
-  struct pol *next;
-};
-
-// structure to hold a conductivity profile (for scalar absorbing layers)
-struct cond_profile {
-  double L;     // thickness
-  int N;        // number of points prof[n] from 0..N corresponding to 0..L
-  double *prof; // (NULL if none)
-};
-
-class geom_epsilon : public meep::material_function {
-  geometric_object_list geometry;
-  geom_box_tree geometry_tree;
-  geom_box_tree restricted_tree;
-
-  cond_profile cond[5][2]; // [direction][side]
-
-public:
-  geom_epsilon(geometric_object_list g, material_type_list mlist, const meep::volume &v);
-  virtual ~geom_epsilon();
-
-  virtual void set_cond_profile(meep::direction, meep::boundary_side, double L, double dx,
-                                double (*prof)(int, double *, void *), void *, double R);
-
-  virtual void set_volume(const meep::volume &v);
-  virtual void unset_volume(void);
-
-  bool has_chi(meep::component c, int p);
-  virtual bool has_chi3(meep::component c);
-  virtual bool has_chi2(meep::component c);
-
-  double chi(meep::component c, const meep::vec &r, int p);
-  virtual double chi3(meep::component c, const meep::vec &r);
-  virtual double chi2(meep::component c, const meep::vec &r);
-
-  virtual bool has_mu();
-
-  virtual bool has_conductivity(meep::component c);
-  virtual double conductivity(meep::component c, const meep::vec &r);
-
-  virtual double chi1p1(meep::field_type ft, const meep::vec &r);
-  virtual void eff_chi1inv_row(meep::component c, double chi1inv_row[3], const meep::volume &v,
-                               double tol, int maxeval);
-
-  void eff_chi1inv_matrix(meep::component c, symmetric_matrix *chi1inv_matrix,
-                          const meep::volume &v, double tol, int maxeval, bool &fallback);
-
-  void fallback_chi1inv_row(meep::component c, double chi1inv_row[3], const meep::volume &v,
-                            double tol, int maxeval);
-
-  virtual void sigma_row(meep::component c, double sigrow[3], const meep::vec &r);
-  void add_susceptibilities(meep::structure *s);
-  void add_susceptibilities(meep::field_type ft, meep::structure *s);
-
-private:
-  void get_material_pt(material_type &material, const meep::vec &r);
-  void eval_material_pt(material_type &material, vector3 p);
-
-  material_type_list extra_materials;
-  pol *current_pol;
-};
-
->>>>>>> bf5296c2
 /***********************************************************************/
 
 geom_epsilon::geom_epsilon(geometric_object_list g, material_type_list mlist,
@@ -925,13 +868,10 @@
       double u;
       int oi;
       geom_box_tree tp;
+
       tp = geom_tree_search(p, restricted_tree, &oi);
       // interpolate and project onto material grid
-<<<<<<< HEAD
-      u = tanh_projection(matgrid_val(p, tp, oi, md)+this->u_p, md->beta, md->eta);
-=======
-      u = tanh_projection(matgrid_val(p, tp, oi, material), material->beta, material->eta);
->>>>>>> bf5296c2
+      u = tanh_projection(matgrid_val(p, tp, oi, material)+this->u_p, material->beta, material->eta);
       // interpolate material from material grid point
       epsilon_material_grid(material, u);
 
@@ -1080,6 +1020,8 @@
     p2 = p1;
     shiftby2 = shiftby1;
   }
+    //if ((o1 && is_variable(o1->material)) || (o2 && is_variable(o2->material)))
+    //return false;
 
   if (id1 >= id2) {
     *o_front = o1;
@@ -1089,12 +1031,8 @@
     if (id1 == id2) {
       mat_behind = mat1;
       p_behind = p1;
-<<<<<<< HEAD
-    } else {
-=======
     }
     else {
->>>>>>> bf5296c2
       mat_behind = mat2;
       p_behind = p2;
     }
@@ -1111,7 +1049,7 @@
 }
 
 double get_material_grid_fill(meep::ndim dim, double d, double r, double u, double eta,
-  bool &mg_averaging){
+  bool *mg_averaging){
   /* Lets assume that the "background material" is void (u=0) and that the
   "foreground material is solid (u=1)". The fill fraction then describes
   the amount of foreground material inhabits the cell.
@@ -1128,7 +1066,7 @@
   */
   double rel_fill;
   if (abs(d) > abs(r)){
-    mg_averaging = false;
+    *mg_averaging = false;
     return -1.0; // garbage fill
   } else {
     if (dim == meep::D1)
@@ -1140,7 +1078,7 @@
       rel_fill = (((r-d)*(r-d))/(4*meep::pi*r*r*r))*(2*r+d);
   }
 
-  mg_averaging = true;
+  *mg_averaging = true;
   if (u <= eta){
     return rel_fill;   // center is void, so cap must be sold
   }else{
@@ -1185,18 +1123,16 @@
   const geometric_object *o;
   material_type mat, mat_behind;
   vector3 p_mat, p_mat_behind;
-<<<<<<< HEAD
   symm_matrix meps;
-=======
-  symmetric_matrix meps;
->>>>>>> bf5296c2
   vector3 p, shiftby, normal;
   double fill;
   fallback = false;
   bool mg_averaging = false;
 
   if (maxeval == 0 ||
-      !get_front_object(v, geometry_tree, p, &o, shiftby, mat, mat_behind, p_mat, p_mat_behind)) {
+      (!get_front_object(v, geometry_tree, p, &o, shiftby, mat, mat_behind, p_mat, p_mat_behind) &&
+      !is_material_grid(mat))
+      ) {
   noavg:
     get_material_pt(mat, v.center());
   trivial:
@@ -1205,53 +1141,23 @@
     return;
   }
 
-<<<<<<< HEAD
-  if (!get_front_object(v, geometry_tree, p, &o, shiftby, mat, mat_behind)) {
-    get_material_pt(mat, v.center());
-    if (mat && (mat->which_subclass == material_data::MATERIAL_USER)) {
-      fallback = true;
-      return;
-    }
-    else if(mat && (mat->which_subclass == material_data::MATERIAL_GRID)){
-      // debug
-      //if (mat_behind)
-      //  printf("c %d | mat %d | behind %d | (x,y) (%f,%f) \n",c,mat->which_subclass,mat_behind->which_subclass,v.center().x(),v.center().y());
-      // proceed
-    }
-    else {
-      goto trivial;
-    }
-  }
-
-=======
   // for variable materials with do_averaging == true, switch over to slow fallback integration method
-  if ((is_variable(mat) && mat->do_averaging) || (is_variable(mat_behind) && mat_behind->do_averaging)) {
+  // for material grids, however, we have to do some more logic first... so let's exclude them from
+  // our check (the false in is_variable)
+  if ((is_variable(mat,false) && mat->do_averaging) || (is_variable(mat_behind,false) && mat_behind->do_averaging)) {
     fallback = true;
     return;
   }
 
-  /* check for trivial case of only one object/material */
-  if (material_type_equal(mat, mat_behind)) {
-    if (is_variable(mat)) eval_material_pt(mat, vec_to_vector3(v.center()));
-    goto trivial;
-  }
-
-  /* Evaluate materials in case they are variable.  This allows us to do fast subpixel averaging
-     at the boundary of an object with a variable material, while remaining accurate enough if the
-     material is continuous over the pixel.  (We make a first-order error by averaging as if the material
-     were constant, but only in a boundary layer of thickness 1/resolution, so the net effect should
-     still be second-order.) */
-  eval_material_pt(mat, p_mat);
-  eval_material_pt(mat_behind, p_mat_behind);
-  if (material_type_equal(mat, mat_behind)) goto trivial;
-
->>>>>>> bf5296c2
-  // it doesn't make sense to average metals (electric or magnetic)
-  if (is_metal(meep::type(c), &mat) || is_metal(meep::type(c), &mat_behind)) goto noavg;
-
-  if (mat->which_subclass == material_data::MATERIAL_GRID){
+  /* if we have a material grid, we need to calculate the fill fraction,
+  normal vector, etc. we also need to determine if we really need
+  to do any averaging, or if the current pixel is smooth enough
+  to just evaluate */
+  if (is_material_grid(mat)){
     int oi;
+    printf("start\n");
     geom_box_tree tp = geom_tree_search(p, restricted_tree, &oi);
+    printf("o %d\n",oi);
     
     meep::vec normal_vec(matgrid_grad(p, tp, oi, mat));
     double nabsinv = 1.0 / meep::abs(normal_vec);
@@ -1261,25 +1167,38 @@
     double d = (mat->eta-uval) * nabsinv;
     double r = v.diameter()/2;
     
-    fill = get_material_grid_fill(normal_vec.dim,d,r,uval,mat->eta,mat,mat_behind);
+    fill = get_material_grid_fill(normal_vec.dim,d,r,uval,mat->eta,&mg_averaging);
     normal = vec_to_vector3(normal_vec);
   }
 
-  /* check for trivial case of only one object/material */
-  if (material_type_equal(mat, mat_behind)){
-    // we are at an interface within the grid and need to average
-    if ((mat->which_subclass != material_data::MATERIAL_GRID) && (mg_averaging)) {
-
-    // we are far from an interface, so we can just sample the grid at this point
-    }else if ((mat->which_subclass != material_data::MATERIAL_GRID) && (!mg_averaging)) {
-
-    }else {
-      // no material grids, so no averaging
+  /* check for trivial case of only one object/material
+   in the case of the material grid, make sure we don't need
+   to do any interface averaging within.
+   */
+  if (material_type_equal(mat, mat_behind)) {
+    if (is_variable(mat) && !mg_averaging) {
+      eval_material_pt(mat, vec_to_vector3(v.center()));
       goto trivial;
-    }
-  } 
-
-  if (mat->which_subclass != material_data::MATERIAL_GRID) {
+    } else if(is_material_grid(mat) && mg_averaging){
+
+    } else{
+      goto trivial;
+    }
+  /* Evaluate materials in case they are variable.  This allows us to do fast subpixel averaging
+    at the boundary of an object with a variable material, while remaining accurate enough if the
+    material is continuous over the pixel.  (We make a first-order error by averaging as if the material
+    were constant, but only in a boundary layer of thickness 1/resolution, so the net effect should
+    still be second-order.) */   
+  } else{
+    eval_material_pt(mat, p_mat);
+    eval_material_pt(mat_behind, p_mat_behind);
+    if (material_type_equal(mat, mat_behind)) goto trivial;
+  }
+
+  // it doesn't make sense to average metals (electric or magnetic)
+  if (is_metal(meep::type(c), &mat) || is_metal(meep::type(c), &mat_behind)) goto noavg;
+
+  if (!is_material_grid(mat)) {
     normal = unit_vector3(normal_to_fixed_object(vector3_minus(p, shiftby), *o));
     if (normal.x == 0 && normal.y == 0 && normal.z == 0)
       goto noavg; // couldn't get normal vector for this point, punt
