/* Copyright (C) 2005-2015 Massachusetts Institute of Technology.
 *
 * This program is free software; you can redistribute it and/or modify
 * it under the terms of the GNU General Public License as published by
 * the Free Software Foundation; either version 2 of the License, or
 * (at your option) any later version.
 *
 * This program is distributed in the hope that it will be useful,
 * but WITHOUT ANY WARRANTY; without even the implied warranty of
 * MERCHANTABILITY or FITNESS FOR A PARTICULAR PURPOSE.  See the
 * GNU General Public License for more details.
 *
 * You should have received a copy of the GNU General Public License
 * along with this program; if not, write to the Free Software
 * Foundation, Inc., 59 Temple Place, Suite 330, Boston, MA  02111-1307  USA
 */

/* This file implements dispersive materials for Meep via a
   polarization P = \chi(\omega) W, where W is e.g. E or H.  Each
   subclass of the susceptibility class should implement a different
   type of \chi(\omega).  The subclass knows how to timestep P given W
   at the current (and possibly previous) timestep, and any additional
   internal data that needs to be allocated along with P.

   Each \chi(\omega) is spatially multiplied by a (scalar) sigma
   array.  The meep::fields class is responsible for allocating P and
   sigma and passing them to susceptibility::update_P. */

#include <stdlib.h>
#include <string.h>
#include "meep.hpp"
#include "meep_internals.hpp"

using namespace std;

namespace meep {

int susceptibility::cur_id = 0;

susceptibility *susceptibility::clone() const {
  susceptibility *sus = new susceptibility(*this);
  sus->next = 0;
  sus->ntot = ntot;
  sus->id = id;
  FOR_COMPONENTS(c) FOR_DIRECTIONS(d) {
    if (sigma[c][d]) {
      sus->sigma[c][d] = new realnum[ntot];
      memcpy(sus->sigma[c][d], sigma[c][d], sizeof(realnum) * ntot);
    }
    else sus->sigma[c][d] = NULL;
    sus->trivial_sigma[c][d] = trivial_sigma[c][d];
  }
  return sus;
}

void susceptibility::delete_internal_data(void *data) const {
  free(data);
}

/* Return whether or not we need to allocate P[c][cmp].  (We don't need to
   allocate P[c] if we can be sure it will be zero.)

   We are a bit wasteful because if sigma is nontrivial in *any* chunk,
   we allocate the corresponding P on *every* owned chunk.  This greatly
   simplifies communication in boundaries.cpp, because we can be sure that
   one chunk has a P then any chunk it borders has the same P, so we don't
   have to worry about communicating with something that doesn't exist.
   TODO: reduce memory usage (bookkeeping seem much harder, though).
*/
bool susceptibility::needs_P(component c, int cmp,
			     realnum *W[NUM_FIELD_COMPONENTS][2])
  const {
  if (!is_electric(c) && !is_magnetic(c)) return false;
  FOR_DIRECTIONS(d)
    if (!trivial_sigma[c][d] && W[direction_component(c, d)][cmp]) return true;
  return false;
}

/* return whether we need the notowned parts of the W field --
   by default, this is only the case if sigma has offdiagonal components
   coupling P to W.   (See needs_P: again, this true if the notowned
   W is needed in *any* chunk.) */
bool susceptibility::needs_W_notowned(component c,
				realnum *W[NUM_FIELD_COMPONENTS][2]) const {
  FOR_DIRECTIONS(d) if (d != component_direction(c)) {
    component cP = direction_component(c, d);
    if (needs_P(cP, 0, W) && !trivial_sigma[cP][component_direction(c)])
      return true;
  }
  return false;
}

typedef struct {
  size_t sz_data;
  int ntot;
  realnum *P[NUM_FIELD_COMPONENTS][2];
  realnum *P_prev[NUM_FIELD_COMPONENTS][2];
  realnum data[1];
} lorentzian_data;

// for Lorentzian susc. the internal data is just a backup of P from
// the previous timestep.
void *lorentzian_susceptibility::new_internal_data(
			 realnum *W[NUM_FIELD_COMPONENTS][2],
			 const grid_volume &gv) const {
  int num = 0;
  FOR_COMPONENTS(c) DOCMP2 if (needs_P(c, cmp, W)) num += 2 * gv.ntot();
  size_t sz = sizeof(lorentzian_data) + sizeof(realnum) * (num - 1);
  lorentzian_data *d = (lorentzian_data *) malloc(sz);
  d->sz_data = sz;
  return (void*) d;
}


/* Return true if the discretized Lorentzian ODE is intrinsically unstable,
   i.e. if it corresponds to a filter with a pole z outside the unit circle.
   Note that the pole satisfies the quadratic equation:
            (z + 1/z - 2)/dt^2 + g*(z - 1/z)/(2*dt) + w^2 = 0
   where w = 2*pi*omega_0 and g = 2*pi*gamma.   It is just a little
   algebra from this to get the condition for a root with |z| > 1. */
static bool lorentzian_unstable(double omega_0, double gamma, double dt) {
  double w = 2*pi*omega_0, g = 2*pi*gamma;
  double g2 = g*dt/2, w2 = (w*dt)*(w*dt);
  double b = (1 - w2/2) / (1 + g2), c = (1 - g2) / (1 + g2);
  return b*b > c && 2*b*b - c + 2*fabs(b)*sqrt(b*b - c) > 1;
}


void lorentzian_susceptibility::init_internal_data(
			  realnum *W[NUM_FIELD_COMPONENTS][2],
			  double dt, const grid_volume &gv, void *data) const {
  (void) dt; // unused
  lorentzian_data *d = (lorentzian_data *) data;
  size_t sz_data = d->sz_data;
  memset(d, 0, sz_data);
  d->sz_data = sz_data;
  int ntot = d->ntot = gv.ntot();
  realnum *P = d->data;
  realnum *P_prev = d->data + ntot;
  FOR_COMPONENTS(c) DOCMP2 if (needs_P(c, cmp, W)) {
    d->P[c][cmp] = P;
    d->P_prev[c][cmp] = P_prev;
    P += 2*ntot;
    P_prev += 2*ntot;
  }
  
  // TODO - ensure this is printed only once for each oscillator, not for every chunk
  if (!no_omega_0_denominator && gamma >= 0
      && lorentzian_unstable(omega_0, gamma, dt))
	  master_printf("Warning: Lorentzian may be unstable according to the Von Neumann stability analysis (omega_0=%g, gamma=%g, dt=%g). Proceed with caution.\n", omega_0, gamma, dt);
}

void *lorentzian_susceptibility::copy_internal_data(void *data) const {
  lorentzian_data *d = (lorentzian_data *) data;
  if (!d) return 0;
  lorentzian_data *dnew = (lorentzian_data *) malloc(d->sz_data);
  memcpy(dnew, d, d->sz_data);
  int ntot = d->ntot;
  realnum *P = dnew->data;
  realnum *P_prev = dnew->data + ntot;
  FOR_COMPONENTS(c) DOCMP2 if (d->P[c][cmp]) {
    dnew->P[c][cmp] = P;
    dnew->P_prev[c][cmp] = P_prev;
    P += 2*ntot;
    P_prev += 2*ntot;
  }
  return (void*) dnew;
}


#define SWAP(t,a,b) { t SWAP_temp = a; a = b; b = SWAP_temp; }

  // stable averaging of offdiagonal components
#define OFFDIAG(u,g,sx,s) (0.25 * ((g[i]+g[i-sx])*u[i]		\
		   	         + (g[i+s]+g[(i+s)-sx])*u[i+s]))

void lorentzian_susceptibility::update_P
       (realnum *W[NUM_FIELD_COMPONENTS][2],
	realnum *W_prev[NUM_FIELD_COMPONENTS][2], 
	double dt, const grid_volume &gv, void *P_internal_data) const {
  lorentzian_data *d = (lorentzian_data *) P_internal_data;
  const double omega2pi = 2*pi*omega_0, g2pi = gamma*2*pi;
  const double omega0dtsqr = omega2pi * omega2pi * dt * dt;
  const double gamma1inv = 1 / (1 + g2pi*dt/2), gamma1 = (1 - g2pi*dt/2);
  const double omega0dtsqr_denom = no_omega_0_denominator ? 0 : omega0dtsqr;
  (void) W_prev; // unused;

<<<<<<< HEAD
  //if (!no_omega_0_denominator && gamma >= 0
      //&& lorentzian_unstable(omega_0, gamma, dt))
    //master_printf("Lorentzian pole at too high a frequency %g for stability with dt = %g: reduce the Courant factor, increase the resolution, or use a different dielectric model\n", omega_0, dt);

=======
>>>>>>> 00285d72
  FOR_COMPONENTS(c) DOCMP2 if (d->P[c][cmp]) {
    const realnum *w = W[c][cmp], *s = sigma[c][component_direction(c)];
    if (w && s) {
      realnum *p = d->P[c][cmp], *pp = d->P_prev[c][cmp];

      // directions/strides for offdiagonal terms, similar to update_eh
      const direction d = component_direction(c);
      const int is = gv.stride(d) * (is_magnetic(c) ? -1 : +1);
      direction d1 = cycle_direction(gv.dim, d, 1);
      component c1 = direction_component(c, d1);
      int is1 = gv.stride(d1) * (is_magnetic(c) ? -1 : +1);
      const realnum *w1 = W[c1][cmp];
      const realnum *s1 = w1 ? sigma[c][d1] : NULL;
      direction d2 = cycle_direction(gv.dim, d, 2);
      component c2 = direction_component(c, d2);
      int is2 = gv.stride(d2) * (is_magnetic(c) ? -1 : +1);
      const realnum *w2 = W[c2][cmp];
      const realnum *s2 = w2 ? sigma[c][d2] : NULL;

      if (s2 && !s1) { // make s1 the non-NULL one if possible
	SWAP(direction, d1, d2);
	SWAP(component, c1, c2);
	SWAP(int, is1, is2);
	SWAP(const realnum *, w1, w2);
	SWAP(const realnum *, s1, s2);
      }
      if (s1 && s2) { // 3x3 anisotropic
	LOOP_OVER_VOL_OWNED(gv, c, i) {
	  realnum pcur = p[i];
	  p[i] = gamma1inv * (pcur * (2 - omega0dtsqr_denom) 
			      - gamma1 * pp[i] 
			      + omega0dtsqr * (s[i] * w[i]
					       + OFFDIAG(s1,w1,is1,is)
					       + OFFDIAG(s2,w2,is2,is)));
	  pp[i] = pcur;
	}
      }
      else if (s1) { // 2x2 anisotropic
	LOOP_OVER_VOL_OWNED(gv, c, i) {
	  realnum pcur = p[i];
	  p[i] = gamma1inv * (pcur * (2 - omega0dtsqr_denom) 
			      - gamma1 * pp[i] 
			      + omega0dtsqr * (s[i] * w[i]
					       + OFFDIAG(s1,w1,is1,is)));
	  pp[i] = pcur;
	}
      }
      else { // isotropic
	LOOP_OVER_VOL_OWNED(gv, c, i) {
	  realnum pcur = p[i];
	  p[i] = gamma1inv * (pcur * (2 - omega0dtsqr_denom) 
			      - gamma1 * pp[i] 
			      + omega0dtsqr * (s[i] * w[i]));
	  pp[i] = pcur;
	}
      }
    }
  }
}

void lorentzian_susceptibility::subtract_P(field_type ft,
					   realnum *f_minus_p[NUM_FIELD_COMPONENTS][2], 
					   void *P_internal_data) const {
  lorentzian_data *d = (lorentzian_data *) P_internal_data;
  field_type ft2 = ft == E_stuff ? D_stuff : B_stuff; // for sources etc.
  int ntot = d->ntot;
  FOR_FT_COMPONENTS(ft, ec) DOCMP2 if (d->P[ec][cmp]) {
    component dc = field_type_component(ft2, ec);
    if (f_minus_p[dc][cmp]) {
      realnum *p = d->P[ec][cmp];
      realnum *fmp = f_minus_p[dc][cmp];
      for (int i = 0; i < ntot; ++i) fmp[i] -= p[i];
    }
  }
}

int lorentzian_susceptibility::num_cinternal_notowned_needed(component c,
				   void *P_internal_data) const {
  lorentzian_data *d = (lorentzian_data *) P_internal_data;
  return d->P[c][0] ? 1 : 0;
}

realnum *lorentzian_susceptibility::cinternal_notowned_ptr(
				        int inotowned, component c, int cmp, 
					int n, 
					void *P_internal_data) const {
  lorentzian_data *d = (lorentzian_data *) P_internal_data;
  (void) inotowned; // always = 0
  if (!d || !d->P[c][cmp])
    return NULL;
  return d->P[c][cmp] + n;
}


void noisy_lorentzian_susceptibility::update_P
       (realnum *W[NUM_FIELD_COMPONENTS][2],
	realnum *W_prev[NUM_FIELD_COMPONENTS][2], 
	double dt, const grid_volume &gv, void *P_internal_data) const {
  lorentzian_susceptibility::update_P(W, W_prev, dt, gv, P_internal_data);
  lorentzian_data *d = (lorentzian_data *) P_internal_data;

  const double g2pi = gamma*2*pi;
  const double w2pi = omega_0*2*pi;
  const double amp = w2pi * noise_amp * sqrt(g2pi) * dt*dt / (1 + g2pi*dt/2);
  /* for uniform random numbers in [-amp,amp] below, multiply amp by sqrt(3) */

  FOR_COMPONENTS(c) DOCMP2 if (d->P[c][cmp]) {
    const realnum *s = sigma[c][component_direction(c)];
    if (s) {
      realnum *p = d->P[c][cmp];
      LOOP_OVER_VOL_OWNED(gv, c, i)
	p[i] += gaussian_random(0, amp * sqrt(s[i]));
      // for uniform random numbers, use uniform_random(-1,1) * amp * sqrt(s[i])
      // for gaussian random numbers, use gaussian_random(0, amp * sqrt(s[i]))
    }
  }
}

} // namespace meep<|MERGE_RESOLUTION|>--- conflicted
+++ resolved
@@ -185,13 +185,6 @@
   const double omega0dtsqr_denom = no_omega_0_denominator ? 0 : omega0dtsqr;
   (void) W_prev; // unused;
 
-<<<<<<< HEAD
-  //if (!no_omega_0_denominator && gamma >= 0
-      //&& lorentzian_unstable(omega_0, gamma, dt))
-    //master_printf("Lorentzian pole at too high a frequency %g for stability with dt = %g: reduce the Courant factor, increase the resolution, or use a different dielectric model\n", omega_0, dt);
-
-=======
->>>>>>> 00285d72
   FOR_COMPONENTS(c) DOCMP2 if (d->P[c][cmp]) {
     const realnum *w = W[c][cmp], *s = sigma[c][component_direction(c)];
     if (w && s) {
