--- conflicted
+++ resolved
@@ -280,15 +280,6 @@
 }
 
 std::complex<double> lorentzian_susceptibility::chi1(double freq, double sigma) {
-<<<<<<< HEAD
-  if (no_omega_0_denominator){
-    // Drude model
-    return sigma * omega_0*omega_0 / std::complex<double>(-freq*freq, -gamma*freq);
-  }else{
-    // Standard Lorentzian model
-    return sigma * omega_0*omega_0 / std::complex<double>(omega_0*omega_0 - freq*freq, -gamma*freq);
-  }
-=======
   if (no_omega_0_denominator) {
     // Drude model
     return std::complex<double>(sigma * omega_0*omega_0,0) / std::complex<double>(-freq*freq, -gamma*freq);
@@ -305,7 +296,6 @@
   double params_data[] = {4, (double)get_id(), omega_0, gamma, (double)no_omega_0_denominator};
   h5f->write_chunk(1, start, params_dims, params_data);
   *start += num_params;
->>>>>>> 2264eff7
 }
 
 void noisy_lorentzian_susceptibility::update_P
