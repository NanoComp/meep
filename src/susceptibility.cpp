/* Copyright (C) 2005-2019 Massachusetts Institute of Technology.
 *
 * This program is free software; you can redistribute it and/or modify
 * it under the terms of the GNU General Public License as published by
 * the Free Software Foundation; either version 2 of the License, or
 * (at your option) any later version.
 *
 * This program is distributed in the hope that it will be useful,
 * but WITHOUT ANY WARRANTY; without even the implied warranty of
 * MERCHANTABILITY or FITNESS FOR A PARTICULAR PURPOSE.  See the
 * GNU General Public License for more details.
 *
 * You should have received a copy of the GNU General Public License
 * along with this program; if not, write to the Free Software
 * Foundation, Inc., 59 Temple Place, Suite 330, Boston, MA  02111-1307  USA
 */

/* This file implements dispersive materials for Meep via a
   polarization P = \chi(\omega) W, where W is e.g. E or H.  Each
   subclass of the susceptibility class should implement a different
   type of \chi(\omega).  The subclass knows how to timestep P given W
   at the current (and possibly previous) timestep, and any additional
   internal data that needs to be allocated along with P.

   Each \chi(\omega) is spatially multiplied by a (scalar) sigma
   array.  The meep::fields class is responsible for allocating P and
   sigma and passing them to susceptibility::update_P. */

#include <stdlib.h>
#include <string.h>
#include "meep.hpp"
#include "meep_internals.hpp"

using namespace std;

namespace meep {

int susceptibility::cur_id = 0;

susceptibility *susceptibility::clone() const {
  susceptibility *sus = new susceptibility(*this);
  sus->next = 0;
  sus->ntot = ntot;
  sus->id = id;
  FOR_COMPONENTS(c) FOR_DIRECTIONS(d) {
    if (sigma[c][d]) {
      sus->sigma[c][d] = new realnum[ntot];
      memcpy(sus->sigma[c][d], sigma[c][d], sizeof(realnum) * ntot);
    } else
      sus->sigma[c][d] = NULL;
    sus->trivial_sigma[c][d] = trivial_sigma[c][d];
  }
  return sus;
}

void susceptibility::delete_internal_data(void *data) const { free(data); }

/* Return whether or not we need to allocate P[c][cmp].  (We don't need to
   allocate P[c] if we can be sure it will be zero.)

   We are a bit wasteful because if sigma is nontrivial in *any* chunk,
   we allocate the corresponding P on *every* owned chunk.  This greatly
   simplifies communication in boundaries.cpp, because we can be sure that
   one chunk has a P then any chunk it borders has the same P, so we don't
   have to worry about communicating with something that doesn't exist.
   TODO: reduce memory usage (bookkeeping seem much harder, though).
*/
bool susceptibility::needs_P(component c, int cmp, realnum *W[NUM_FIELD_COMPONENTS][2]) const {
  if (!is_electric(c) && !is_magnetic(c)) return false;
  FOR_DIRECTIONS(d) {
    if (!trivial_sigma[c][d] && W[direction_component(c, d)][cmp]) return true;
  }
  return false;
}

/* return whether we need the notowned parts of the W field --
   by default, this is only the case if sigma has offdiagonal components
   coupling P to W.   (See needs_P: again, this true if the notowned
   W is needed in *any* chunk.) */
bool susceptibility::needs_W_notowned(component c, realnum *W[NUM_FIELD_COMPONENTS][2]) const {
  FOR_DIRECTIONS(d) {
    if (d != component_direction(c)) {
      component cP = direction_component(c, d);
      if (needs_P(cP, 0, W) && !trivial_sigma[cP][component_direction(c)]) return true;
    }
  }
  return false;
}

typedef struct {
  size_t sz_data;
  size_t ntot;
  realnum *P[NUM_FIELD_COMPONENTS][2];
  realnum *P_prev[NUM_FIELD_COMPONENTS][2];
<<<<<<< HEAD
  realnum *P_tmp[NUM_FIELD_COMPONENTS][2]; // extra slot for gyrotropic medium updating
=======
>>>>>>> 3028e304
  realnum data[1];
} lorentzian_data;

// for Lorentzian susc. the internal data is just a backup of P from
// the previous timestep.
void *lorentzian_susceptibility::new_internal_data(realnum *W[NUM_FIELD_COMPONENTS][2],
                                                   const grid_volume &gv) const {
  int num = 0;
  FOR_COMPONENTS(c) DOCMP2 {
    if (needs_P(c, cmp, W)) num += 2 * gv.ntot();
  }
  size_t sz = sizeof(lorentzian_data) + sizeof(realnum) * (num - 1);
  lorentzian_data *d = (lorentzian_data *)malloc(sz);
  d->sz_data = sz;
  return (void *)d;
}

void lorentzian_susceptibility::init_internal_data(realnum *W[NUM_FIELD_COMPONENTS][2], double dt,
                                                   const grid_volume &gv, void *data) const {
  (void)dt; // unused
  lorentzian_data *d = (lorentzian_data *)data;
  size_t sz_data = d->sz_data;
  memset(d, 0, sz_data);
  d->sz_data = sz_data;
  size_t ntot = d->ntot = gv.ntot();
  realnum *P = d->data;
  realnum *P_prev = d->data + ntot;
  FOR_COMPONENTS(c) DOCMP2 {
    if (needs_P(c, cmp, W)) {
      d->P[c][cmp] = P;
      d->P_prev[c][cmp] = P_prev;
      P += 2 * ntot;
      P_prev += 2 * ntot;
    }
  }
}

void *lorentzian_susceptibility::copy_internal_data(void *data) const {
  lorentzian_data *d = (lorentzian_data *)data;
  if (!d) return 0;
  lorentzian_data *dnew = (lorentzian_data *)malloc(d->sz_data);
  memcpy(dnew, d, d->sz_data);
  size_t ntot = d->ntot;
  realnum *P = dnew->data;
  realnum *P_prev = dnew->data + ntot;
  FOR_COMPONENTS(c) DOCMP2 {
    if (d->P[c][cmp]) {
      dnew->P[c][cmp] = P;
      dnew->P_prev[c][cmp] = P_prev;
      P += 2 * ntot;
      P_prev += 2 * ntot;
    }
  }
  return (void *)dnew;
}

/* Return true if the discretized Lorentzian ODE is intrinsically unstable,
   i.e. if it corresponds to a filter with a pole z outside the unit circle.
   Note that the pole satisfies the quadratic equation:
            (z + 1/z - 2)/dt^2 + g*(z - 1/z)/(2*dt) + w^2 = 0
   where w = 2*pi*omega_0 and g = 2*pi*gamma.   It is just a little
   algebra from this to get the condition for a root with |z| > 1.

   FIXME: this test seems to be too conservative (issue #12) */
static bool lorentzian_unstable(double omega_0, double gamma, double dt) {
  double w = 2 * pi * omega_0, g = 2 * pi * gamma;
  double g2 = g * dt / 2, w2 = (w * dt) * (w * dt);
  double b = (1 - w2 / 2) / (1 + g2), c = (1 - g2) / (1 + g2);
  return b * b > c && 2 * b * b - c + 2 * fabs(b) * sqrt(b * b - c) > 1;
}

#define SWAP(t, a, b)                                                                              \
  {                                                                                                \
    t SWAP_temp = a;                                                                               \
    a = b;                                                                                         \
    b = SWAP_temp;                                                                                 \
  }

// stable averaging of offdiagonal components
#define OFFDIAG(u, g, sx, s)                                                                       \
  (0.25 * ((g[i] + g[i - sx]) * u[i] + (g[i + s] + g[(i + s) - sx]) * u[i + s]))

void lorentzian_susceptibility::update_P(realnum *W[NUM_FIELD_COMPONENTS][2],
                                         realnum *W_prev[NUM_FIELD_COMPONENTS][2], double dt,
                                         const grid_volume &gv, void *P_internal_data) const {
  lorentzian_data *d = (lorentzian_data *)P_internal_data;
  const double omega2pi = 2 * pi * omega_0, g2pi = gamma * 2 * pi;
  const double omega0dtsqr = omega2pi * omega2pi * dt * dt;
  const double gamma1inv = 1 / (1 + g2pi * dt / 2), gamma1 = (1 - g2pi * dt / 2);
  const double omega0dtsqr_denom = no_omega_0_denominator ? 0 : omega0dtsqr;
  (void)W_prev; // unused;

  // TODO: add back lorentzian_unstable(omega_0, gamma, dt) if we can improve the stability test

  FOR_COMPONENTS(c) DOCMP2 {
    if (d->P[c][cmp]) {
      const realnum *w = W[c][cmp], *s = sigma[c][component_direction(c)];
      if (w && s) {
        realnum *p = d->P[c][cmp], *pp = d->P_prev[c][cmp];

        // directions/strides for offdiagonal terms, similar to update_eh
        const direction d = component_direction(c);
        const ptrdiff_t is = gv.stride(d) * (is_magnetic(c) ? -1 : +1);
        direction d1 = cycle_direction(gv.dim, d, 1);
        component c1 = direction_component(c, d1);
        ptrdiff_t is1 = gv.stride(d1) * (is_magnetic(c) ? -1 : +1);
        const realnum *w1 = W[c1][cmp];
        const realnum *s1 = w1 ? sigma[c][d1] : NULL;
        direction d2 = cycle_direction(gv.dim, d, 2);
        component c2 = direction_component(c, d2);
        ptrdiff_t is2 = gv.stride(d2) * (is_magnetic(c) ? -1 : +1);
        const realnum *w2 = W[c2][cmp];
        const realnum *s2 = w2 ? sigma[c][d2] : NULL;

        if (s2 && !s1) { // make s1 the non-NULL one if possible
          SWAP(direction, d1, d2);
          SWAP(component, c1, c2);
          SWAP(ptrdiff_t, is1, is2);
          SWAP(const realnum *, w1, w2);
          SWAP(const realnum *, s1, s2);
        }
        if (s1 && s2) { // 3x3 anisotropic
          LOOP_OVER_VOL_OWNED(gv, c, i) {
            // s[i] != 0 check is a bit of a hack to work around
            // some instabilities that occur near the boundaries
            // of materials; see PR #666
            if (s[i] != 0) {
              realnum pcur = p[i];
              p[i] = gamma1inv * (pcur * (2 - omega0dtsqr_denom) - gamma1 * pp[i] +
                                  omega0dtsqr * (s[i] * w[i] + OFFDIAG(s1, w1, is1, is) +
                                                 OFFDIAG(s2, w2, is2, is)));
              pp[i] = pcur;
            }
          }
        } else if (s1) { // 2x2 anisotropic
          LOOP_OVER_VOL_OWNED(gv, c, i) {
            if (s[i] != 0) { // see above
              realnum pcur = p[i];
              p[i] = gamma1inv * (pcur * (2 - omega0dtsqr_denom) - gamma1 * pp[i] +
                                  omega0dtsqr * (s[i] * w[i] + OFFDIAG(s1, w1, is1, is)));
              pp[i] = pcur;
            }
          }
        } else { // isotropic
          LOOP_OVER_VOL_OWNED(gv, c, i) {
            realnum pcur = p[i];
            p[i] = gamma1inv *
                   (pcur * (2 - omega0dtsqr_denom) - gamma1 * pp[i] + omega0dtsqr * (s[i] * w[i]));
            pp[i] = pcur;
          }
        }
      }
    }
  }
}

void lorentzian_susceptibility::subtract_P(field_type ft,
                                           realnum *f_minus_p[NUM_FIELD_COMPONENTS][2],
                                           void *P_internal_data) const {
  lorentzian_data *d = (lorentzian_data *)P_internal_data;
  field_type ft2 = ft == E_stuff ? D_stuff : B_stuff; // for sources etc.
  size_t ntot = d->ntot;
  FOR_FT_COMPONENTS(ft, ec) DOCMP2 {
    if (d->P[ec][cmp]) {
      component dc = field_type_component(ft2, ec);
      if (f_minus_p[dc][cmp]) {
        realnum *p = d->P[ec][cmp];
        realnum *fmp = f_minus_p[dc][cmp];
        for (size_t i = 0; i < ntot; ++i)
          fmp[i] -= p[i];
      }
    }
  }
}

int lorentzian_susceptibility::num_cinternal_notowned_needed(component c,
                                                             void *P_internal_data) const {
  lorentzian_data *d = (lorentzian_data *)P_internal_data;
  return d->P[c][0] ? 1 : 0;
}

realnum *lorentzian_susceptibility::cinternal_notowned_ptr(int inotowned, component c, int cmp,
                                                           int n, void *P_internal_data) const {
  lorentzian_data *d = (lorentzian_data *)P_internal_data;
  (void)inotowned; // always = 0
  if (!d || !d->P[c][cmp]) return NULL;
  return d->P[c][cmp] + n;
}

void lorentzian_susceptibility::dump_params(h5file *h5f, size_t *start) {
  size_t num_params = 5;
  size_t params_dims[1] = {num_params};
  double params_data[] = {4, (double)get_id(), omega_0, gamma, (double)no_omega_0_denominator};
  h5f->write_chunk(1, start, params_dims, params_data);
  *start += num_params;
}

void noisy_lorentzian_susceptibility::update_P(realnum *W[NUM_FIELD_COMPONENTS][2],
                                               realnum *W_prev[NUM_FIELD_COMPONENTS][2], double dt,
                                               const grid_volume &gv, void *P_internal_data) const {
  lorentzian_susceptibility::update_P(W, W_prev, dt, gv, P_internal_data);
  lorentzian_data *d = (lorentzian_data *)P_internal_data;

  const double g2pi = gamma * 2 * pi;
  const double w2pi = omega_0 * 2 * pi;
  const double amp = w2pi * noise_amp * sqrt(g2pi) * dt * dt / (1 + g2pi * dt / 2);
  /* for uniform random numbers in [-amp,amp] below, multiply amp by sqrt(3) */

  FOR_COMPONENTS(c) DOCMP2 {
    if (d->P[c][cmp]) {
      const realnum *s = sigma[c][component_direction(c)];
      if (s) {
        realnum *p = d->P[c][cmp];
        LOOP_OVER_VOL_OWNED(gv, c, i) { p[i] += gaussian_random(0, amp * sqrt(s[i])); }
        // for uniform random numbers, use uniform_random(-1,1) * amp * sqrt(s[i])
        // for gaussian random numbers, use gaussian_random(0, amp * sqrt(s[i]))
      }
    }
  }
}

void noisy_lorentzian_susceptibility::dump_params(h5file *h5f, size_t *start) {
  size_t num_params = 6;
  size_t params_dims[1] = {num_params};
  double params_data[] = {
      5, (double)get_id(), noise_amp, omega_0, gamma, (double)no_omega_0_denominator};
  h5f->write_chunk(1, start, params_dims, params_data);
  *start += num_params;
}


<<<<<<< HEAD
gyrotropic_susceptibility::gyrotropic_susceptibility(const vec &bias, double omega_0, double gamma)
  : lorentzian_susceptibility(omega_0, gamma, false) {
  have_gyrotropy = true;

  psat = abs(bias);

  const vec b = (psat != 0.0 ? bias/psat : vec(0,0,1));
  bvec[0] = b.x(); bvec[1] = b.y(); bvec[2] = b.z();

  memset(sgn, 0, 9 * sizeof(int));
  sgn[X][Y] = sgn[Y][Z] = sgn[Z][X] = 1;
  sgn[X][Z] = sgn[Z][Y] = sgn[Y][X] = -1;
=======
gyrotropic_susceptibility::gyrotropic_susceptibility(const vec &bias, double omega_0, double gamma,
						     bool no_omega_0_denominator)
  : lorentzian_susceptibility(omega_0, gamma, no_omega_0_denominator) {
  // Precalculate g_{ij} = sum_k epsilon_{ijk} b_k, used in update_P.
  memset(gyro_tensor, 0, 9 * sizeof(double));
  gyro_tensor[X][Y] = bias.z(); gyro_tensor[Y][X] = -bias.z();
  gyro_tensor[Y][Z] = bias.x(); gyro_tensor[Z][Y] = -bias.x();
  gyro_tensor[Z][X] = bias.y(); gyro_tensor[X][Z] = -bias.y();
>>>>>>> 3028e304
}

/* To implement gyrotropic susceptibilities, we track three
   polarization components (e.g. Px, Py, Pz) on EACH of the Yee cell's
   three driving field positions (e.g., Ex, Ey, and Ez), i.e. 9
   numbers per cell.  This takes 3x the memory and runtime compared to
   Lorentzian susceptibility.  The advantage is that during update_P,
   we can directly access the value of P at each update point without
   averaging.  */

typedef struct {
  size_t sz_data;
  size_t ntot;
  realnum *P[NUM_FIELD_COMPONENTS][2][3];
  realnum *P_prev[NUM_FIELD_COMPONENTS][2][3];
  realnum data[1];
} gyrotropy_data;

void *gyrotropic_susceptibility::new_internal_data(realnum *W[NUM_FIELD_COMPONENTS][2],
                                                   const grid_volume &gv) const {
  int num = 0;
  FOR_COMPONENTS(c) DOCMP2 {
    if (needs_P(c, cmp, W)) num += 6 * gv.ntot();
  }
  size_t sz = sizeof(gyrotropy_data) + sizeof(realnum) * (num - 1);
  gyrotropy_data *d = (gyrotropy_data *)malloc(sz);
  d->sz_data = sz;
  return (void *)d;
}

void gyrotropic_susceptibility::init_internal_data(realnum *W[NUM_FIELD_COMPONENTS][2], double dt,
                                                   const grid_volume &gv, void *data) const {
  (void)dt; // unused
  gyrotropy_data *d = (gyrotropy_data *)data;
  size_t sz_data = d->sz_data;
  memset(d, 0, sz_data);
  d->sz_data = sz_data;
  d->ntot = gv.ntot();
  realnum *p = d->data;
  FOR_COMPONENTS(c) DOCMP2 {
    if (needs_P(c, cmp, W)) {
      for (int dd = X; dd < R; dd++) {
	d->P[c][cmp][dd] = p;      p += d->ntot;
	d->P_prev[c][cmp][dd] = p; p += d->ntot;
      }
    }
  }
}

void *gyrotropic_susceptibility::copy_internal_data(void *data) const {
  gyrotropy_data *d = (gyrotropy_data *)data;
  if (!d) return 0;
  gyrotropy_data *dnew = (gyrotropy_data *)malloc(d->sz_data);
  memcpy(dnew, d, d->sz_data);
  realnum *p = dnew->data;
  FOR_COMPONENTS(c) DOCMP2 {
    if (d->P[c][cmp][0]) {
      for (int dd = X; dd < R; dd++) {
	dnew->P[c][cmp][dd] = p;      p += d->ntot;
	dnew->P_prev[c][cmp][dd] = p; p += d->ntot;
      }
    }
  }
  return (void *)dnew;
}

bool gyrotropic_susceptibility::needs_P(component c, int cmp, realnum *W[NUM_FIELD_COMPONENTS][2]) const {
  if (!is_electric(c) && !is_magnetic(c)) return false;
  direction d0 = component_direction(c);
  return (d0 == X || d0 == Y || d0 == Z) && sigma[c][d0] && W[c][cmp];
}

void gyrotropic_susceptibility::update_P(realnum *W[NUM_FIELD_COMPONENTS][2],
<<<<<<< HEAD
                                         realnum *W_prev[NUM_FIELD_COMPONENTS][2], double dt,
                                         const grid_volume &gv, void *P_internal_data) const {
  lorentzian_data *d = (lorentzian_data *)P_internal_data;
  const realnum w4pit = 4*pi*dt*omega_0;
  const realnum g2pi  = 2*pi*gamma;
  const realnum dt4pi = 4*pi*dt;
=======
					 realnum *W_prev[NUM_FIELD_COMPONENTS][2], double dt,
					 const grid_volume &gv, void *P_internal_data) const {
  gyrotropy_data *d = (gyrotropy_data *)P_internal_data;
  const double omega2pi = 2 * pi * omega_0, g2pi = gamma * 2 * pi;
  const double omega0dtsqr = omega2pi * omega2pi * dt * dt;
  const double gamma1 = (1 - g2pi * dt / 2);
  const double diagfac = 2 - (no_omega_0_denominator ? 0 : omega0dtsqr);
  const double pt = pi*dt;
>>>>>>> 3028e304
  (void)W_prev; // unused;

  // Precalculate 3x3 matrix inverse, exploiting skew symmetry
  const double gd = (1 + g2pi * dt / 2);
  const double gx = pt * gyro_tensor[Y][Z];
  const double gy = pt * gyro_tensor[Z][X];
  const double gz = pt * gyro_tensor[X][Y];
  const double invdet = 1.0 / gd / (gd*gd + gx*gx + gy*gy + gz*gz);
  const double inv[3][3]
    = {{ invdet*(gd*gd+gx*gx), invdet*(gx*gy+gd*gz), invdet*(gx*gz-gd*gy) },
       { invdet*(gy*gx-gd*gz), invdet*(gd*gd+gy*gy), invdet*(gy*gz+gd*gx) },
       { invdet*(gz*gx+gd*gy), invdet*(gz*gy-gd*gx), invdet*(gd*gd+gz*gz) }};

  FOR_COMPONENTS(c) DOCMP2 {
    if (d->P[c][cmp][0]) {
      const direction d0 = component_direction(c);
<<<<<<< HEAD
      const realnum *w = W[c][cmp];

      if (!w || (d0 != X && d0 != Y && d0 != Z))
	abort("Cylindrical coordinates not supported for gyrotropic media\n");

      const direction d1 = cycle_direction(gv.dim, d0, 1);
      const direction d2 = cycle_direction(gv.dim, d0, 2);
      const component c1 = direction_component(c, d1);
      const component c2 = direction_component(c, d2);

      const realnum *pp = d->P_prev[c][cmp];
      const realnum *p1 = d->P[c1][cmp], *pp1 = d->P_prev[c1][cmp];
      const realnum *p2 = d->P[c2][cmp], *pp2 = d->P_prev[c2][cmp];
      realnum *ptmp = d->P_tmp[c][cmp];

      const realnum *w1 = W[c1][cmp], *s1 = w1 ? sigma[c1][d1] : NULL;
      const realnum *w2 = W[c2][cmp], *s2 = w2 ? sigma[c2][d2] : NULL;
      const realnum pb1 = psat  * bvec[d1], pb2 = psat  * bvec[d2];
      const realnum wb1 = w4pit * bvec[d1], wb2 = w4pit * bvec[d2];
      const int sgn1 = sgn[d0][d1], sgn2 = sgn[d0][d2];

      if (!pp1 || !pp2 || !p1 || !p2 || !s1 || !s2)
	abort("Gyrotropic media require 3D fields\n");

      LOOP_OVER_VOL(gv, c, i) {
	ptmp[i] = pp[i]
	  + sgn1 * ((g2pi * pp1[i] + dt4pi*s1[i]*w1[i]) * (pb2+p2[i]) + wb1*p2[i])
	  + sgn2 * ((g2pi * pp2[i] + dt4pi*s2[i]*w2[i]) * (pb1+p1[i]) + wb2*p1[i]);
      }
    }
  }

  FOR_COMPONENTS(c) DOCMP2 {   // Overwrite P_prev
    if (d->P[c][cmp]) {
      if (W[c][cmp] && sigma[c][component_direction(c)]) {
        const realnum *p = d->P[c][cmp];
        realnum *pp = d->P_prev[c][cmp];
        LOOP_OVER_VOL(gv, c, i) {
          pp[i] = p[i];
        }
=======
      const realnum *w0 = W[c][cmp], *s = sigma[c][d0];

      if (!w0 || !s || (d0 != X && d0 != Y && d0 != Z))
	abort("gyrotropic media require 3D Cartesian fields\n");

      const direction d1 = cycle_direction(gv.dim, d0, 1);
      const direction d2 = cycle_direction(gv.dim, d0, 2);
      const realnum *w1 = W[direction_component(c, d1)][cmp];
      const realnum *w2 = W[direction_component(c, d2)][cmp];
      realnum *p0 = d->P[c][cmp][d0], *pp0 = d->P_prev[c][cmp][d0];
      realnum *p1 = d->P[c][cmp][d1], *pp1 = d->P_prev[c][cmp][d1];
      realnum *p2 = d->P[c][cmp][d2], *pp2 = d->P_prev[c][cmp][d2];
      const ptrdiff_t is  = gv.stride(d0) * (is_magnetic(c) ? -1 : +1);
      const ptrdiff_t is1 = gv.stride(d1) * (is_magnetic(c) ? -1 : +1);
      const ptrdiff_t is2 = gv.stride(d2) * (is_magnetic(c) ? -1 : +1);
      realnum rhs0, rhs1, rhs2;

      if (!pp1 || !pp2)
	abort("gyrotropic media require 3D Cartesian fields\n");

      if (sigma[c][d1] || sigma[c][d2])
	abort("gyrotropic media do not support anisotropic sigma\n");

      LOOP_OVER_VOL_OWNED(gv, c, i) {
	rhs0 = diagfac*p0[i] - gamma1*pp0[i] + omega0dtsqr*s[i]*w0[i]
	  - pt*gyro_tensor[d0][d1]*pp1[i] - pt*gyro_tensor[d0][d2]*pp2[i];
	rhs1 = diagfac*p1[i] - gamma1*pp1[i] + (w1 ? omega0dtsqr*s[i]*OFFDIAG(s,w1,is1,is) : 0)
	  - pt*gyro_tensor[d1][d0]*pp0[i] - pt*gyro_tensor[d1][d2]*pp2[i];
	rhs2 = diagfac*p2[i] - gamma1*pp2[i] + (w2 ? omega0dtsqr*s[i]*OFFDIAG(s,w2,is2,is) : 0)
	  - pt*gyro_tensor[d2][d1]*pp1[i] - pt*gyro_tensor[d2][d0]*pp0[i];

	pp0[i] = p0[i];	pp1[i] = p1[i];	pp2[i] = p2[i];
	p0[i]  = inv[d0][d0] * rhs0 + inv[d0][d1] * rhs1 + inv[d0][d2] * rhs2;
	p1[i]  = inv[d1][d0] * rhs0 + inv[d1][d1] * rhs1 + inv[d1][d2] * rhs2;
	p2[i]  = inv[d2][d0] * rhs0 + inv[d2][d1] * rhs1 + inv[d2][d2] * rhs2;
>>>>>>> 3028e304
      }
    }
  }
}

<<<<<<< HEAD
  FOR_COMPONENTS(c) DOCMP2 {  // Perform matrix inversion
    if (d->P[c][cmp]) {
      const direction d0 = component_direction(c);
      if (W[c][cmp] && sigma[c][d0]) {
        const direction d1  = cycle_direction(gv.dim, d0, 1);
        const direction d2  = cycle_direction(gv.dim, d0, 2);
        const component c1 = direction_component(c, d1);
        const component c2 = direction_component(c, d2);

        realnum *p = d->P[c][cmp];
        const realnum *pp = d->P_prev[c][cmp], *ptmp = d->P_tmp[c][cmp];
        const realnum *pp1 = d->P_prev[c1][cmp], *ptmp1 = d->P_tmp[c1][cmp];
        const realnum *pp2 = d->P_prev[c2][cmp], *ptmp2 = d->P_tmp[c2][cmp];
	const realnum pb0 = psat * bvec[d0];
        const realnum pb1 = psat * bvec[d1], pb2 = psat  * bvec[d2];
	const int sgn1 = sgn[d0][d1], sgn2 = sgn[d0][d2];
	realnum gp0, gp1, gp2;

	LOOP_OVER_VOL(gv, c, i) {
	  gp0 = g2pi * (pb0 + pp[i]);
	  gp1 = g2pi * (pb1 + pp1[i]);
	  gp2 = g2pi * (pb2 + pp2[i]);
          p[i] = 1/(1 + gp0*gp0 + gp1*gp1 + gp2*gp2)
	    * ((1 + gp0*gp0) * ptmp[i]
	       + (gp0*gp1 - sgn1*gp2) * ptmp1[i]
	       + (gp0*gp2 - sgn2*gp1) * ptmp2[i]);
        }
      }
    }
  }

  // FIXME: hack to clamp the magnitude of the total polarization vector at psat.
  FOR_COMPONENTS(c) DOCMP2 {
    if (d->P[c][cmp]) {
      const direction d0 = component_direction(c);
      const direction d1  = cycle_direction(gv.dim, d0, 1);
      const direction d2  = cycle_direction(gv.dim, d0, 2);
      const component c1 = direction_component(c, d1);
      const component c2 = direction_component(c, d2);

      const realnum *p = d->P[c][cmp];
      const realnum *p1 = d->P_prev[c1][cmp], *p2 = d->P_prev[c2][cmp];
      const realnum pb0 = psat * bvec[d0];
      const realnum pb1 = psat * bvec[d1], pb2 = psat  * bvec[d2];
      realnum *ptmp = d->P_tmp[c][cmp];
      realnum ptot0, ptot1, ptot2;

      LOOP_OVER_VOL(gv, c, i) {
	ptot0 = pb0 + p[i];
	ptot1 = pb1 + p1[i];
	ptot2 = pb2 + p2[i];
	ptmp[i] = ptot0*psat/sqrt(ptot0*ptot0+ptot1*ptot1+ptot2*ptot2) - pb0;
      }
    }
  }
  FOR_COMPONENTS(c) DOCMP2 {
    if (d->P[c][cmp]) {
      realnum *p = d->P[c][cmp];
      const realnum *ptmp = d->P_tmp[c][cmp];
      LOOP_OVER_VOL(gv, c, i) {
	p[i] = ptmp[i];
      }
    }
  }
}

void gyrotropic_susceptibility::subtract_P(field_type ft,
                                           realnum *f_minus_p[NUM_FIELD_COMPONENTS][2],
                                           void *P_internal_data) const {
  lorentzian_data *d = (lorentzian_data *)P_internal_data;
  field_type ft2 = ft == E_stuff ? D_stuff : B_stuff; // for sources etc.
  size_t ntot = d->ntot;
  FOR_FT_COMPONENTS(ft, ec) DOCMP2 {
    if (d->P[ec][cmp]) {
      component dc = field_type_component(ft2, ec);
      if (f_minus_p[dc][cmp]) {
	const realnum pb = psat * bvec[component_direction(ec)];
        realnum *p = d->P[ec][cmp];
        realnum *fmp = f_minus_p[dc][cmp];
        for (size_t i = 0; i < ntot; ++i)
          fmp[i] -= pb + p[i];
=======
void gyrotropic_susceptibility::subtract_P(field_type ft,
                                           realnum *f_minus_p[NUM_FIELD_COMPONENTS][2],
                                           void *P_internal_data) const {
  gyrotropy_data *d = (gyrotropy_data *)P_internal_data;
  field_type ft2 = ft == E_stuff ? D_stuff : B_stuff; // for sources etc.
  size_t ntot = d->ntot;
  FOR_FT_COMPONENTS(ft, ec) DOCMP2 {
    if (d->P[ec][cmp][0]) {
      component dc = field_type_component(ft2, ec);
      if (f_minus_p[dc][cmp]) {
        realnum *p = d->P[ec][cmp][component_direction(ec)];
        realnum *fmp = f_minus_p[dc][cmp];
        for (size_t i = 0; i < ntot; ++i)
          fmp[i] -= p[i];
>>>>>>> 3028e304
      }
    }
  }
}

int gyrotropic_susceptibility::num_cinternal_notowned_needed(component c,
                                                             void *P_internal_data) const {
  gyrotropy_data *d = (gyrotropy_data *)P_internal_data;
  return d->P[c][0][0] ? 3 : 0;
}

realnum *gyrotropic_susceptibility::cinternal_notowned_ptr(int inotowned, component c, int cmp,
                                                           int n, void *P_internal_data) const {
  gyrotropy_data *d = (gyrotropy_data *)P_internal_data;
  if (!d || !d->P[c][cmp][inotowned]) return NULL;
  return d->P[c][cmp][inotowned] + n;
}

void gyrotropic_susceptibility::dump_params(h5file *h5f, size_t *start) {
  size_t num_params = 8;
  size_t params_dims[1] = {num_params};
  double params_data[] = {
      7, (double)get_id(), bvec[0], bvec[1], bvec[2],
      omega_0, gamma, (double)no_omega_0_denominator};
  h5f->write_chunk(1, start, params_dims, params_data);
  *start += num_params;
}

} // namespace meep<|MERGE_RESOLUTION|>--- conflicted
+++ resolved
@@ -92,10 +92,6 @@
   size_t ntot;
   realnum *P[NUM_FIELD_COMPONENTS][2];
   realnum *P_prev[NUM_FIELD_COMPONENTS][2];
-<<<<<<< HEAD
-  realnum *P_tmp[NUM_FIELD_COMPONENTS][2]; // extra slot for gyrotropic medium updating
-=======
->>>>>>> 3028e304
   realnum data[1];
 } lorentzian_data;
 
@@ -327,20 +323,6 @@
 }
 
 
-<<<<<<< HEAD
-gyrotropic_susceptibility::gyrotropic_susceptibility(const vec &bias, double omega_0, double gamma)
-  : lorentzian_susceptibility(omega_0, gamma, false) {
-  have_gyrotropy = true;
-
-  psat = abs(bias);
-
-  const vec b = (psat != 0.0 ? bias/psat : vec(0,0,1));
-  bvec[0] = b.x(); bvec[1] = b.y(); bvec[2] = b.z();
-
-  memset(sgn, 0, 9 * sizeof(int));
-  sgn[X][Y] = sgn[Y][Z] = sgn[Z][X] = 1;
-  sgn[X][Z] = sgn[Z][Y] = sgn[Y][X] = -1;
-=======
 gyrotropic_susceptibility::gyrotropic_susceptibility(const vec &bias, double omega_0, double gamma,
 						     bool no_omega_0_denominator)
   : lorentzian_susceptibility(omega_0, gamma, no_omega_0_denominator) {
@@ -349,7 +331,6 @@
   gyro_tensor[X][Y] = bias.z(); gyro_tensor[Y][X] = -bias.z();
   gyro_tensor[Y][Z] = bias.x(); gyro_tensor[Z][Y] = -bias.x();
   gyro_tensor[Z][X] = bias.y(); gyro_tensor[X][Z] = -bias.y();
->>>>>>> 3028e304
 }
 
 /* To implement gyrotropic susceptibilities, we track three
@@ -423,14 +404,6 @@
 }
 
 void gyrotropic_susceptibility::update_P(realnum *W[NUM_FIELD_COMPONENTS][2],
-<<<<<<< HEAD
-                                         realnum *W_prev[NUM_FIELD_COMPONENTS][2], double dt,
-                                         const grid_volume &gv, void *P_internal_data) const {
-  lorentzian_data *d = (lorentzian_data *)P_internal_data;
-  const realnum w4pit = 4*pi*dt*omega_0;
-  const realnum g2pi  = 2*pi*gamma;
-  const realnum dt4pi = 4*pi*dt;
-=======
 					 realnum *W_prev[NUM_FIELD_COMPONENTS][2], double dt,
 					 const grid_volume &gv, void *P_internal_data) const {
   gyrotropy_data *d = (gyrotropy_data *)P_internal_data;
@@ -439,7 +412,6 @@
   const double gamma1 = (1 - g2pi * dt / 2);
   const double diagfac = 2 - (no_omega_0_denominator ? 0 : omega0dtsqr);
   const double pt = pi*dt;
->>>>>>> 3028e304
   (void)W_prev; // unused;
 
   // Precalculate 3x3 matrix inverse, exploiting skew symmetry
@@ -456,48 +428,6 @@
   FOR_COMPONENTS(c) DOCMP2 {
     if (d->P[c][cmp][0]) {
       const direction d0 = component_direction(c);
-<<<<<<< HEAD
-      const realnum *w = W[c][cmp];
-
-      if (!w || (d0 != X && d0 != Y && d0 != Z))
-	abort("Cylindrical coordinates not supported for gyrotropic media\n");
-
-      const direction d1 = cycle_direction(gv.dim, d0, 1);
-      const direction d2 = cycle_direction(gv.dim, d0, 2);
-      const component c1 = direction_component(c, d1);
-      const component c2 = direction_component(c, d2);
-
-      const realnum *pp = d->P_prev[c][cmp];
-      const realnum *p1 = d->P[c1][cmp], *pp1 = d->P_prev[c1][cmp];
-      const realnum *p2 = d->P[c2][cmp], *pp2 = d->P_prev[c2][cmp];
-      realnum *ptmp = d->P_tmp[c][cmp];
-
-      const realnum *w1 = W[c1][cmp], *s1 = w1 ? sigma[c1][d1] : NULL;
-      const realnum *w2 = W[c2][cmp], *s2 = w2 ? sigma[c2][d2] : NULL;
-      const realnum pb1 = psat  * bvec[d1], pb2 = psat  * bvec[d2];
-      const realnum wb1 = w4pit * bvec[d1], wb2 = w4pit * bvec[d2];
-      const int sgn1 = sgn[d0][d1], sgn2 = sgn[d0][d2];
-
-      if (!pp1 || !pp2 || !p1 || !p2 || !s1 || !s2)
-	abort("Gyrotropic media require 3D fields\n");
-
-      LOOP_OVER_VOL(gv, c, i) {
-	ptmp[i] = pp[i]
-	  + sgn1 * ((g2pi * pp1[i] + dt4pi*s1[i]*w1[i]) * (pb2+p2[i]) + wb1*p2[i])
-	  + sgn2 * ((g2pi * pp2[i] + dt4pi*s2[i]*w2[i]) * (pb1+p1[i]) + wb2*p1[i]);
-      }
-    }
-  }
-
-  FOR_COMPONENTS(c) DOCMP2 {   // Overwrite P_prev
-    if (d->P[c][cmp]) {
-      if (W[c][cmp] && sigma[c][component_direction(c)]) {
-        const realnum *p = d->P[c][cmp];
-        realnum *pp = d->P_prev[c][cmp];
-        LOOP_OVER_VOL(gv, c, i) {
-          pp[i] = p[i];
-        }
-=======
       const realnum *w0 = W[c][cmp], *s = sigma[c][d0];
 
       if (!w0 || !s || (d0 != X && d0 != Y && d0 != Z))
@@ -533,95 +463,11 @@
 	p0[i]  = inv[d0][d0] * rhs0 + inv[d0][d1] * rhs1 + inv[d0][d2] * rhs2;
 	p1[i]  = inv[d1][d0] * rhs0 + inv[d1][d1] * rhs1 + inv[d1][d2] * rhs2;
 	p2[i]  = inv[d2][d0] * rhs0 + inv[d2][d1] * rhs1 + inv[d2][d2] * rhs2;
->>>>>>> 3028e304
-      }
-    }
-  }
-}
-
-<<<<<<< HEAD
-  FOR_COMPONENTS(c) DOCMP2 {  // Perform matrix inversion
-    if (d->P[c][cmp]) {
-      const direction d0 = component_direction(c);
-      if (W[c][cmp] && sigma[c][d0]) {
-        const direction d1  = cycle_direction(gv.dim, d0, 1);
-        const direction d2  = cycle_direction(gv.dim, d0, 2);
-        const component c1 = direction_component(c, d1);
-        const component c2 = direction_component(c, d2);
-
-        realnum *p = d->P[c][cmp];
-        const realnum *pp = d->P_prev[c][cmp], *ptmp = d->P_tmp[c][cmp];
-        const realnum *pp1 = d->P_prev[c1][cmp], *ptmp1 = d->P_tmp[c1][cmp];
-        const realnum *pp2 = d->P_prev[c2][cmp], *ptmp2 = d->P_tmp[c2][cmp];
-	const realnum pb0 = psat * bvec[d0];
-        const realnum pb1 = psat * bvec[d1], pb2 = psat  * bvec[d2];
-	const int sgn1 = sgn[d0][d1], sgn2 = sgn[d0][d2];
-	realnum gp0, gp1, gp2;
-
-	LOOP_OVER_VOL(gv, c, i) {
-	  gp0 = g2pi * (pb0 + pp[i]);
-	  gp1 = g2pi * (pb1 + pp1[i]);
-	  gp2 = g2pi * (pb2 + pp2[i]);
-          p[i] = 1/(1 + gp0*gp0 + gp1*gp1 + gp2*gp2)
-	    * ((1 + gp0*gp0) * ptmp[i]
-	       + (gp0*gp1 - sgn1*gp2) * ptmp1[i]
-	       + (gp0*gp2 - sgn2*gp1) * ptmp2[i]);
-        }
-      }
-    }
-  }
-
-  // FIXME: hack to clamp the magnitude of the total polarization vector at psat.
-  FOR_COMPONENTS(c) DOCMP2 {
-    if (d->P[c][cmp]) {
-      const direction d0 = component_direction(c);
-      const direction d1  = cycle_direction(gv.dim, d0, 1);
-      const direction d2  = cycle_direction(gv.dim, d0, 2);
-      const component c1 = direction_component(c, d1);
-      const component c2 = direction_component(c, d2);
-
-      const realnum *p = d->P[c][cmp];
-      const realnum *p1 = d->P_prev[c1][cmp], *p2 = d->P_prev[c2][cmp];
-      const realnum pb0 = psat * bvec[d0];
-      const realnum pb1 = psat * bvec[d1], pb2 = psat  * bvec[d2];
-      realnum *ptmp = d->P_tmp[c][cmp];
-      realnum ptot0, ptot1, ptot2;
-
-      LOOP_OVER_VOL(gv, c, i) {
-	ptot0 = pb0 + p[i];
-	ptot1 = pb1 + p1[i];
-	ptot2 = pb2 + p2[i];
-	ptmp[i] = ptot0*psat/sqrt(ptot0*ptot0+ptot1*ptot1+ptot2*ptot2) - pb0;
-      }
-    }
-  }
-  FOR_COMPONENTS(c) DOCMP2 {
-    if (d->P[c][cmp]) {
-      realnum *p = d->P[c][cmp];
-      const realnum *ptmp = d->P_tmp[c][cmp];
-      LOOP_OVER_VOL(gv, c, i) {
-	p[i] = ptmp[i];
-      }
-    }
-  }
-}
-
-void gyrotropic_susceptibility::subtract_P(field_type ft,
-                                           realnum *f_minus_p[NUM_FIELD_COMPONENTS][2],
-                                           void *P_internal_data) const {
-  lorentzian_data *d = (lorentzian_data *)P_internal_data;
-  field_type ft2 = ft == E_stuff ? D_stuff : B_stuff; // for sources etc.
-  size_t ntot = d->ntot;
-  FOR_FT_COMPONENTS(ft, ec) DOCMP2 {
-    if (d->P[ec][cmp]) {
-      component dc = field_type_component(ft2, ec);
-      if (f_minus_p[dc][cmp]) {
-	const realnum pb = psat * bvec[component_direction(ec)];
-        realnum *p = d->P[ec][cmp];
-        realnum *fmp = f_minus_p[dc][cmp];
-        for (size_t i = 0; i < ntot; ++i)
-          fmp[i] -= pb + p[i];
-=======
+      }
+    }
+  }
+}
+
 void gyrotropic_susceptibility::subtract_P(field_type ft,
                                            realnum *f_minus_p[NUM_FIELD_COMPONENTS][2],
                                            void *P_internal_data) const {
@@ -636,7 +482,6 @@
         realnum *fmp = f_minus_p[dc][cmp];
         for (size_t i = 0; i < ntot; ++i)
           fmp[i] -= p[i];
->>>>>>> 3028e304
       }
     }
   }
