/***************************************************************/
/* C++ port of meep/examples/ring.ctl, using the               */
/* "low-level" meep C++ interface stack, which consists of     */
/* libmeep_geom + libctlgeom + libmeep                         */
/***************************************************************/
/*
; Calculating 2d ring-resonator modes, from the Meep tutorial.
*/

#include <stdio.h>
#include <stdlib.h>
#include <complex>
#include <vector>

#include "meep.hpp"

#include "ctl-math.h"
#include "ctlgeom.h"

#include "meepgeom.hpp"

using namespace meep;

typedef std::complex<double> cdouble;

vector3 v3(double x, double y=0.0, double z=0.0)
{
  vector3 v;
  v.x=x; v.y=y; v.z=z;
  return v;
}

/***************************************************************/
/* dummy material function needed to pass to structure( )      */
/* constructor as a placeholder before we can call             */
/* set_materials_from_geometry                                 */
/***************************************************************/
double dummy_eps(const vec &) { return 1.0; }

/***************************************************************/
/***************************************************************/
/***************************************************************/
int main(int argc, char *argv[])
{
  initialize mpi(argc, argv);

  double n=3.4;     // index of waveguide
  double w=1.0;     // width of waveguide
  double r=1.0;     // inner radius of ring

  double pad=4;     // padding between waveguide and edge of PML
  double dpml=2;    // thickness of PML

  double sxy        = 2.0*(r+w+pad+dpml);  // cell size
  double resolution = 10.0; 

  // (set-param! resolution 10)
  // (set! geometry-lattice (make lattice (size sxy sxy no-size)))
  geometry_lattice.size.x=sxy;
  geometry_lattice.size.y=sxy;
  geometry_lattice.size.z=0.0;
  grid_volume gv = voltwo(sxy, sxy, resolution);
  gv.center_origin();

  // (set! symmetries (list (make mirror-sym (direction Y))))
  //symmetry sym=mirror(Y, gv);
  symmetry sym=identity();

  // (set! pml-layers (list (make pml (thickness dpml))))
  // ; exploit the mirror symmetry in structure+source:
  structure the_structure(gv, dummy_eps, pml(dpml), sym);

  // ; Create a ring waveguide by two overlapping cylinders - later objects
  // ; take precedence over earlier objects, so we put the outer cylinder first.
  // ; and the inner (air) cylinder second.
  // (set! geometry (list
  //	(make cylinder (center 0 0) (height infinity)
  //		(radius (+ r w)) (material (make dielectric (index n))))
  // 	(make cylinder (center 0 0) (height infinity)
  // 		(radius r) (material air))))
  material_type dielectric = meep_geom::make_dielectric(n*n);
  geometric_object objects[2];
  vector3 v3zero = {0.0, 0.0, 0.0};
  vector3 zaxis  = {0.0, 0.0, 1.0};
  objects[0] = make_cylinder(dielectric, v3zero, r+w, ENORMOUS, zaxis);
  objects[1] = make_cylinder(meep_geom::vacuum,  v3zero, r, ENORMOUS, zaxis);
  geometric_object_list g={ 2, objects }; 
  meep_geom::set_materials_from_geometry(&the_structure, g);
  fields f(&the_structure);

  // ; If we don't want to excite a specific mode symmetry, we can just
  // ; put a single point source at some arbitrary place, pointing in some
  // ; arbitrary direction.  We will only look for TM modes (E out of the plane).
  // (set! sources (list
  //              (make source
  //                (src (make gaussian-src (frequency fcen) (fwidth df)))
  //                (component Ez) (center (+ r 0.1) 0))))
  double fcen = 0.15;  // ; pulse center frequency
  double df   = 0.1;   // ; df
  gaussian_src_time src(fcen, df);
  volume v( vec(r+0.1,0.0), vec(0.0, 0.0) );
  f.add_volume_source(Ez, src, v);

  // (run-sources+ 300 
  // 	(at-beginning output-epsilon)
  // 	(after-sources (harminv Ez (vector3 (+ r 0.1)) fcen df)))
  while( f.round_time() < f.last_source_time() )
   f.step();

  double T = 300.0;
  double stop_time = f.round_time() + T;
  std::vector<cdouble> fieldData;
  vec eval_pt(r+0.1,0.0);
  while( f.round_time() < stop_time )
   { f.step();
     fieldData.push_back( f.get_field(Ez, eval_pt) );
   };
  
  #define MAXBANDS 100
  cdouble amp[MAXBANDS];
  double freq_re[MAXBANDS];
  double freq_im[MAXBANDS];
  double err[MAXBANDS];
  master_printf("starting do_harminv...\n");
  int bands=do_harminv( &fieldData[0], fieldData.size(), f.dt,
                        fcen-0.5*df, fcen+0.5*df, MAXBANDS,
                        amp, freq_re, freq_im, err);
  master_printf("harminv0: | real(freq) | imag(freq)  |     Q      |  abs(amp)  |          amp          | err\n");
  master_printf("--------------------------------------------------------------------------------------------\n");
  for(int nb=0; nb<bands; nb++)
   master_printf("harminv0: | %.4e | %+.4e | %.4e | %.4e | {%+.2e,%+.2e} | %.1e \n",
                  freq_re[nb], freq_im[nb], 0.5*freq_re[nb]/freq_im[nb], 
                  abs(amp[nb]), real(amp[nb]), imag(amp[nb]), err[nb]);

  // test comparison with expected values
  int ref_bands=3;
  double ref_freq_re[3] = {  1.1807e-01, 1.4716e-01,  1.7525e-01  };
  double ref_freq_im[3] = { -7.6133e-04, -2.1156e-04, -5.2215e-05 };
  cdouble ref_amp[3]    = { -8.28e-04-1.34e-03i, +1.23e-03-1.25e-02i, +2.83e-03-6.52e-04i};
  if (bands!=3)
   abort("harminv found only %i/%i bands\n",bands,ref_bands);
  for(int nb=0; nb<bands; nb++)
   if (    fabs(freq_re[nb]-ref_freq_re[nb]) > 1.0e-2*fabs(ref_freq_re[nb])
        || fabs(freq_im[nb]-ref_freq_im[nb]) > 1.0e-2*fabs(ref_freq_im[nb])
        ||  abs(    amp[nb]-    ref_amp[nb]) > 1.0e-2* abs(    ref_amp[nb])
 
      ) 
    abort("harminv band %i disagrees with ref: {re f, im f, re A, im A}={%e,%e,%e,%e}!= {%e,%e,%e,%e}\n",
           nb, freq_re[nb],     freq_im[nb],     real(amp[nb]),     imag(amp[nb]),
               ref_freq_re[nb], ref_freq_im[nb], real(ref_amp[nb]), imag(ref_amp[nb]));

  master_printf("all harminv results match reference values\n");
<<<<<<< HEAD

  // this seems to be necessary to prevent failures
  all_wait();
=======
>>>>>>> 34ca60e5

  // ; Output fields for one period at the end.  (If we output
  // ; at a single time, we might accidentally catch the Ez field
  // ; when it is almost zero and get a distorted view.)
  // (run-until (/ 1 fcen) (at-every (/ 1 fcen 20) output-efield-z))
  double DeltaT = 1.0/(20*fcen);
  double NextOutputTime = f.round_time() + DeltaT;
  while( f.round_time() < 1.0/fcen )
   { f.step();
     if ( f.round_time() >= NextOutputTime  )
      { f.output_hdf5(Ez, f.total_volume());
        NextOutputTime += DeltaT;
      };
   };

  // this seems to be necessary to prevent failures
  all_wait();

  // success if we made it here
  master_printf("ring-ll test successful.\n");

}<|MERGE_RESOLUTION|>--- conflicted
+++ resolved
@@ -150,12 +150,9 @@
                ref_freq_re[nb], ref_freq_im[nb], real(ref_amp[nb]), imag(ref_amp[nb]));
 
   master_printf("all harminv results match reference values\n");
-<<<<<<< HEAD
 
   // this seems to be necessary to prevent failures
   all_wait();
-=======
->>>>>>> 34ca60e5
 
   // ; Output fields for one period at the end.  (If we output
   // ; at a single time, we might accidentally catch the Ez field
