--- conflicted
+++ resolved
@@ -32,7 +32,6 @@
 
 TESTS           = cyl-ellipsoid-ll array-slice-ll
 
-<<<<<<< HEAD
 noinst_PROGRAMS = bend-flux-ll fiber-junction duct-junction planar-junction single-duct
 
 fiber_junction_SOURCES = fiber-junction.cpp
@@ -46,25 +45,12 @@
 
 planar_junction_SOURCES = planar-junction.cpp
 planar_junction_LDADD   = libmeepgeom.la $(MEEPLIBS)
-=======
+
 noinst_PROGRAMS = bend-flux-ll duct-junction
 
-fiber_junction_SOURCES = fiber-junction.cpp
-fiber_junction_LDADD   = libmeepgeom.la $(MEEPLIBS)
->>>>>>> d4e4f197
-
-duct_junction_SOURCES = duct-junction.cpp
-duct_junction_LDADD   = libmeepgeom.la $(MEEPLIBS)
-
-<<<<<<< HEAD
 user_defined_material_SOURCES = user-defined-material.cpp
 user_defined_material_LDADD   = libmeepgeom.la $(MEEPLIBS)
 
-file_material_SOURCES = file-material.cpp
-file_material_LDADD   = libmeepgeom.la $(MEEPLIBS)
-
-=======
 bend_flux_ll_SOURCES = bend-flux-ll.cpp
 bend_flux_ll_LDADD   = libmeepgeom.la $(MEEPLIBS) 
->>>>>>> d4e4f197
 noinst_DATA = cyl-ellipsoid-eps-ref.h5 array-slice-ll.h5