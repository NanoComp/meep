/***************************************************************/
/* C++ port of meep/examples/bend-flux.ctl, using the          */
/* "low-level" meep C++ interface stack, which consists of     */
/* libmeep_geom + libctlgeom + libmeep                         */
/***************************************************************/

/*
; From the Meep tutorial: transmission around a 90-degree waveguide
; bend in 2d.
*/

#include <stdio.h>
#include <stdlib.h>
#include <complex>

#include "meep.hpp"

#include "ctl-math.h"
#include "ctlgeom.h"

#include "meepgeom.hpp"

using namespace meep;

typedef std::complex<double> cdouble;

vector3 v3(double x, double y=0.0, double z=0.0)
{
  vector3 v;
  v.x=x; v.y=y; v.z=z;
  return v;
}

/***************************************************************/
/* dummy material function needed to pass to structure( )      */
/* constructor as a placeholder before we can call             */
/* set_materials_from_geometry                                 */
/***************************************************************/
double dummy_eps(const vec &) { return 1.0; }

/***************************************************************/
/* define geometry from GDSII file *****************************/
/***************************************************************/
#define GEOM_LAYER           0   // hard-coded indices of GDSII layers
#define STRAIGHT_WVG_LAYER   1   //  on which various geometric entities are defined
#define BENT_WVG_LAYER       2
#define SOURCE_LAYER         3
#define RFLUX_LAYER          4
#define STRAIGHT_TFLUX_LAYER 5
#define BENT_TFLUX_LAYER     6

structure create_structure_from_GDSII(char *GDSIIFile, bool no_bend,
                                      volume &vsrc, volume &vrefl, volume &vtrans)
{
  // set computational cell
  double dpml       = 1.0;
  double resolution = 10.0;
  grid_volume gv=meep_geom::set_geometry_from_GDSII(resolution, GDSIIFile, GEOM_LAYER);
  structure the_structure(gv, dummy_eps, pml(dpml));

  // define waveguide
  geometric_object objects[1];
  meep_geom::material_type dielectric = meep_geom::make_dielectric(12.0);
  int GDSIILayer = (no_bend ? STRAIGHT_WVG_LAYER : BENT_WVG_LAYER);
  objects[0] = meep_geom::get_GDSII_prism(dielectric, GDSIIFile, GDSIILayer);
  geometric_object_list g={ 1, objects };
  meep_geom::set_materials_from_geometry(&the_structure, g);

  // define volumes for source and flux-monitor regions
  vsrc   = meep_geom::get_GDSII_volume(GDSIIFile, SOURCE_LAYER);
  vrefl  = meep_geom::get_GDSII_volume(GDSIIFile, RFLUX_LAYER);
  vtrans = meep_geom::get_GDSII_volume(GDSIIFile, (no_bend ? STRAIGHT_TFLUX_LAYER : BENT_TFLUX_LAYER));

  return the_structure;

}

/***************************************************************/
/***************************************************************/
/***************************************************************/
structure create_structure_by_hand(bool no_bend, bool use_prisms,
                                   volume &vsrc, volume &vrefl, volume &vtrans)
{
  double sx=16.0;       // size of cell in X direction
  double sy=32.0;       // size of cell in Y direction
  double pad=4.0;       // padding distance between waveguide and cell edge
  double w=1.0;         // width of waveguide
  double dpml=1.0;      // PML thickness
<<<<<<< HEAD
  double resolution=5; 
=======
  double resolution=10.0;
>>>>>>> 41129b8e

  // (set! geometry-lattice (make lattice (size sx sy no-size)))
  // (set! pml-layers (list (make pml (thickness 1.0))))
  geometry_lattice.size.x=sx;
  geometry_lattice.size.y=sy;
  geometry_lattice.size.z=0.0;
  grid_volume gv = voltwo(sx, sy, resolution);
  gv.center_origin();
  structure the_structure(gv, dummy_eps, pml(dpml));

  double wvg_ycen = -0.5*(sy - w - 2.0*pad); //y center of horiz. wvg
  double wvg_xcen =  0.5*(sx - w - 2.0*pad); //x center of vert. wvg

   //  (set! geometry
   //      (if no-bend?
   //	  (list
   //	  (list
   //	   (make block
   //	     (center wvg-xcen (* 0.5 pad))
   //	     (size w (- sy pad) infinity)
   //	     (material (make dielectric (epsilon 12)))))))
   //	   (make block
   //	     (center 0 wvg-ycen)
   //	     (size infinity w infinity)
   //	     (material (make dielectric (epsilon 12)))))
   //	   (make block
   //	     (center (* -0.5 pad) wvg-ycen)
   //	     (size (- sx pad) w infinity)
   //	     (material (make dielectric (epsilon 12))))
   vector3 e1=v3(1.0, 0.0, 0.0);
   vector3 e2=v3(0.0, 1.0, 0.0);
   vector3 e3=v3(0.0, 0.0, 1.0);

   meep_geom::material_type dielectric = meep_geom::make_dielectric(12.0);
   if (no_bend)
    {
      if (use_prisms)
       { vector3 vertices[4];
         vertices[0]=v3(-0.5*sx, wvg_ycen - 0.5*w, 0.0);
         vertices[1]=v3(+0.5*sx, wvg_ycen - 0.5*w, 0.0);
         vertices[2]=v3(+0.5*sx, wvg_ycen + 0.5*w, 0.0);
         vertices[3]=v3(-0.5*sx, wvg_ycen + 0.5*w, 0.0);
         double height=0.0;
         vector3 axis=v3(0.0,0.0,1.0);
         geometric_object objects[1];
         objects[0] = make_prism( dielectric, vertices, 4, height, axis);
         geometric_object_list g={ 1, objects };
         meep_geom::set_materials_from_geometry(&the_structure, g);
       }
      else 
       {
         vector3 center = v3(0.0, wvg_ycen, 0.0);
         vector3 size   = v3(sx,  w,        0.0);
         geometric_object objects[1];
         objects[0] = make_block( dielectric, center, e1, e2, e3, size );
         geometric_object_list g={ 1, objects };
         meep_geom::set_materials_from_geometry(&the_structure, g);
       }
    }
   else
    {
      if (use_prisms)
       { vector3 vertices[6];
         vertices[0]=v3(        -0.5*sx, wvg_ycen -0.5*w);
         vertices[1]=v3(wvg_xcen+0.5*w,  wvg_ycen -0.5*w);
         vertices[2]=v3(wvg_xcen+0.5*w,           +0.5*sy);
         vertices[3]=v3(wvg_xcen-0.5*w,           +0.5*sy);
         vertices[4]=v3(wvg_xcen-0.5*w,  wvg_ycen +0.5*w);
         vertices[5]=v3(        -0.5*sx, wvg_ycen +0.5*w);
         double height=0.0;
         vector3 axis=v3(0.0,0.0,1.0);
         geometric_object objects[1];
         objects[0] = make_prism( dielectric, vertices, 6, height, axis);
         geometric_object_list g={ 1, objects };
         meep_geom::set_materials_from_geometry(&the_structure, g);
       }
      else 
       { 
         geometric_object objects[2];
         vector3 hcenter = v3(-0.5*pad, wvg_ycen), hsize = v3(sx-pad, w);
         vector3 vcenter = v3(wvg_xcen, 0.5*pad),  vsize = v3(w, sy-pad);
         objects[0] = make_block(dielectric, hcenter, e1, e2, e3, hsize);
         objects[1] = make_block(dielectric, vcenter, e1, e2, e3, vsize);
         geometric_object_list g={ 2, objects };
         meep_geom::set_materials_from_geometry(&the_structure, g);
       }
    }

  vsrc   =   volume( vec(-0.5*sx + dpml, wvg_ycen-0.5*w), vec(-0.5*sx + dpml, wvg_ycen+0.5*w) );
  vrefl  =   volume( vec(-0.5*sx + 1.5,  wvg_ycen-w    ), vec(-0.5*sx+1.5,    wvg_ycen+w    ) );
  vtrans = (
   no_bend ? volume( vec(0.5*sx-1.5,     wvg_ycen-w),     vec(0.5*sx-1.5,     wvg_ycen+w    ) )
           : volume( vec(wvg_xcen-w,     0.5*sy-1.5),     vec(wvg_xcen+w,     0.5*sy-1.5    ) )
           );

  return the_structure;

}

/***************************************************************/
/***************************************************************/
/***************************************************************/
void bend_flux(bool no_bend, char *GDSIIFile, bool use_prisms)
{
  vec v0;
  volume vsrc(v0), vrefl(v0), vtrans(v0);
  structure the_structure =
   GDSIIFile ? create_structure_from_GDSII(GDSIIFile, no_bend, vsrc, vrefl, vtrans)
             : create_structure_by_hand(no_bend, use_prisms, vsrc, vrefl, vtrans);

  fields f(&the_structure);

  //  (set! sources (list
  //	       (make source
  //		 (src (make gaussian-src (frequency fcen) (fwidth df)))
  //		 (component Ez)
  //		 (center (+ 1 (* -0.5 sx)) wvg-ycen)
  //		 (size 0 w))))
  //
  double fcen = 0.15;  // ; pulse center frequency
  double df   = 0.1;   // ; df
  gaussian_src_time src(fcen, df);
<<<<<<< HEAD
  volume v( vec(-0.5*sx + dpml, wvg_ycen-0.5*w), vec(-0.5*sx + dpml,wvg_ycen+0.5*w) );
  f.add_volume_source(Ez, src, v);
=======
  f.add_volume_source(Ez, src, vsrc);
>>>>>>> 41129b8e

  //(define trans ; transmitted flux
  //      (add-flux fcen df nfreq
  //		(if no-bend?
  //		    (make flux-region
  //		      (center (- (/ sx 2) 1.5) wvg-ycen) (size 0 (* w 2)))
  //		    (make flux-region
  //		      (center wvg-xcen (- (/ sy 2) 1.5)) (size (* w 2) 0)))))
  double f_start = fcen-0.5*df;
  double f_end   = fcen+0.5*df;
  int nfreq      = 100; //  number of frequencies at which to compute flux

<<<<<<< HEAD
  volume *trans_volume=
   no_bend ? new volume(vec(0.5*sx-1.5, wvg_ycen-w), vec(0.5*sx-1.5, wvg_ycen+w))
           : new volume(vec(wvg_xcen-w, 0.5*sy-1.5), vec(wvg_xcen+w, 0.5*sy-1.5));
  direction trans_dir = no_bend ? X : Y;
  dft_flux trans=f.add_dft_flux(trans_dir, *trans_volume, f_start, f_end, nfreq);
=======
  direction trans_dir = no_bend ? X : Y;
  dft_flux trans=f.add_dft_flux(trans_dir, vtrans, f_start, f_end, nfreq);
>>>>>>> 41129b8e

  //(define refl ; reflected flux
  //      (add-flux fcen df nfreq
  //		(make flux-region
  //		  (center (+ (* -0.5 sx) 1.5) wvg-ycen) (size 0 (* w 2)))))
  //
<<<<<<< HEAD
  volume refl_volume( vec(-0.5*sx+1.5, wvg_ycen-w), vec(-0.5*sx+1.5,wvg_ycen+w));
  dft_flux refl=f.add_dft_flux(NO_DIRECTION, refl_volume, f_start, f_end, nfreq);
=======
  dft_flux refl=f.add_dft_flux(NO_DIRECTION, vrefl, f_start, f_end, nfreq);
>>>>>>> 41129b8e

  char *prefix = const_cast<char *>(no_bend ? "straight" : "bent");
  f.output_hdf5(Dielectric, f.total_volume(), 0, false, true, prefix);

  //; for normal run, load negated fields to subtract incident from refl. fields
  //(if (not no-bend?) (load-minus-flux "refl-flux" refl))
  const char *dataname="refl-flux";
  if (!no_bend)
   { refl.load_hdf5(f, dataname);
     refl.scale_dfts(-1.0);
   }

  //(run-sources+
  // (stop-when-fields-decayed 50 Ez
  //			   (if no-bend?
  //			       (vector3 (- (/ sx 2) 1.5) wvg-ycen)
  //			       (vector3 wvg-xcen (- (/ sy 2) 1.5)))
  //			   1e-3)
  // (at-beginning output-epsilon))
<<<<<<< HEAD
  vec eval_point = no_bend ? vec(0.5*sx-1.5, wvg_ycen) : vec(wvg_xcen, 0.5*sy - 1.5);
=======
  vec eval_point = vtrans.center();
>>>>>>> 41129b8e
  double DeltaT=10.0, NextCheckTime = f.round_time() + DeltaT;
  double Tol=1.0e-3;
  double max_abs=0.0, cur_max=0.0;
  bool Done=false;
/*
  do
   {
     f.step();

     // manually check fields-decayed condition
     double absEz = abs(f.get_field(Ez, eval_point));
     cur_max = fmax(cur_max, absEz);
     if ( f.round_time() >= NextCheckTime )
      { NextCheckTime += DeltaT;
        max_abs = fmax(max_abs, cur_max);
        if ( (max_abs>0.0) && cur_max < Tol*max_abs)
         Done=true;
        cur_max=0.0;
      }

     //printf("%.2e %.2e %.2e %.2e\n",f.round_time(),absEz,max_abs,cur_max);
   } while(!Done);
*/

f.step();
master_printf("howdage! refl: \n");
f.output_dft(refl,"refl");
master_printf("howdage! trans: \n");
f.output_dft(trans,"trans");

  //; for normalization run, save flux fields for refl. plane
  //(if no-bend? (save-flux "refl-flux" refl))
  if (no_bend)
   refl.save_hdf5(f, dataname);

  //(display-fluxes trans refl)
  printf("%11s | %12s | %12s\n", "   Freq    ", " trans flux", "  refl flux");
  double f0=fcen-0.5*df, fstep=df/(nfreq-1);
  double *trans_flux=trans.flux();
  double *refl_flux=refl.flux();
  for(int nf=0; nf<nfreq; nf++)
   printf("%.4e | %+.4e | %+.4e\n",f0+nf*fstep,trans_flux[nf],refl_flux[nf]);

}

/***************************************************************/
/***************************************************************/
/***************************************************************/
int main(int argc, char *argv[])
{
  initialize mpi(argc, argv);

  bool use_prisms=false;
  char *GDSIIFile=0;
  for(int narg=1; narg<argc; narg++)
   if (!strcasecmp(argv[narg],"--use-prisms"))
    use_prisms=true;
  for(int narg=1; narg<argc-1; narg++)
   if (!strcasecmp(argv[narg],"--GDSIIFile"))
    GDSIIFile=argv[narg+1];

  if ( GDSIIFile!=0 && use_prisms==true ) 
   fprintf(stderr,"warning: --use-prisms is ignored if --GDSIIFile is specified\n");

<<<<<<< HEAD
  bend_flux(true, use_prisms);
  bend_flux(false, use_prisms);
=======
  bend_flux(true, GDSIIFile, use_prisms);
  bend_flux(false, GDSIIFile, use_prisms);
>>>>>>> 41129b8e

  // success if we made it here
  return 0;
}<|MERGE_RESOLUTION|>--- conflicted
+++ resolved
@@ -86,11 +86,7 @@
   double pad=4.0;       // padding distance between waveguide and cell edge
   double w=1.0;         // width of waveguide
   double dpml=1.0;      // PML thickness
-<<<<<<< HEAD
-  double resolution=5; 
-=======
   double resolution=10.0;
->>>>>>> 41129b8e
 
   // (set! geometry-lattice (make lattice (size sx sy no-size)))
   // (set! pml-layers (list (make pml (thickness 1.0))))
@@ -213,12 +209,7 @@
   double fcen = 0.15;  // ; pulse center frequency
   double df   = 0.1;   // ; df
   gaussian_src_time src(fcen, df);
-<<<<<<< HEAD
-  volume v( vec(-0.5*sx + dpml, wvg_ycen-0.5*w), vec(-0.5*sx + dpml,wvg_ycen+0.5*w) );
-  f.add_volume_source(Ez, src, v);
-=======
   f.add_volume_source(Ez, src, vsrc);
->>>>>>> 41129b8e
 
   //(define trans ; transmitted flux
   //      (add-flux fcen df nfreq
@@ -231,28 +222,15 @@
   double f_end   = fcen+0.5*df;
   int nfreq      = 100; //  number of frequencies at which to compute flux
 
-<<<<<<< HEAD
-  volume *trans_volume=
-   no_bend ? new volume(vec(0.5*sx-1.5, wvg_ycen-w), vec(0.5*sx-1.5, wvg_ycen+w))
-           : new volume(vec(wvg_xcen-w, 0.5*sy-1.5), vec(wvg_xcen+w, 0.5*sy-1.5));
-  direction trans_dir = no_bend ? X : Y;
-  dft_flux trans=f.add_dft_flux(trans_dir, *trans_volume, f_start, f_end, nfreq);
-=======
   direction trans_dir = no_bend ? X : Y;
   dft_flux trans=f.add_dft_flux(trans_dir, vtrans, f_start, f_end, nfreq);
->>>>>>> 41129b8e
 
   //(define refl ; reflected flux
   //      (add-flux fcen df nfreq
   //		(make flux-region
   //		  (center (+ (* -0.5 sx) 1.5) wvg-ycen) (size 0 (* w 2)))))
   //
-<<<<<<< HEAD
-  volume refl_volume( vec(-0.5*sx+1.5, wvg_ycen-w), vec(-0.5*sx+1.5,wvg_ycen+w));
-  dft_flux refl=f.add_dft_flux(NO_DIRECTION, refl_volume, f_start, f_end, nfreq);
-=======
   dft_flux refl=f.add_dft_flux(NO_DIRECTION, vrefl, f_start, f_end, nfreq);
->>>>>>> 41129b8e
 
   char *prefix = const_cast<char *>(no_bend ? "straight" : "bent");
   f.output_hdf5(Dielectric, f.total_volume(), 0, false, true, prefix);
@@ -272,16 +250,11 @@
   //			       (vector3 wvg-xcen (- (/ sy 2) 1.5)))
   //			   1e-3)
   // (at-beginning output-epsilon))
-<<<<<<< HEAD
-  vec eval_point = no_bend ? vec(0.5*sx-1.5, wvg_ycen) : vec(wvg_xcen, 0.5*sy - 1.5);
-=======
   vec eval_point = vtrans.center();
->>>>>>> 41129b8e
   double DeltaT=10.0, NextCheckTime = f.round_time() + DeltaT;
   double Tol=1.0e-3;
   double max_abs=0.0, cur_max=0.0;
   bool Done=false;
-/*
   do
    {
      f.step();
@@ -299,13 +272,6 @@
 
      //printf("%.2e %.2e %.2e %.2e\n",f.round_time(),absEz,max_abs,cur_max);
    } while(!Done);
-*/
-
-f.step();
-master_printf("howdage! refl: \n");
-f.output_dft(refl,"refl");
-master_printf("howdage! trans: \n");
-f.output_dft(trans,"trans");
 
   //; for normalization run, save flux fields for refl. plane
   //(if no-bend? (save-flux "refl-flux" refl))
@@ -341,13 +307,8 @@
   if ( GDSIIFile!=0 && use_prisms==true ) 
    fprintf(stderr,"warning: --use-prisms is ignored if --GDSIIFile is specified\n");
 
-<<<<<<< HEAD
-  bend_flux(true, use_prisms);
-  bend_flux(false, use_prisms);
-=======
   bend_flux(true, GDSIIFile, use_prisms);
   bend_flux(false, GDSIIFile, use_prisms);
->>>>>>> 41129b8e
 
   // success if we made it here
   return 0;
