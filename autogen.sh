--- conflicted
+++ resolved
@@ -4,15 +4,6 @@
 
 while test $# -ge 1; do
     case $1 in
-<<<<<<< HEAD
-	--verbose) verbose=yes ;;
-	--enable-*) configure_args="$configure_args $1" ;;
-	--disable-*) configure_args="$configure_args $1" ;;
-	--with-*) configure_args="$configure_args $1" ;;
-	--without-*) configure_args="$configure_args $1" ;;
-	--prefix=*) configure_args="$configure_args $1" ;;
-	*) echo "unknown argument $1"; exit 1 ;;
-=======
         --verbose) verbose=yes ;;
         --enable-*) configure_args="$configure_args $1" ;;
         --disable-*) configure_args="$configure_args $1" ;;
@@ -20,7 +11,6 @@
         --without-*) configure_args="$configure_args $1" ;;
         --prefix=*) configure_args="$configure_args $1" ;;
         *) echo "unknown argument $1"; exit 1 ;;
->>>>>>> 2d2cdf11
     esac
     shift
 done
